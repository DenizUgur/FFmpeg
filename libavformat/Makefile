--- conflicted
+++ resolved
@@ -566,6 +566,7 @@
 OBJS-$(CONFIG_LIBRTMPS_PROTOCOL)         += librtmp.o
 OBJS-$(CONFIG_LIBRTMPT_PROTOCOL)         += librtmp.o
 OBJS-$(CONFIG_LIBRTMPTE_PROTOCOL)        += librtmp.o
+OBJS-$(CONFIG_LIBSRT_PROTOCOL)           += libsrt.o
 OBJS-$(CONFIG_LIBSSH_PROTOCOL)           += libssh.o
 OBJS-$(CONFIG_LIBSMBCLIENT_PROTOCOL)     += libsmbclient.o
 
@@ -614,16 +615,11 @@
 OBJS-$(CONFIG_UDPLITE_PROTOCOL)          += udp.o
 OBJS-$(CONFIG_UNIX_PROTOCOL)             += unix.o
 
-<<<<<<< HEAD
 # libavdevice dependencies
 OBJS-$(CONFIG_IEC61883_INDEV)            += dv.o
 
 # Windows resource file
 SLIBOBJS-$(HAVE_GNU_WINDRES)             += avformatres.o
-=======
-# external libraries
-OBJS-$(CONFIG_LIBSRT_PROTOCOL)           += libsrt.o
->>>>>>> a2fc8dba
 
 SKIPHEADERS-$(CONFIG_FFRTMPCRYPT_PROTOCOL) += rtmpdh.h
 SKIPHEADERS-$(CONFIG_NETWORK)            += network.h rtsp.h
