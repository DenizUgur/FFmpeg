/*
 * Common code for the RTP depacketization of MPEG-4 formats.
 * Copyright (c) 2010 Fabrice Bellard
 *                    Romain Degez
 *
 * This file is part of FFmpeg.
 *
 * FFmpeg is free software; you can redistribute it and/or
 * modify it under the terms of the GNU Lesser General Public
 * License as published by the Free Software Foundation; either
 * version 2.1 of the License, or (at your option) any later version.
 *
 * FFmpeg is distributed in the hope that it will be useful,
 * but WITHOUT ANY WARRANTY; without even the implied warranty of
 * MERCHANTABILITY or FITNESS FOR A PARTICULAR PURPOSE.  See the GNU
 * Lesser General Public License for more details.
 *
 * You should have received a copy of the GNU Lesser General Public
 * License along with FFmpeg; if not, write to the Free Software
 * Foundation, Inc., 51 Franklin Street, Fifth Floor, Boston, MA 02110-1301 USA
 */

/**
 * @file
 * @brief MPEG4 / RTP Code
 * @author Fabrice Bellard
 * @author Romain Degez
 */

#include "rtpdec_formats.h"
#include "internal.h"
#include "libavutil/attributes.h"
#include "libavutil/avstring.h"
#include "libavcodec/get_bits.h"

#define MAX_AAC_HBR_FRAME_SIZE 8191

/** Structure listing useful vars to parse RTP packet payload */
struct PayloadContext {
    int sizelength;
    int indexlength;
    int indexdeltalength;
    int profile_level_id;
    int streamtype;
    int objecttype;
    char *mode;

    /** mpeg 4 AU headers */
    struct AUHeaders {
        int size;
        int index;
        int cts_flag;
        int cts;
        int dts_flag;
        int dts;
        int rap_flag;
        int streamstate;
    } *au_headers;
    int au_headers_allocated;
    int nb_au_headers;
    int au_headers_length_bytes;
    int cur_au_index;

    uint8_t buf[FFMAX(RTP_MAX_PACKET_LENGTH, MAX_AAC_HBR_FRAME_SIZE)];
    int buf_pos, buf_size;
    uint32_t timestamp;
};

typedef struct AttrNameMap {
    const char *str;
    uint16_t    type;
    uint32_t    offset;
} AttrNameMap;

/* All known fmtp parameters and the corresponding RTPAttrTypeEnum */
#define ATTR_NAME_TYPE_INT 0
#define ATTR_NAME_TYPE_STR 1
static const AttrNameMap attr_names[] = {
    { "SizeLength",       ATTR_NAME_TYPE_INT,
      offsetof(PayloadContext, sizelength) },
    { "IndexLength",      ATTR_NAME_TYPE_INT,
      offsetof(PayloadContext, indexlength) },
    { "IndexDeltaLength", ATTR_NAME_TYPE_INT,
      offsetof(PayloadContext, indexdeltalength) },
    { "profile-level-id", ATTR_NAME_TYPE_INT,
      offsetof(PayloadContext, profile_level_id) },
    { "StreamType",       ATTR_NAME_TYPE_INT,
      offsetof(PayloadContext, streamtype) },
    { "mode",             ATTR_NAME_TYPE_STR,
      offsetof(PayloadContext, mode) },
    { NULL, -1, -1 },
};

static void close_context(PayloadContext *data)
{
    av_freep(&data->au_headers);
    av_freep(&data->mode);
}

static int parse_fmtp_config(AVCodecParameters *par, char *value)
{
    /* decode the hexa encoded parameter */
    int len = ff_hex_to_data(NULL, value);
<<<<<<< HEAD
    av_freep(&codec->extradata);
    if (ff_alloc_extradata(codec, len))
        return AVERROR(ENOMEM);
    ff_hex_to_data(codec->extradata, value);
=======
    av_free(par->extradata);
    par->extradata = av_mallocz(len + AV_INPUT_BUFFER_PADDING_SIZE);
    if (!par->extradata)
        return AVERROR(ENOMEM);
    par->extradata_size = len;
    ff_hex_to_data(par->extradata, value);
>>>>>>> 9200514a
    return 0;
}

static int rtp_parse_mp4_au(PayloadContext *data, const uint8_t *buf, int len)
{
    int au_headers_length, au_header_size, i;
    GetBitContext getbitcontext;

    if (len < 2)
        return AVERROR_INVALIDDATA;

    /* decode the first 2 bytes where the AUHeader sections are stored
       length in bits */
    au_headers_length = AV_RB16(buf);

    if (au_headers_length > RTP_MAX_PACKET_LENGTH)
      return -1;

    data->au_headers_length_bytes = (au_headers_length + 7) / 8;

    /* skip AU headers length section (2 bytes) */
    buf += 2;
    len -= 2;

    if (len < data->au_headers_length_bytes)
        return AVERROR_INVALIDDATA;

    init_get_bits(&getbitcontext, buf, data->au_headers_length_bytes * 8);

    /* XXX: Wrong if optional additional sections are present (cts, dts etc...) */
    au_header_size = data->sizelength + data->indexlength;
    if (au_header_size <= 0 || (au_headers_length % au_header_size != 0))
        return -1;

    data->nb_au_headers = au_headers_length / au_header_size;
    if (!data->au_headers || data->au_headers_allocated < data->nb_au_headers) {
        av_free(data->au_headers);
        data->au_headers = av_malloc(sizeof(struct AUHeaders) * data->nb_au_headers);
        if (!data->au_headers)
            return AVERROR(ENOMEM);
        data->au_headers_allocated = data->nb_au_headers;
    }

    for (i = 0; i < data->nb_au_headers; ++i) {
        data->au_headers[i].size  = get_bits_long(&getbitcontext, data->sizelength);
        data->au_headers[i].index = get_bits_long(&getbitcontext, data->indexlength);
    }

    return 0;
}


/* Follows RFC 3640 */
static int aac_parse_packet(AVFormatContext *ctx, PayloadContext *data,
                            AVStream *st, AVPacket *pkt, uint32_t *timestamp,
                            const uint8_t *buf, int len, uint16_t seq,
                            int flags)
{
    int ret;


    if (!buf) {
        if (data->cur_au_index > data->nb_au_headers) {
            av_log(ctx, AV_LOG_ERROR, "Invalid parser state\n");
            return AVERROR_INVALIDDATA;
        }
        if (data->buf_size - data->buf_pos < data->au_headers[data->cur_au_index].size) {
            av_log(ctx, AV_LOG_ERROR, "Invalid AU size\n");
            return AVERROR_INVALIDDATA;
        }
        if ((ret = av_new_packet(pkt, data->au_headers[data->cur_au_index].size)) < 0) {
            av_log(ctx, AV_LOG_ERROR, "Out of memory\n");
            return ret;
        }
        memcpy(pkt->data, &data->buf[data->buf_pos], data->au_headers[data->cur_au_index].size);
        data->buf_pos += data->au_headers[data->cur_au_index].size;
        pkt->stream_index = st->index;
        data->cur_au_index++;

        if (data->cur_au_index == data->nb_au_headers) {
            data->buf_pos = 0;
            return 0;
        }

        return 1;
    }

    if (rtp_parse_mp4_au(data, buf, len)) {
        av_log(ctx, AV_LOG_ERROR, "Error parsing AU headers\n");
        return -1;
    }

    buf += data->au_headers_length_bytes + 2;
    len -= data->au_headers_length_bytes + 2;
    if (data->nb_au_headers == 1 && len < data->au_headers[0].size) {
        /* Packet is fragmented */

        if (!data->buf_pos) {
            if (data->au_headers[0].size > MAX_AAC_HBR_FRAME_SIZE) {
                av_log(ctx, AV_LOG_ERROR, "Invalid AU size\n");
                return AVERROR_INVALIDDATA;
            }

            data->buf_size = data->au_headers[0].size;
            data->timestamp = *timestamp;
        }

        if (data->timestamp != *timestamp ||
            data->au_headers[0].size != data->buf_size ||
            data->buf_pos + len > MAX_AAC_HBR_FRAME_SIZE) {
            data->buf_pos = 0;
            data->buf_size = 0;
            av_log(ctx, AV_LOG_ERROR, "Invalid packet received\n");
            return AVERROR_INVALIDDATA;
        }

        memcpy(&data->buf[data->buf_pos], buf, len);
        data->buf_pos += len;

        if (!(flags & RTP_FLAG_MARKER))
            return AVERROR(EAGAIN);

        if (data->buf_pos != data->buf_size) {
            data->buf_pos = 0;
            av_log(ctx, AV_LOG_ERROR, "Missed some packets, discarding frame\n");
            return AVERROR_INVALIDDATA;
        }

        data->buf_pos = 0;
        ret = av_new_packet(pkt, data->buf_size);
        if (ret < 0) {
            av_log(ctx, AV_LOG_ERROR, "Out of memory\n");
            return ret;
        }
        pkt->stream_index = st->index;

        memcpy(pkt->data, data->buf, data->buf_size);

        return 0;
    }

    if (len < data->au_headers[0].size) {
        av_log(ctx, AV_LOG_ERROR, "First AU larger than packet size\n");
        return AVERROR_INVALIDDATA;
    }
    if ((ret = av_new_packet(pkt, data->au_headers[0].size)) < 0) {
        av_log(ctx, AV_LOG_ERROR, "Out of memory\n");
        return ret;
    }
    memcpy(pkt->data, buf, data->au_headers[0].size);
    len -= data->au_headers[0].size;
    buf += data->au_headers[0].size;
    pkt->stream_index = st->index;

    if (len > 0 && data->nb_au_headers > 1) {
        data->buf_size = FFMIN(len, sizeof(data->buf));
        memcpy(data->buf, buf, data->buf_size);
        data->cur_au_index = 1;
        data->buf_pos = 0;
        return 1;
    }

    return 0;
}

static int parse_fmtp(AVFormatContext *s,
                      AVStream *stream, PayloadContext *data,
                      const char *attr, const char *value)
{
    AVCodecParameters *par = stream->codecpar;
    int res, i;

    if (!strcmp(attr, "config")) {
        res = parse_fmtp_config(par, value);

        if (res < 0)
            return res;
    }

    if (par->codec_id == AV_CODEC_ID_AAC) {
        /* Looking for a known attribute */
        for (i = 0; attr_names[i].str; ++i) {
            if (!av_strcasecmp(attr, attr_names[i].str)) {
                if (attr_names[i].type == ATTR_NAME_TYPE_INT) {
                    *(int *)((char *)data+
                        attr_names[i].offset) = atoi(value);
                } else if (attr_names[i].type == ATTR_NAME_TYPE_STR)
                    *(char **)((char *)data+
                        attr_names[i].offset) = av_strdup(value);
            }
        }
    }
    return 0;
}

static int parse_sdp_line(AVFormatContext *s, int st_index,
                          PayloadContext *data, const char *line)
{
    const char *p;

    if (st_index < 0)
        return 0;

    if (av_strstart(line, "fmtp:", &p))
        return ff_parse_fmtp(s, s->streams[st_index], data, p, parse_fmtp);

    return 0;
}

RTPDynamicProtocolHandler ff_mp4v_es_dynamic_handler = {
    .enc_name           = "MP4V-ES",
    .codec_type         = AVMEDIA_TYPE_VIDEO,
    .codec_id           = AV_CODEC_ID_MPEG4,
    .need_parsing       = AVSTREAM_PARSE_FULL,
    .priv_data_size     = sizeof(PayloadContext),
    .parse_sdp_a_line   = parse_sdp_line,
};

RTPDynamicProtocolHandler ff_mpeg4_generic_dynamic_handler = {
    .enc_name           = "mpeg4-generic",
    .codec_type         = AVMEDIA_TYPE_AUDIO,
    .codec_id           = AV_CODEC_ID_AAC,
    .priv_data_size     = sizeof(PayloadContext),
    .parse_sdp_a_line   = parse_sdp_line,
    .close              = close_context,
    .parse_packet       = aac_parse_packet,
};<|MERGE_RESOLUTION|>--- conflicted
+++ resolved
@@ -101,19 +101,10 @@
 {
     /* decode the hexa encoded parameter */
     int len = ff_hex_to_data(NULL, value);
-<<<<<<< HEAD
-    av_freep(&codec->extradata);
-    if (ff_alloc_extradata(codec, len))
+    av_freep(&par->extradata);
+    if (ff_alloc_extradata(par, len))
         return AVERROR(ENOMEM);
-    ff_hex_to_data(codec->extradata, value);
-=======
-    av_free(par->extradata);
-    par->extradata = av_mallocz(len + AV_INPUT_BUFFER_PADDING_SIZE);
-    if (!par->extradata)
-        return AVERROR(ENOMEM);
-    par->extradata_size = len;
     ff_hex_to_data(par->extradata, value);
->>>>>>> 9200514a
     return 0;
 }
 
