/*
 * MXF demuxer.
 * Copyright (c) 2006 SmartJog S.A., Baptiste Coudurier <baptiste dot coudurier at smartjog dot com>
 *
 * This file is part of FFmpeg.
 *
 * FFmpeg is free software; you can redistribute it and/or
 * modify it under the terms of the GNU Lesser General Public
 * License as published by the Free Software Foundation; either
 * version 2.1 of the License, or (at your option) any later version.
 *
 * FFmpeg is distributed in the hope that it will be useful,
 * but WITHOUT ANY WARRANTY; without even the implied warranty of
 * MERCHANTABILITY or FITNESS FOR A PARTICULAR PURPOSE.  See the GNU
 * Lesser General Public License for more details.
 *
 * You should have received a copy of the GNU Lesser General Public
 * License along with FFmpeg; if not, write to the Free Software
 * Foundation, Inc., 51 Franklin Street, Fifth Floor, Boston, MA 02110-1301 USA
 */

/*
 * References
 * SMPTE 336M KLV Data Encoding Protocol Using Key-Length-Value
 * SMPTE 377M MXF File Format Specifications
 * SMPTE 378M Operational Pattern 1a
 * SMPTE 379M MXF Generic Container
 * SMPTE 381M Mapping MPEG Streams into the MXF Generic Container
 * SMPTE 382M Mapping AES3 and Broadcast Wave Audio into the MXF Generic Container
 * SMPTE 383M Mapping DV-DIF Data to the MXF Generic Container
 *
 * Principle
 * Search for Track numbers which will identify essence element KLV packets.
 * Search for SourcePackage which define tracks which contains Track numbers.
 * Material Package contains tracks with reference to SourcePackage tracks.
 * Search for Descriptors (Picture, Sound) which contains codec info and parameters.
 * Assign Descriptors to correct Tracks.
 *
 * Metadata reading functions read Local Tags, get InstanceUID(0x3C0A) then add MetaDataSet to MXFContext.
 * Metadata parsing resolves Strong References to objects.
 *
 * Simple demuxer, only OP1A supported and some files might not work at all.
 * Only tracks with associated descriptors will be decoded. "Highly Desirable" SMPTE 377M D.1
 */

#include <stdint.h>

#include "libavutil/aes.h"
#include "libavutil/avassert.h"
#include "libavutil/mathematics.h"
#include "libavcodec/bytestream.h"
#include "libavutil/intreadwrite.h"
#include "libavutil/timecode.h"
#include "avformat.h"
#include "internal.h"
#include "mxf.h"

typedef enum {
    Header,
    BodyPartition,
    Footer
} MXFPartitionType;

typedef enum {
    OP1a = 1,
    OP1b,
    OP1c,
    OP2a,
    OP2b,
    OP2c,
    OP3a,
    OP3b,
    OP3c,
    OPAtom,
    OPSONYOpt,  /* FATE sample, violates the spec in places */
} MXFOP;

typedef struct {
    int closed;
    int complete;
    MXFPartitionType type;
    uint64_t previous_partition;
    int index_sid;
    int body_sid;
    int64_t this_partition;
    int64_t essence_offset;         ///< absolute offset of essence
    int64_t essence_length;
    int32_t kag_size;
    int64_t header_byte_count;
    int64_t index_byte_count;
    int pack_length;
} MXFPartition;

typedef struct {
    UID uid;
    enum MXFMetadataSetType type;
    UID source_container_ul;
} MXFCryptoContext;

typedef struct {
    UID uid;
    enum MXFMetadataSetType type;
    UID source_package_uid;
    UID data_definition_ul;
    int64_t duration;
    int64_t start_position;
    int source_track_id;
} MXFStructuralComponent;

typedef struct {
    UID uid;
    enum MXFMetadataSetType type;
    UID data_definition_ul;
    UID *structural_components_refs;
    int structural_components_count;
    int64_t duration;
} MXFSequence;

typedef struct {
    UID uid;
    enum MXFMetadataSetType type;
    int drop_frame;
    int start_frame;
    struct AVRational rate;
    AVTimecode tc;
} MXFTimecodeComponent;

typedef struct {
    UID uid;
    enum MXFMetadataSetType type;
    MXFSequence *sequence; /* mandatory, and only one */
    UID sequence_ref;
    int track_id;
    uint8_t track_number[4];
    AVRational edit_rate;
    int intra_only;
    uint64_t sample_count;
    int64_t original_duration; /* st->duration in SampleRate/EditRate units */
} MXFTrack;

typedef struct {
    UID uid;
    enum MXFMetadataSetType type;
    UID essence_container_ul;
    UID essence_codec_ul;
    AVRational sample_rate;
    AVRational aspect_ratio;
    int width;
    int height; /* Field height, not frame height */
    int frame_layout; /* See MXFFrameLayout enum */
#define MXF_TFF 1
#define MXF_BFF 2
    int field_dominance;
    int channels;
    int bits_per_sample;
    unsigned int component_depth;
    unsigned int horiz_subsampling;
    unsigned int vert_subsampling;
    UID *sub_descriptors_refs;
    int sub_descriptors_count;
    int linked_track_id;
    uint8_t *extradata;
    int extradata_size;
    enum AVPixelFormat pix_fmt;
} MXFDescriptor;

typedef struct {
    UID uid;
    enum MXFMetadataSetType type;
    int edit_unit_byte_count;
    int index_sid;
    int body_sid;
    AVRational index_edit_rate;
    uint64_t index_start_position;
    uint64_t index_duration;
    int8_t *temporal_offset_entries;
    int *flag_entries;
    uint64_t *stream_offset_entries;
    int nb_index_entries;
} MXFIndexTableSegment;

typedef struct {
    UID uid;
    enum MXFMetadataSetType type;
    UID package_uid;
    UID *tracks_refs;
    int tracks_count;
    MXFDescriptor *descriptor; /* only one */
    UID descriptor_ref;
} MXFPackage;

typedef struct {
    UID uid;
    enum MXFMetadataSetType type;
} MXFMetadataSet;

/* decoded index table */
typedef struct {
    int index_sid;
    int body_sid;
    int nb_ptses;               /* number of PTSes or total duration of index */
    int64_t first_dts;          /* DTS = EditUnit + first_dts */
    int64_t *ptses;             /* maps EditUnit -> PTS */
    int nb_segments;
    MXFIndexTableSegment **segments;    /* sorted by IndexStartPosition */
    AVIndexEntry *fake_index;   /* used for calling ff_index_search_timestamp() */
} MXFIndexTable;

typedef struct {
    MXFPartition *partitions;
    unsigned partitions_count;
    MXFOP op;
    UID *packages_refs;
    int packages_count;
    MXFMetadataSet **metadata_sets;
    int metadata_sets_count;
    AVFormatContext *fc;
    struct AVAES *aesc;
    uint8_t *local_tags;
    int local_tags_count;
    uint64_t last_partition;
    uint64_t footer_partition;
    KLVPacket current_klv_data;
    int current_klv_index;
    int run_in;
    MXFPartition *current_partition;
    int parsing_backward;
    int64_t last_forward_tell;
    int last_forward_partition;
    int current_edit_unit;
    int nb_index_tables;
    MXFIndexTable *index_tables;
    int edit_units_per_packet;      ///< how many edit units to read at a time (PCM, OPAtom)
} MXFContext;

enum MXFWrappingScheme {
    Frame,
    Clip,
};

/* NOTE: klv_offset is not set (-1) for local keys */
typedef int MXFMetadataReadFunc(void *arg, AVIOContext *pb, int tag, int size, UID uid, int64_t klv_offset);

typedef struct {
    const UID key;
    MXFMetadataReadFunc *read;
    int ctx_size;
    enum MXFMetadataSetType type;
} MXFMetadataReadTableEntry;

static int mxf_read_close(AVFormatContext *s);

/* partial keys to match */
static const uint8_t mxf_header_partition_pack_key[]       = { 0x06,0x0e,0x2b,0x34,0x02,0x05,0x01,0x01,0x0d,0x01,0x02,0x01,0x01,0x02 };
static const uint8_t mxf_essence_element_key[]             = { 0x06,0x0e,0x2b,0x34,0x01,0x02,0x01,0x01,0x0d,0x01,0x03,0x01 };
static const uint8_t mxf_avid_essence_element_key[]        = { 0x06,0x0e,0x2b,0x34,0x01,0x02,0x01,0x01,0x0e,0x04,0x03,0x01 };
static const uint8_t mxf_system_item_key[]                 = { 0x06,0x0E,0x2B,0x34,0x02,0x05,0x01,0x01,0x0D,0x01,0x03,0x01,0x04 };
static const uint8_t mxf_klv_key[]                         = { 0x06,0x0e,0x2b,0x34 };
/* complete keys to match */
static const uint8_t mxf_crypto_source_container_ul[]      = { 0x06,0x0e,0x2b,0x34,0x01,0x01,0x01,0x09,0x06,0x01,0x01,0x02,0x02,0x00,0x00,0x00 };
static const uint8_t mxf_encrypted_triplet_key[]           = { 0x06,0x0e,0x2b,0x34,0x02,0x04,0x01,0x07,0x0d,0x01,0x03,0x01,0x02,0x7e,0x01,0x00 };
static const uint8_t mxf_encrypted_essence_container[]     = { 0x06,0x0e,0x2b,0x34,0x04,0x01,0x01,0x07,0x0d,0x01,0x03,0x01,0x02,0x0b,0x01,0x00 };
static const uint8_t mxf_random_index_pack_key[]           = { 0x06,0x0E,0x2B,0x34,0x02,0x05,0x01,0x01,0x0D,0x01,0x02,0x01,0x01,0x11,0x01,0x00 };
static const uint8_t mxf_sony_mpeg4_extradata[]            = { 0x06,0x0e,0x2b,0x34,0x04,0x01,0x01,0x01,0x0e,0x06,0x06,0x02,0x02,0x01,0x00,0x00 };

#define IS_KLV_KEY(x, y) (!memcmp(x, y, sizeof(y)))

static int64_t klv_decode_ber_length(AVIOContext *pb)
{
    uint64_t size = avio_r8(pb);
    if (size & 0x80) { /* long form */
        int bytes_num = size & 0x7f;
        /* SMPTE 379M 5.3.4 guarantee that bytes_num must not exceed 8 bytes */
        if (bytes_num > 8)
            return AVERROR_INVALIDDATA;
        size = 0;
        while (bytes_num--)
            size = size << 8 | avio_r8(pb);
    }
    return size;
}

static int mxf_read_sync(AVIOContext *pb, const uint8_t *key, unsigned size)
{
    int i, b;
    for (i = 0; i < size && !url_feof(pb); i++) {
        b = avio_r8(pb);
        if (b == key[0])
            i = 0;
        else if (b != key[i])
            i = -1;
    }
    return i == size;
}

static int klv_read_packet(KLVPacket *klv, AVIOContext *pb)
{
    if (!mxf_read_sync(pb, mxf_klv_key, 4))
        return AVERROR_INVALIDDATA;
    klv->offset = avio_tell(pb) - 4;
    memcpy(klv->key, mxf_klv_key, 4);
    avio_read(pb, klv->key + 4, 12);
    klv->length = klv_decode_ber_length(pb);
    return klv->length == -1 ? -1 : 0;
}

static int mxf_get_stream_index(AVFormatContext *s, KLVPacket *klv)
{
    int i;

    for (i = 0; i < s->nb_streams; i++) {
        MXFTrack *track = s->streams[i]->priv_data;
        /* SMPTE 379M 7.3 */
        if (!memcmp(klv->key + sizeof(mxf_essence_element_key), track->track_number, sizeof(track->track_number)))
            return i;
    }
    /* return 0 if only one stream, for OP Atom files with 0 as track number */
    return s->nb_streams == 1 ? 0 : -1;
}

/* XXX: use AVBitStreamFilter */
static int mxf_get_d10_aes3_packet(AVIOContext *pb, AVStream *st, AVPacket *pkt, int64_t length)
{
    const uint8_t *buf_ptr, *end_ptr;
    uint8_t *data_ptr;
    int i;

    if (length > 61444) /* worst case PAL 1920 samples 8 channels */
        return AVERROR_INVALIDDATA;
    length = av_get_packet(pb, pkt, length);
    if (length < 0)
        return length;
    data_ptr = pkt->data;
    end_ptr = pkt->data + length;
    buf_ptr = pkt->data + 4; /* skip SMPTE 331M header */
    for (; end_ptr - buf_ptr >= st->codec->channels * 4; ) {
        for (i = 0; i < st->codec->channels; i++) {
            uint32_t sample = bytestream_get_le32(&buf_ptr);
            if (st->codec->bits_per_coded_sample == 24)
                bytestream_put_le24(&data_ptr, (sample >> 4) & 0xffffff);
            else
                bytestream_put_le16(&data_ptr, (sample >> 12) & 0xffff);
        }
        buf_ptr += 32 - st->codec->channels*4; // always 8 channels stored SMPTE 331M
    }
    av_shrink_packet(pkt, data_ptr - pkt->data);
    return 0;
}

static int mxf_decrypt_triplet(AVFormatContext *s, AVPacket *pkt, KLVPacket *klv)
{
    static const uint8_t checkv[16] = {0x43, 0x48, 0x55, 0x4b, 0x43, 0x48, 0x55, 0x4b, 0x43, 0x48, 0x55, 0x4b, 0x43, 0x48, 0x55, 0x4b};
    MXFContext *mxf = s->priv_data;
    AVIOContext *pb = s->pb;
    int64_t end = avio_tell(pb) + klv->length;
    int64_t size;
    uint64_t orig_size;
    uint64_t plaintext_size;
    uint8_t ivec[16];
    uint8_t tmpbuf[16];
    int index;

    if (!mxf->aesc && s->key && s->keylen == 16) {
        mxf->aesc = av_aes_alloc();
        if (!mxf->aesc)
            return AVERROR(ENOMEM);
        av_aes_init(mxf->aesc, s->key, 128, 1);
    }
    // crypto context
    avio_skip(pb, klv_decode_ber_length(pb));
    // plaintext offset
    klv_decode_ber_length(pb);
    plaintext_size = avio_rb64(pb);
    // source klv key
    klv_decode_ber_length(pb);
    avio_read(pb, klv->key, 16);
    if (!IS_KLV_KEY(klv, mxf_essence_element_key))
        return AVERROR_INVALIDDATA;
    index = mxf_get_stream_index(s, klv);
    if (index < 0)
        return AVERROR_INVALIDDATA;
    // source size
    klv_decode_ber_length(pb);
    orig_size = avio_rb64(pb);
    if (orig_size < plaintext_size)
        return AVERROR_INVALIDDATA;
    // enc. code
    size = klv_decode_ber_length(pb);
    if (size < 32 || size - 32 < orig_size)
        return AVERROR_INVALIDDATA;
    avio_read(pb, ivec, 16);
    avio_read(pb, tmpbuf, 16);
    if (mxf->aesc)
        av_aes_crypt(mxf->aesc, tmpbuf, tmpbuf, 1, ivec, 1);
    if (memcmp(tmpbuf, checkv, 16))
        av_log(s, AV_LOG_ERROR, "probably incorrect decryption key\n");
    size -= 32;
    size = av_get_packet(pb, pkt, size);
    if (size < 0)
        return size;
    else if (size < plaintext_size)
        return AVERROR_INVALIDDATA;
    size -= plaintext_size;
    if (mxf->aesc)
        av_aes_crypt(mxf->aesc, &pkt->data[plaintext_size],
                     &pkt->data[plaintext_size], size >> 4, ivec, 1);
    av_shrink_packet(pkt, orig_size);
    pkt->stream_index = index;
    avio_skip(pb, end - avio_tell(pb));
    return 0;
}

static int mxf_read_primer_pack(void *arg, AVIOContext *pb, int tag, int size, UID uid, int64_t klv_offset)
{
    MXFContext *mxf = arg;
    int item_num = avio_rb32(pb);
    int item_len = avio_rb32(pb);

    if (item_len != 18) {
        avpriv_request_sample(pb, "Primer pack item length %d", item_len);
        return AVERROR_PATCHWELCOME;
    }
    if (item_num > 65536) {
        av_log(mxf->fc, AV_LOG_ERROR, "item_num %d is too large\n", item_num);
        return AVERROR_INVALIDDATA;
    }
    mxf->local_tags = av_calloc(item_num, item_len);
    if (!mxf->local_tags)
        return AVERROR(ENOMEM);
    mxf->local_tags_count = item_num;
    avio_read(pb, mxf->local_tags, item_num*item_len);
    return 0;
}

static int mxf_read_partition_pack(void *arg, AVIOContext *pb, int tag, int size, UID uid, int64_t klv_offset)
{
    MXFContext *mxf = arg;
    MXFPartition *partition, *tmp_part;
    UID op;
    uint64_t footer_partition;
    uint32_t nb_essence_containers;

    tmp_part = av_realloc_array(mxf->partitions, mxf->partitions_count + 1, sizeof(*mxf->partitions));
    if (!tmp_part)
        return AVERROR(ENOMEM);
    mxf->partitions = tmp_part;

    if (mxf->parsing_backward) {
        /* insert the new partition pack in the middle
         * this makes the entries in mxf->partitions sorted by offset */
        memmove(&mxf->partitions[mxf->last_forward_partition+1],
                &mxf->partitions[mxf->last_forward_partition],
                (mxf->partitions_count - mxf->last_forward_partition)*sizeof(*mxf->partitions));
        partition = mxf->current_partition = &mxf->partitions[mxf->last_forward_partition];
    } else {
        mxf->last_forward_partition++;
        partition = mxf->current_partition = &mxf->partitions[mxf->partitions_count];
    }

    memset(partition, 0, sizeof(*partition));
    mxf->partitions_count++;
    partition->pack_length = avio_tell(pb) - klv_offset + size;

    switch(uid[13]) {
    case 2:
        partition->type = Header;
        break;
    case 3:
        partition->type = BodyPartition;
        break;
    case 4:
        partition->type = Footer;
        break;
    default:
        av_log(mxf->fc, AV_LOG_ERROR, "unknown partition type %i\n", uid[13]);
        return AVERROR_INVALIDDATA;
    }

    /* consider both footers to be closed (there is only Footer and CompleteFooter) */
    partition->closed = partition->type == Footer || !(uid[14] & 1);
    partition->complete = uid[14] > 2;
    avio_skip(pb, 4);
    partition->kag_size = avio_rb32(pb);
    partition->this_partition = avio_rb64(pb);
    partition->previous_partition = avio_rb64(pb);
    footer_partition = avio_rb64(pb);
    partition->header_byte_count = avio_rb64(pb);
    partition->index_byte_count = avio_rb64(pb);
    partition->index_sid = avio_rb32(pb);
    avio_skip(pb, 8);
    partition->body_sid = avio_rb32(pb);
    if (avio_read(pb, op, sizeof(UID)) != sizeof(UID)) {
        av_log(mxf->fc, AV_LOG_ERROR, "Failed reading UID\n");
        return AVERROR_INVALIDDATA;
    }
    nb_essence_containers = avio_rb32(pb);

    /* some files don'thave FooterPartition set in every partition */
    if (footer_partition) {
        if (mxf->footer_partition && mxf->footer_partition != footer_partition) {
            av_log(mxf->fc, AV_LOG_ERROR,
                   "inconsistent FooterPartition value: %"PRIu64" != %"PRIu64"\n",
                   mxf->footer_partition, footer_partition);
        } else {
            mxf->footer_partition = footer_partition;
        }
    }

    av_dlog(mxf->fc,
            "PartitionPack: ThisPartition = 0x%"PRIX64
            ", PreviousPartition = 0x%"PRIX64", "
            "FooterPartition = 0x%"PRIX64", IndexSID = %i, BodySID = %i\n",
            partition->this_partition,
            partition->previous_partition, footer_partition,
            partition->index_sid, partition->body_sid);

    /* sanity check PreviousPartition if set */
    if (partition->previous_partition &&
        mxf->run_in + partition->previous_partition >= klv_offset) {
        av_log(mxf->fc, AV_LOG_ERROR,
               "PreviousPartition points to this partition or forward\n");
        return AVERROR_INVALIDDATA;
    }

    if      (op[12] == 1 && op[13] == 1) mxf->op = OP1a;
    else if (op[12] == 1 && op[13] == 2) mxf->op = OP1b;
    else if (op[12] == 1 && op[13] == 3) mxf->op = OP1c;
    else if (op[12] == 2 && op[13] == 1) mxf->op = OP2a;
    else if (op[12] == 2 && op[13] == 2) mxf->op = OP2b;
    else if (op[12] == 2 && op[13] == 3) mxf->op = OP2c;
    else if (op[12] == 3 && op[13] == 1) mxf->op = OP3a;
    else if (op[12] == 3 && op[13] == 2) mxf->op = OP3b;
    else if (op[12] == 3 && op[13] == 3) mxf->op = OP3c;
    else if (op[12] == 64&& op[13] == 1) mxf->op = OPSONYOpt;
    else if (op[12] == 0x10) {
        /* SMPTE 390m: "There shall be exactly one essence container"
         * The following block deals with files that violate this, namely:
         * 2011_DCPTEST_24FPS.V.mxf - two ECs, OP1a
         * abcdefghiv016f56415e.mxf - zero ECs, OPAtom, output by Avid AirSpeed */
        if (nb_essence_containers != 1) {
            MXFOP op = nb_essence_containers ? OP1a : OPAtom;

            /* only nag once */
            if (!mxf->op)
                av_log(mxf->fc, AV_LOG_WARNING, "\"OPAtom\" with %u ECs - assuming %s\n",
                       nb_essence_containers, op == OP1a ? "OP1a" : "OPAtom");

            mxf->op = op;
        } else
            mxf->op = OPAtom;
    } else {
        av_log(mxf->fc, AV_LOG_ERROR, "unknown operational pattern: %02xh %02xh - guessing OP1a\n", op[12], op[13]);
        mxf->op = OP1a;
    }

    if (partition->kag_size <= 0 || partition->kag_size > (1 << 20)) {
        av_log(mxf->fc, AV_LOG_WARNING, "invalid KAGSize %i - guessing ", partition->kag_size);

        if (mxf->op == OPSONYOpt)
            partition->kag_size = 512;
        else
            partition->kag_size = 1;

        av_log(mxf->fc, AV_LOG_WARNING, "%i\n", partition->kag_size);
    }

    return 0;
}

static int mxf_add_metadata_set(MXFContext *mxf, void *metadata_set)
{
    MXFMetadataSet **tmp;

    tmp = av_realloc_array(mxf->metadata_sets, mxf->metadata_sets_count + 1, sizeof(*mxf->metadata_sets));
    if (!tmp)
        return AVERROR(ENOMEM);
    mxf->metadata_sets = tmp;
    mxf->metadata_sets[mxf->metadata_sets_count] = metadata_set;
    mxf->metadata_sets_count++;
    return 0;
}

static int mxf_read_cryptographic_context(void *arg, AVIOContext *pb, int tag, int size, UID uid, int64_t klv_offset)
{
    MXFCryptoContext *cryptocontext = arg;
    if (size != 16)
        return AVERROR_INVALIDDATA;
    if (IS_KLV_KEY(uid, mxf_crypto_source_container_ul))
        avio_read(pb, cryptocontext->source_container_ul, 16);
    return 0;
}

static int mxf_read_content_storage(void *arg, AVIOContext *pb, int tag, int size, UID uid, int64_t klv_offset)
{
    MXFContext *mxf = arg;
    switch (tag) {
    case 0x1901:
        mxf->packages_count = avio_rb32(pb);
        mxf->packages_refs = av_calloc(mxf->packages_count, sizeof(UID));
        if (!mxf->packages_refs)
            return AVERROR(ENOMEM);
        avio_skip(pb, 4); /* useless size of objects, always 16 according to specs */
        avio_read(pb, (uint8_t *)mxf->packages_refs, mxf->packages_count * sizeof(UID));
        break;
    }
    return 0;
}

static int mxf_read_source_clip(void *arg, AVIOContext *pb, int tag, int size, UID uid, int64_t klv_offset)
{
    MXFStructuralComponent *source_clip = arg;
    switch(tag) {
    case 0x0202:
        source_clip->duration = avio_rb64(pb);
        break;
    case 0x1201:
        source_clip->start_position = avio_rb64(pb);
        break;
    case 0x1101:
        /* UMID, only get last 16 bytes */
        avio_skip(pb, 16);
        avio_read(pb, source_clip->source_package_uid, 16);
        break;
    case 0x1102:
        source_clip->source_track_id = avio_rb32(pb);
        break;
    }
    return 0;
}

static int mxf_read_material_package(void *arg, AVIOContext *pb, int tag, int size, UID uid, int64_t klv_offset)
{
    MXFPackage *package = arg;
    switch(tag) {
    case 0x4403:
        package->tracks_count = avio_rb32(pb);
        package->tracks_refs = av_calloc(package->tracks_count, sizeof(UID));
        if (!package->tracks_refs)
            return AVERROR(ENOMEM);
        avio_skip(pb, 4); /* useless size of objects, always 16 according to specs */
        avio_read(pb, (uint8_t *)package->tracks_refs, package->tracks_count * sizeof(UID));
        break;
    }
    return 0;
}

static int mxf_read_timecode_component(void *arg, AVIOContext *pb, int tag, int size, UID uid, int64_t klv_offset)
{
    MXFTimecodeComponent *mxf_timecode = arg;
    switch(tag) {
    case 0x1501:
        mxf_timecode->start_frame = avio_rb64(pb);
        break;
    case 0x1502:
        mxf_timecode->rate = (AVRational){avio_rb16(pb), 1};
        break;
    case 0x1503:
        mxf_timecode->drop_frame = avio_r8(pb);
        break;
    }
    return 0;
}

static int mxf_read_track(void *arg, AVIOContext *pb, int tag, int size, UID uid, int64_t klv_offset)
{
    MXFTrack *track = arg;
    switch(tag) {
    case 0x4801:
        track->track_id = avio_rb32(pb);
        break;
    case 0x4804:
        avio_read(pb, track->track_number, 4);
        break;
    case 0x4B01:
        track->edit_rate.num = avio_rb32(pb);
        track->edit_rate.den = avio_rb32(pb);
        break;
    case 0x4803:
        avio_read(pb, track->sequence_ref, 16);
        break;
    }
    return 0;
}

static int mxf_read_sequence(void *arg, AVIOContext *pb, int tag, int size, UID uid, int64_t klv_offset)
{
    MXFSequence *sequence = arg;
    switch(tag) {
    case 0x0202:
        sequence->duration = avio_rb64(pb);
        break;
    case 0x0201:
        avio_read(pb, sequence->data_definition_ul, 16);
        break;
    case 0x1001:
        sequence->structural_components_count = avio_rb32(pb);
        sequence->structural_components_refs = av_calloc(sequence->structural_components_count, sizeof(UID));
        if (!sequence->structural_components_refs)
            return AVERROR(ENOMEM);
        avio_skip(pb, 4); /* useless size of objects, always 16 according to specs */
        avio_read(pb, (uint8_t *)sequence->structural_components_refs, sequence->structural_components_count * sizeof(UID));
        break;
    }
    return 0;
}

static int mxf_read_source_package(void *arg, AVIOContext *pb, int tag, int size, UID uid, int64_t klv_offset)
{
    MXFPackage *package = arg;
    switch(tag) {
    case 0x4403:
        package->tracks_count = avio_rb32(pb);
        package->tracks_refs = av_calloc(package->tracks_count, sizeof(UID));
        if (!package->tracks_refs)
            return AVERROR(ENOMEM);
        avio_skip(pb, 4); /* useless size of objects, always 16 according to specs */
        avio_read(pb, (uint8_t *)package->tracks_refs, package->tracks_count * sizeof(UID));
        break;
    case 0x4401:
        /* UMID, only get last 16 bytes */
        avio_skip(pb, 16);
        avio_read(pb, package->package_uid, 16);
        break;
    case 0x4701:
        avio_read(pb, package->descriptor_ref, 16);
        break;
    }
    return 0;
}

static int mxf_read_index_entry_array(AVIOContext *pb, MXFIndexTableSegment *segment)
{
    int i, length;

    segment->nb_index_entries = avio_rb32(pb);

    length = avio_rb32(pb);

    if (!(segment->temporal_offset_entries=av_calloc(segment->nb_index_entries, sizeof(*segment->temporal_offset_entries))) ||
        !(segment->flag_entries          = av_calloc(segment->nb_index_entries, sizeof(*segment->flag_entries))) ||
        !(segment->stream_offset_entries = av_calloc(segment->nb_index_entries, sizeof(*segment->stream_offset_entries))))
        return AVERROR(ENOMEM);

    for (i = 0; i < segment->nb_index_entries; i++) {
        segment->temporal_offset_entries[i] = avio_r8(pb);
        avio_r8(pb);                                        /* KeyFrameOffset */
        segment->flag_entries[i] = avio_r8(pb);
        segment->stream_offset_entries[i] = avio_rb64(pb);
        avio_skip(pb, length - 11);
    }
    return 0;
}

static int mxf_read_index_table_segment(void *arg, AVIOContext *pb, int tag, int size, UID uid, int64_t klv_offset)
{
    MXFIndexTableSegment *segment = arg;
    switch(tag) {
    case 0x3F05:
        segment->edit_unit_byte_count = avio_rb32(pb);
        av_dlog(NULL, "EditUnitByteCount %d\n", segment->edit_unit_byte_count);
        break;
    case 0x3F06:
        segment->index_sid = avio_rb32(pb);
        av_dlog(NULL, "IndexSID %d\n", segment->index_sid);
        break;
    case 0x3F07:
        segment->body_sid = avio_rb32(pb);
        av_dlog(NULL, "BodySID %d\n", segment->body_sid);
        break;
    case 0x3F0A:
        av_dlog(NULL, "IndexEntryArray found\n");
        return mxf_read_index_entry_array(pb, segment);
    case 0x3F0B:
        segment->index_edit_rate.num = avio_rb32(pb);
        segment->index_edit_rate.den = avio_rb32(pb);
        av_dlog(NULL, "IndexEditRate %d/%d\n", segment->index_edit_rate.num,
                segment->index_edit_rate.den);
        break;
    case 0x3F0C:
        segment->index_start_position = avio_rb64(pb);
        av_dlog(NULL, "IndexStartPosition %"PRId64"\n", segment->index_start_position);
        break;
    case 0x3F0D:
        segment->index_duration = avio_rb64(pb);
        av_dlog(NULL, "IndexDuration %"PRId64"\n", segment->index_duration);
        break;
    }
    return 0;
}

static void mxf_read_pixel_layout(AVIOContext *pb, MXFDescriptor *descriptor)
{
    int code, value, ofs = 0;
    char layout[16] = {0}; /* not for printing, may end up not terminated on purpose */

    do {
        code = avio_r8(pb);
        value = avio_r8(pb);
        av_dlog(NULL, "pixel layout: code %#x\n", code);

        if (ofs <= 14) {
            layout[ofs++] = code;
            layout[ofs++] = value;
        } else
            break;  /* don't read byte by byte on sneaky files filled with lots of non-zeroes */
    } while (code != 0); /* SMPTE 377M E.2.46 */

    ff_mxf_decode_pixel_layout(layout, &descriptor->pix_fmt);
}

static int mxf_read_generic_descriptor(void *arg, AVIOContext *pb, int tag, int size, UID uid, int64_t klv_offset)
{
    MXFDescriptor *descriptor = arg;
    descriptor->pix_fmt = AV_PIX_FMT_NONE;
    switch(tag) {
    case 0x3F01:
        descriptor->sub_descriptors_count = avio_rb32(pb);
        descriptor->sub_descriptors_refs = av_calloc(descriptor->sub_descriptors_count, sizeof(UID));
        if (!descriptor->sub_descriptors_refs)
            return AVERROR(ENOMEM);
        avio_skip(pb, 4); /* useless size of objects, always 16 according to specs */
        avio_read(pb, (uint8_t *)descriptor->sub_descriptors_refs, descriptor->sub_descriptors_count * sizeof(UID));
        break;
    case 0x3004:
        avio_read(pb, descriptor->essence_container_ul, 16);
        break;
    case 0x3006:
        descriptor->linked_track_id = avio_rb32(pb);
        break;
    case 0x3201: /* PictureEssenceCoding */
        avio_read(pb, descriptor->essence_codec_ul, 16);
        break;
    case 0x3203:
        descriptor->width = avio_rb32(pb);
        break;
    case 0x3202:
        descriptor->height = avio_rb32(pb);
        break;
    case 0x320C:
        descriptor->frame_layout = avio_r8(pb);
        break;
    case 0x320E:
        descriptor->aspect_ratio.num = avio_rb32(pb);
        descriptor->aspect_ratio.den = avio_rb32(pb);
        break;
    case 0x3212:
        descriptor->field_dominance = avio_r8(pb);
        break;
    case 0x3301:
        descriptor->component_depth = avio_rb32(pb);
        break;
    case 0x3302:
        descriptor->horiz_subsampling = avio_rb32(pb);
        break;
    case 0x3308:
        descriptor->vert_subsampling = avio_rb32(pb);
        break;
    case 0x3D03:
        descriptor->sample_rate.num = avio_rb32(pb);
        descriptor->sample_rate.den = avio_rb32(pb);
        break;
    case 0x3D06: /* SoundEssenceCompression */
        avio_read(pb, descriptor->essence_codec_ul, 16);
        break;
    case 0x3D07:
        descriptor->channels = avio_rb32(pb);
        break;
    case 0x3D01:
        descriptor->bits_per_sample = avio_rb32(pb);
        break;
    case 0x3401:
        mxf_read_pixel_layout(pb, descriptor);
        break;
    default:
        /* Private uid used by SONY C0023S01.mxf */
        if (IS_KLV_KEY(uid, mxf_sony_mpeg4_extradata)) {
            if (descriptor->extradata)
                av_log(NULL, AV_LOG_WARNING, "Duplicate sony_mpeg4_extradata\n");
            av_free(descriptor->extradata);
            descriptor->extradata_size = 0;
            descriptor->extradata = av_malloc(size);
            if (!descriptor->extradata)
                return AVERROR(ENOMEM);
            descriptor->extradata_size = size;
            avio_read(pb, descriptor->extradata, size);
        }
        break;
    }
    return 0;
}

/*
 * Match an uid independently of the version byte and up to len common bytes
 * Returns: boolean
 */
static int mxf_match_uid(const UID key, const UID uid, int len)
{
    int i;
    for (i = 0; i < len; i++) {
        if (i != 7 && key[i] != uid[i])
            return 0;
    }
    return 1;
}

static const MXFCodecUL *mxf_get_codec_ul(const MXFCodecUL *uls, UID *uid)
{
    while (uls->uid[0]) {
        if(mxf_match_uid(uls->uid, *uid, uls->matching_len))
            break;
        uls++;
    }
    return uls;
}

static void *mxf_resolve_strong_ref(MXFContext *mxf, UID *strong_ref, enum MXFMetadataSetType type)
{
    int i;

    if (!strong_ref)
        return NULL;
    for (i = 0; i < mxf->metadata_sets_count; i++) {
        if (!memcmp(*strong_ref, mxf->metadata_sets[i]->uid, 16) &&
            (type == AnyType || mxf->metadata_sets[i]->type == type)) {
            return mxf->metadata_sets[i];
        }
    }
    return NULL;
}

static const MXFCodecUL mxf_picture_essence_container_uls[] = {
    // video essence container uls
    { { 0x06,0x0E,0x2B,0x34,0x04,0x01,0x01,0x02,0x0D,0x01,0x03,0x01,0x02,0x04,0x60,0x01 }, 14, AV_CODEC_ID_MPEG2VIDEO }, /* MPEG-ES Frame wrapped */
    { { 0x06,0x0E,0x2B,0x34,0x04,0x01,0x01,0x01,0x0D,0x01,0x03,0x01,0x02,0x02,0x41,0x01 }, 14,    AV_CODEC_ID_DVVIDEO }, /* DV 625 25mbps */
    { { 0x06,0x0E,0x2B,0x34,0x04,0x01,0x01,0x01,0x0D,0x01,0x03,0x01,0x02,0x05,0x00,0x00 }, 14,   AV_CODEC_ID_RAWVIDEO }, /* Uncompressed Picture */
    { { 0x00,0x00,0x00,0x00,0x00,0x00,0x00,0x00,0x00,0x00,0x00,0x00,0x00,0x00,0x00,0x00 },  0,      AV_CODEC_ID_NONE },
};

/* EC ULs for intra-only formats */
static const MXFCodecUL mxf_intra_only_essence_container_uls[] = {
    { { 0x06,0x0E,0x2B,0x34,0x04,0x01,0x01,0x01,0x0D,0x01,0x03,0x01,0x02,0x01,0x00,0x00 }, 14, AV_CODEC_ID_MPEG2VIDEO }, /* MXF-GC SMPTE D-10 Mappings */
    { { 0x00,0x00,0x00,0x00,0x00,0x00,0x00,0x00,0x00,0x00,0x00,0x00,0x00,0x00,0x00,0x00 },  0,       AV_CODEC_ID_NONE },
};

/* intra-only PictureEssenceCoding ULs, where no corresponding EC UL exists */
static const MXFCodecUL mxf_intra_only_picture_essence_coding_uls[] = {
    { { 0x06,0x0E,0x2B,0x34,0x04,0x01,0x01,0x0A,0x04,0x01,0x02,0x02,0x01,0x32,0x00,0x00 }, 14,       AV_CODEC_ID_H264 }, /* H.264/MPEG-4 AVC Intra Profiles */
    { { 0x06,0x0E,0x2B,0x34,0x04,0x01,0x01,0x07,0x04,0x01,0x02,0x02,0x03,0x01,0x01,0x00 }, 14,   AV_CODEC_ID_JPEG2000 }, /* JPEG2000 Codestream */
    { { 0x00,0x00,0x00,0x00,0x00,0x00,0x00,0x00,0x00,0x00,0x00,0x00,0x00,0x00,0x00,0x00 },  0,       AV_CODEC_ID_NONE },
};

static const MXFCodecUL mxf_sound_essence_container_uls[] = {
    // sound essence container uls
    { { 0x06,0x0E,0x2B,0x34,0x04,0x01,0x01,0x01,0x0D,0x01,0x03,0x01,0x02,0x06,0x01,0x00 }, 14, AV_CODEC_ID_PCM_S16LE }, /* BWF Frame wrapped */
    { { 0x06,0x0E,0x2B,0x34,0x04,0x01,0x01,0x02,0x0D,0x01,0x03,0x01,0x02,0x04,0x40,0x01 }, 14,       AV_CODEC_ID_MP2 }, /* MPEG-ES Frame wrapped, 0x40 ??? stream id */
    { { 0x06,0x0E,0x2B,0x34,0x04,0x01,0x01,0x01,0x0D,0x01,0x03,0x01,0x02,0x01,0x01,0x01 }, 14, AV_CODEC_ID_PCM_S16LE }, /* D-10 Mapping 50Mbps PAL Extended Template */
    { { 0x06,0x0E,0x2B,0x34,0x01,0x01,0x01,0xFF,0x4B,0x46,0x41,0x41,0x00,0x0D,0x4D,0x4F }, 14, AV_CODEC_ID_PCM_S16LE }, /* 0001GL00.MXF.A1.mxf_opatom.mxf */
    { { 0x00,0x00,0x00,0x00,0x00,0x00,0x00,0x00,0x00,0x00,0x00,0x00,0x00,0x00,0x00,0x00 },  0,      AV_CODEC_ID_NONE },
};

static int mxf_get_sorted_table_segments(MXFContext *mxf, int *nb_sorted_segments, MXFIndexTableSegment ***sorted_segments)
{
    int i, j, nb_segments = 0;
    MXFIndexTableSegment **unsorted_segments;
    int last_body_sid = -1, last_index_sid = -1, last_index_start = -1;

    /* count number of segments, allocate arrays and copy unsorted segments */
    for (i = 0; i < mxf->metadata_sets_count; i++)
        if (mxf->metadata_sets[i]->type == IndexTableSegment)
            nb_segments++;

    if (!nb_segments)
        return AVERROR_INVALIDDATA;

    if (!(unsorted_segments = av_calloc(nb_segments, sizeof(*unsorted_segments))) ||
        !(*sorted_segments  = av_calloc(nb_segments, sizeof(**sorted_segments)))) {
        av_freep(sorted_segments);
        av_free(unsorted_segments);
        return AVERROR(ENOMEM);
    }

    for (i = j = 0; i < mxf->metadata_sets_count; i++)
        if (mxf->metadata_sets[i]->type == IndexTableSegment)
            unsorted_segments[j++] = (MXFIndexTableSegment*)mxf->metadata_sets[i];

    *nb_sorted_segments = 0;

    /* sort segments by {BodySID, IndexSID, IndexStartPosition}, remove duplicates while we're at it */
    for (i = 0; i < nb_segments; i++) {
        int best = -1, best_body_sid = -1, best_index_sid = -1, best_index_start = -1;
        uint64_t best_index_duration = 0;

        for (j = 0; j < nb_segments; j++) {
            MXFIndexTableSegment *s = unsorted_segments[j];

            /* Require larger BosySID, IndexSID or IndexStartPosition then the previous entry. This removes duplicates.
             * We want the smallest values for the keys than what we currently have, unless this is the first such entry this time around.
             * If we come across an entry with the same IndexStartPosition but larger IndexDuration, then we'll prefer it over the one we currently have.
             */
            if ((i == 0     || s->body_sid > last_body_sid || s->index_sid > last_index_sid || s->index_start_position > last_index_start) &&
                (best == -1 || s->body_sid < best_body_sid || s->index_sid < best_index_sid || s->index_start_position < best_index_start ||
                (s->index_start_position == best_index_start && s->index_duration > best_index_duration))) {
                best             = j;
                best_body_sid    = s->body_sid;
                best_index_sid   = s->index_sid;
                best_index_start = s->index_start_position;
                best_index_duration = s->index_duration;
            }
        }

        /* no suitable entry found -> we're done */
        if (best == -1)
            break;

        (*sorted_segments)[(*nb_sorted_segments)++] = unsorted_segments[best];
        last_body_sid    = best_body_sid;
        last_index_sid   = best_index_sid;
        last_index_start = best_index_start;
    }

    av_free(unsorted_segments);

    return 0;
}

/**
 * Computes the absolute file offset of the given essence container offset
 */
static int mxf_absolute_bodysid_offset(MXFContext *mxf, int body_sid, int64_t offset, int64_t *offset_out)
{
    int x;
    int64_t offset_in = offset;     /* for logging */

    for (x = 0; x < mxf->partitions_count; x++) {
        MXFPartition *p = &mxf->partitions[x];

        if (p->body_sid != body_sid)
            continue;

        if (offset < p->essence_length || !p->essence_length) {
            *offset_out = p->essence_offset + offset;
            return 0;
        }

        offset -= p->essence_length;
    }

    av_log(mxf->fc, AV_LOG_ERROR,
           "failed to find absolute offset of %"PRIX64" in BodySID %i - partial file?\n",
           offset_in, body_sid);

    return AVERROR_INVALIDDATA;
}

/**
 * Returns the end position of the essence container with given BodySID, or zero if unknown
 */
static int64_t mxf_essence_container_end(MXFContext *mxf, int body_sid)
{
    int x;
    int64_t ret = 0;

    for (x = 0; x < mxf->partitions_count; x++) {
        MXFPartition *p = &mxf->partitions[x];

        if (p->body_sid != body_sid)
            continue;

        if (!p->essence_length)
            return 0;

        ret = p->essence_offset + p->essence_length;
    }

    return ret;
}

/* EditUnit -> absolute offset */
static int mxf_edit_unit_absolute_offset(MXFContext *mxf, MXFIndexTable *index_table, int64_t edit_unit, int64_t *edit_unit_out, int64_t *offset_out, int nag)
{
    int i;
    int64_t offset_temp = 0;

    for (i = 0; i < index_table->nb_segments; i++) {
        MXFIndexTableSegment *s = index_table->segments[i];

        edit_unit = FFMAX(edit_unit, s->index_start_position);  /* clamp if trying to seek before start */

        if (edit_unit < s->index_start_position + s->index_duration) {
            int64_t index = edit_unit - s->index_start_position;

            if (s->edit_unit_byte_count)
                offset_temp += s->edit_unit_byte_count * index;
            else if (s->nb_index_entries) {
                if (s->nb_index_entries == 2 * s->index_duration + 1)
                    index *= 2;     /* Avid index */

                if (index < 0 || index >= s->nb_index_entries) {
                    av_log(mxf->fc, AV_LOG_ERROR, "IndexSID %i segment at %"PRId64" IndexEntryArray too small\n",
                           index_table->index_sid, s->index_start_position);
                    return AVERROR_INVALIDDATA;
                }

                offset_temp = s->stream_offset_entries[index];
            } else {
                av_log(mxf->fc, AV_LOG_ERROR, "IndexSID %i segment at %"PRId64" missing EditUnitByteCount and IndexEntryArray\n",
                       index_table->index_sid, s->index_start_position);
                return AVERROR_INVALIDDATA;
            }

            if (edit_unit_out)
                *edit_unit_out = edit_unit;

            return mxf_absolute_bodysid_offset(mxf, index_table->body_sid, offset_temp, offset_out);
        } else {
            /* EditUnitByteCount == 0 for VBR indexes, which is fine since they use explicit StreamOffsets */
            offset_temp += s->edit_unit_byte_count * s->index_duration;
        }
    }

    if (nag)
        av_log(mxf->fc, AV_LOG_ERROR, "failed to map EditUnit %"PRId64" in IndexSID %i to an offset\n", edit_unit, index_table->index_sid);

    return AVERROR_INVALIDDATA;
}

static int mxf_compute_ptses_fake_index(MXFContext *mxf, MXFIndexTable *index_table)
{
    int i, j, x;
    int8_t max_temporal_offset = -128;

    /* first compute how many entries we have */
    for (i = 0; i < index_table->nb_segments; i++) {
        MXFIndexTableSegment *s = index_table->segments[i];

        if (!s->nb_index_entries) {
            index_table->nb_ptses = 0;
            return 0;                               /* no TemporalOffsets */
        }

        index_table->nb_ptses += s->index_duration;
    }

    /* paranoid check */
    if (index_table->nb_ptses <= 0)
        return 0;

    if (!(index_table->ptses      = av_calloc(index_table->nb_ptses, sizeof(int64_t))) ||
        !(index_table->fake_index = av_calloc(index_table->nb_ptses, sizeof(AVIndexEntry)))) {
        av_freep(&index_table->ptses);
        return AVERROR(ENOMEM);
    }

    /* we may have a few bad TemporalOffsets
     * make sure the corresponding PTSes don't have the bogus value 0 */
    for (x = 0; x < index_table->nb_ptses; x++)
        index_table->ptses[x] = AV_NOPTS_VALUE;

    /**
     * We have this:
     *
     * x  TemporalOffset
     * 0:  0
     * 1:  1
     * 2:  1
     * 3: -2
     * 4:  1
     * 5:  1
     * 6: -2
     *
     * We want to transform it into this:
     *
     * x  DTS PTS
     * 0: -1   0
     * 1:  0   3
     * 2:  1   1
     * 3:  2   2
     * 4:  3   6
     * 5:  4   4
     * 6:  5   5
     *
     * We do this by bucket sorting x by x+TemporalOffset[x] into mxf->ptses,
     * then settings mxf->first_dts = -max(TemporalOffset[x]).
     * The latter makes DTS <= PTS.
     */
    for (i = x = 0; i < index_table->nb_segments; i++) {
        MXFIndexTableSegment *s = index_table->segments[i];
        int index_delta = 1;
        int n = s->nb_index_entries;

        if (s->nb_index_entries == 2 * s->index_duration + 1) {
            index_delta = 2;    /* Avid index */
            /* ignore the last entry - it's the size of the essence container */
            n--;
        }

        for (j = 0; j < n; j += index_delta, x++) {
            int offset = s->temporal_offset_entries[j] / index_delta;
            int index  = x + offset;

            if (x >= index_table->nb_ptses) {
                av_log(mxf->fc, AV_LOG_ERROR,
                       "x >= nb_ptses - IndexEntryCount %i < IndexDuration %"PRId64"?\n",
                       s->nb_index_entries, s->index_duration);
                break;
            }

            index_table->fake_index[x].timestamp = x;
            index_table->fake_index[x].flags = !(s->flag_entries[j] & 0x30) ? AVINDEX_KEYFRAME : 0;

            if (index < 0 || index >= index_table->nb_ptses) {
                av_log(mxf->fc, AV_LOG_ERROR,
                       "index entry %i + TemporalOffset %i = %i, which is out of bounds\n",
                       x, offset, index);
                continue;
            }

            index_table->ptses[index] = x;
            max_temporal_offset = FFMAX(max_temporal_offset, offset);
        }
    }

    index_table->first_dts = -max_temporal_offset;

    return 0;
}

/**
 * Sorts and collects index table segments into index tables.
 * Also computes PTSes if possible.
 */
static int mxf_compute_index_tables(MXFContext *mxf)
{
    int i, j, k, ret, nb_sorted_segments;
    MXFIndexTableSegment **sorted_segments = NULL;

    if ((ret = mxf_get_sorted_table_segments(mxf, &nb_sorted_segments, &sorted_segments)) ||
        nb_sorted_segments <= 0) {
        av_log(mxf->fc, AV_LOG_WARNING, "broken or empty index\n");
        return 0;
    }

    /* sanity check and count unique BodySIDs/IndexSIDs */
    for (i = 0; i < nb_sorted_segments; i++) {
        if (i == 0 || sorted_segments[i-1]->index_sid != sorted_segments[i]->index_sid)
            mxf->nb_index_tables++;
        else if (sorted_segments[i-1]->body_sid != sorted_segments[i]->body_sid) {
            av_log(mxf->fc, AV_LOG_ERROR, "found inconsistent BodySID\n");
            ret = AVERROR_INVALIDDATA;
            goto finish_decoding_index;
        }
    }

    mxf->index_tables = av_mallocz_array(mxf->nb_index_tables,
                                         sizeof(*mxf->index_tables));
    if (!mxf->index_tables) {
        av_log(mxf->fc, AV_LOG_ERROR, "failed to allocate index tables\n");
        ret = AVERROR(ENOMEM);
        goto finish_decoding_index;
    }

    /* distribute sorted segments to index tables */
    for (i = j = 0; i < nb_sorted_segments; i++) {
        if (i != 0 && sorted_segments[i-1]->index_sid != sorted_segments[i]->index_sid) {
            /* next IndexSID */
            j++;
        }

        mxf->index_tables[j].nb_segments++;
    }

    for (i = j = 0; j < mxf->nb_index_tables; i += mxf->index_tables[j++].nb_segments) {
        MXFIndexTable *t = &mxf->index_tables[j];

        t->segments = av_mallocz_array(t->nb_segments,
                                       sizeof(*t->segments));

        if (!t->segments) {
            av_log(mxf->fc, AV_LOG_ERROR, "failed to allocate IndexTableSegment"
                   " pointer array\n");
            ret = AVERROR(ENOMEM);
            goto finish_decoding_index;
        }

        if (sorted_segments[i]->index_start_position)
            av_log(mxf->fc, AV_LOG_WARNING, "IndexSID %i starts at EditUnit %"PRId64" - seeking may not work as expected\n",
                   sorted_segments[i]->index_sid, sorted_segments[i]->index_start_position);

        memcpy(t->segments, &sorted_segments[i], t->nb_segments * sizeof(MXFIndexTableSegment*));
        t->index_sid = sorted_segments[i]->index_sid;
        t->body_sid = sorted_segments[i]->body_sid;

        if ((ret = mxf_compute_ptses_fake_index(mxf, t)) < 0)
            goto finish_decoding_index;

        /* fix zero IndexDurations */
        for (k = 0; k < t->nb_segments; k++) {
            if (t->segments[k]->index_duration)
                continue;

            if (t->nb_segments > 1)
                av_log(mxf->fc, AV_LOG_WARNING, "IndexSID %i segment %i has zero IndexDuration and there's more than one segment\n",
                       t->index_sid, k);

            if (mxf->fc->nb_streams <= 0) {
                av_log(mxf->fc, AV_LOG_WARNING, "no streams?\n");
                break;
            }

            /* assume the first stream's duration is reasonable
             * leave index_duration = 0 on further segments in case we have any (unlikely)
             */
            t->segments[k]->index_duration = mxf->fc->streams[0]->duration;
            break;
        }
    }

    ret = 0;
finish_decoding_index:
    av_free(sorted_segments);
    return ret;
}

static int mxf_is_intra_only(MXFDescriptor *descriptor)
{
    return mxf_get_codec_ul(mxf_intra_only_essence_container_uls,
                            &descriptor->essence_container_ul)->id != AV_CODEC_ID_NONE ||
           mxf_get_codec_ul(mxf_intra_only_picture_essence_coding_uls,
                            &descriptor->essence_codec_ul)->id     != AV_CODEC_ID_NONE;
}

static int mxf_add_timecode_metadata(AVDictionary **pm, const char *key, AVTimecode *tc)
{
    char buf[AV_TIMECODE_STR_SIZE];
    av_dict_set(pm, key, av_timecode_make_string(tc, buf, 0), 0);

    return 0;
}

static int mxf_parse_structural_metadata(MXFContext *mxf)
{
    MXFPackage *material_package = NULL;
    MXFPackage *temp_package = NULL;
    int i, j, k, ret;

    av_dlog(mxf->fc, "metadata sets count %d\n", mxf->metadata_sets_count);
    /* TODO: handle multiple material packages (OP3x) */
    for (i = 0; i < mxf->packages_count; i++) {
        material_package = mxf_resolve_strong_ref(mxf, &mxf->packages_refs[i], MaterialPackage);
        if (material_package) break;
    }
    if (!material_package) {
        av_log(mxf->fc, AV_LOG_ERROR, "no material package found\n");
        return AVERROR_INVALIDDATA;
    }

    for (i = 0; i < material_package->tracks_count; i++) {
        MXFPackage *source_package = NULL;
        MXFTrack *material_track = NULL;
        MXFTrack *source_track = NULL;
        MXFTrack *temp_track = NULL;
        MXFDescriptor *descriptor = NULL;
        MXFStructuralComponent *component = NULL;
        MXFTimecodeComponent *mxf_tc = NULL;
        UID *essence_container_ul = NULL;
        const MXFCodecUL *codec_ul = NULL;
        const MXFCodecUL *container_ul = NULL;
        const MXFCodecUL *pix_fmt_ul = NULL;
        AVStream *st;
        AVTimecode tc;
        int flags;

        if (!(material_track = mxf_resolve_strong_ref(mxf, &material_package->tracks_refs[i], Track))) {
            av_log(mxf->fc, AV_LOG_ERROR, "could not resolve material track strong ref\n");
            continue;
        }

        if ((component = mxf_resolve_strong_ref(mxf, &material_track->sequence_ref, TimecodeComponent))) {
            mxf_tc = (MXFTimecodeComponent*)component;
            flags = mxf_tc->drop_frame == 1 ? AV_TIMECODE_FLAG_DROPFRAME : 0;
            if (av_timecode_init(&tc, mxf_tc->rate, flags, mxf_tc->start_frame, mxf->fc) == 0) {
                mxf_add_timecode_metadata(&mxf->fc->metadata, "timecode", &tc);
            }
        }

        if (!(material_track->sequence = mxf_resolve_strong_ref(mxf, &material_track->sequence_ref, Sequence))) {
            av_log(mxf->fc, AV_LOG_ERROR, "could not resolve material track sequence strong ref\n");
            continue;
        }

        for (j = 0; j < material_track->sequence->structural_components_count; j++) {
            component = mxf_resolve_strong_ref(mxf, &material_track->sequence->structural_components_refs[j], TimecodeComponent);
            if (!component)
                continue;

            mxf_tc = (MXFTimecodeComponent*)component;
            flags = mxf_tc->drop_frame == 1 ? AV_TIMECODE_FLAG_DROPFRAME : 0;
            if (av_timecode_init(&tc, mxf_tc->rate, flags, mxf_tc->start_frame, mxf->fc) == 0) {
                mxf_add_timecode_metadata(&mxf->fc->metadata, "timecode", &tc);
                break;
            }
        }

        /* TODO: handle multiple source clips */
        for (j = 0; j < material_track->sequence->structural_components_count; j++) {
            component = mxf_resolve_strong_ref(mxf, &material_track->sequence->structural_components_refs[j], SourceClip);
            if (!component)
                continue;

            for (k = 0; k < mxf->packages_count; k++) {
                temp_package = mxf_resolve_strong_ref(mxf, &mxf->packages_refs[k], SourcePackage);
                if (!temp_package)
                    continue;
                if (!memcmp(temp_package->package_uid, component->source_package_uid, 16)) {
                    source_package = temp_package;
                    break;
                }
            }
            if (!source_package) {
                av_dlog(mxf->fc, "material track %d: no corresponding source package found\n", material_track->track_id);
                break;
            }
            for (k = 0; k < source_package->tracks_count; k++) {
                if (!(temp_track = mxf_resolve_strong_ref(mxf, &source_package->tracks_refs[k], Track))) {
                    av_log(mxf->fc, AV_LOG_ERROR, "could not resolve source track strong ref\n");
                    ret = AVERROR_INVALIDDATA;
                    goto fail_and_free;
                }
                if (temp_track->track_id == component->source_track_id) {
                    source_track = temp_track;
                    break;
                }
            }
            if (!source_track) {
                av_log(mxf->fc, AV_LOG_ERROR, "material track %d: no corresponding source track found\n", material_track->track_id);
                break;
            }
        }
        if (!source_track || !component)
            continue;

        if (!(source_track->sequence = mxf_resolve_strong_ref(mxf, &source_track->sequence_ref, Sequence))) {
            av_log(mxf->fc, AV_LOG_ERROR, "could not resolve source track sequence strong ref\n");
            ret = AVERROR_INVALIDDATA;
            goto fail_and_free;
        }

        /* 0001GL00.MXF.A1.mxf_opatom.mxf has the same SourcePackageID as 0001GL.MXF.V1.mxf_opatom.mxf
         * This would result in both files appearing to have two streams. Work around this by sanity checking DataDefinition */
        if (memcmp(material_track->sequence->data_definition_ul, source_track->sequence->data_definition_ul, 16)) {
            av_log(mxf->fc, AV_LOG_ERROR, "material track %d: DataDefinition mismatch\n", material_track->track_id);
            continue;
        }

        st = avformat_new_stream(mxf->fc, NULL);
        if (!st) {
            av_log(mxf->fc, AV_LOG_ERROR, "could not allocate stream\n");
            ret = AVERROR(ENOMEM);
            goto fail_and_free;
        }
        st->id = source_track->track_id;
        st->priv_data = source_track;
        source_track->original_duration = st->duration = component->duration;
        if (st->duration == -1)
            st->duration = AV_NOPTS_VALUE;
        st->start_time = component->start_position;
        if (material_track->edit_rate.num <= 0 ||
            material_track->edit_rate.den <= 0) {
            av_log(mxf->fc, AV_LOG_WARNING,
                   "Invalid edit rate (%d/%d) found on stream #%d, "
                   "defaulting to 25/1\n",
                   material_track->edit_rate.num,
                   material_track->edit_rate.den, st->index);
            material_track->edit_rate = (AVRational){25, 1};
        }
        avpriv_set_pts_info(st, 64, material_track->edit_rate.den, material_track->edit_rate.num);

        /* ensure SourceTrack EditRate == MaterialTrack EditRate since only
         * the former is accessible via st->priv_data */
        source_track->edit_rate = material_track->edit_rate;

        PRINT_KEY(mxf->fc, "data definition   ul", source_track->sequence->data_definition_ul);
        codec_ul = mxf_get_codec_ul(ff_mxf_data_definition_uls, &source_track->sequence->data_definition_ul);
        st->codec->codec_type = codec_ul->id;

        source_package->descriptor = mxf_resolve_strong_ref(mxf, &source_package->descriptor_ref, AnyType);
        if (source_package->descriptor) {
            if (source_package->descriptor->type == MultipleDescriptor) {
                for (j = 0; j < source_package->descriptor->sub_descriptors_count; j++) {
                    MXFDescriptor *sub_descriptor = mxf_resolve_strong_ref(mxf, &source_package->descriptor->sub_descriptors_refs[j], Descriptor);

                    if (!sub_descriptor) {
                        av_log(mxf->fc, AV_LOG_ERROR, "could not resolve sub descriptor strong ref\n");
                        continue;
                    }
                    if (sub_descriptor->linked_track_id == source_track->track_id) {
                        descriptor = sub_descriptor;
                        break;
                    }
                }
            } else if (source_package->descriptor->type == Descriptor)
                descriptor = source_package->descriptor;
        }
        if (!descriptor) {
            av_log(mxf->fc, AV_LOG_INFO, "source track %d: stream %d, no descriptor found\n", source_track->track_id, st->index);
            continue;
        }
        PRINT_KEY(mxf->fc, "essence codec     ul", descriptor->essence_codec_ul);
        PRINT_KEY(mxf->fc, "essence container ul", descriptor->essence_container_ul);
        essence_container_ul = &descriptor->essence_container_ul;
        /* HACK: replacing the original key with mxf_encrypted_essence_container
         * is not allowed according to s429-6, try to find correct information anyway */
        if (IS_KLV_KEY(essence_container_ul, mxf_encrypted_essence_container)) {
            av_log(mxf->fc, AV_LOG_INFO, "broken encrypted mxf file\n");
            for (k = 0; k < mxf->metadata_sets_count; k++) {
                MXFMetadataSet *metadata = mxf->metadata_sets[k];
                if (metadata->type == CryptoContext) {
                    essence_container_ul = &((MXFCryptoContext *)metadata)->source_container_ul;
                    break;
                }
            }
        }

        /* TODO: drop PictureEssenceCoding and SoundEssenceCompression, only check EssenceContainer */
        codec_ul = mxf_get_codec_ul(ff_mxf_codec_uls, &descriptor->essence_codec_ul);
        st->codec->codec_id = (enum AVCodecID)codec_ul->id;
        av_log(mxf->fc, AV_LOG_VERBOSE, "%s: Universal Label: ",
               avcodec_get_name(st->codec->codec_id));
        for (k = 0; k < 16; k++) {
            av_log(mxf->fc, AV_LOG_VERBOSE, "%.2x",
                   descriptor->essence_codec_ul[k]);
            if (!(k+1 & 19) || k == 5)
                av_log(mxf->fc, AV_LOG_VERBOSE, ".");
        }
        av_log(mxf->fc, AV_LOG_VERBOSE, "\n");

        if (st->codec->codec_type == AVMEDIA_TYPE_VIDEO) {
            source_track->intra_only = mxf_is_intra_only(descriptor);
            container_ul = mxf_get_codec_ul(mxf_picture_essence_container_uls, essence_container_ul);
            if (st->codec->codec_id == AV_CODEC_ID_NONE)
                st->codec->codec_id = container_ul->id;
            st->codec->width = descriptor->width;
            st->codec->height = descriptor->height; /* Field height, not frame height */
            switch (descriptor->frame_layout) {
                case SegmentedFrame:
                    /* This one is a weird layout I don't fully understand. */
                    av_log(mxf->fc, AV_LOG_INFO, "SegmentedFrame layout isn't currently supported\n");
                    break;
                case FullFrame:
                    st->codec->field_order = AV_FIELD_PROGRESSIVE;
                    break;
                case OneField:
                    /* Every other line is stored and needs to be duplicated. */
                    av_log(mxf->fc, AV_LOG_INFO, "OneField frame layout isn't currently supported\n");
                    break; /* The correct thing to do here is fall through, but by breaking we might be
                              able to decode some streams at half the vertical resolution, rather than not al all.
                              It's also for compatibility with the old behavior. */
                case MixedFields:
                    break;
                case SeparateFields:
                    switch (descriptor->field_dominance) {
                    case MXF_TFF:
                        st->codec->field_order = AV_FIELD_TT;
                        break;
                    case MXF_BFF:
                        st->codec->field_order = AV_FIELD_BB;
                        break;
                    default:
                        avpriv_request_sample(mxf->fc,
                                              "Field dominance %d support",
                                              descriptor->field_dominance);
                        break;
                    }
                    /* Turn field height into frame height. */
                    st->codec->height *= 2;
                    break;
                default:
                    av_log(mxf->fc, AV_LOG_INFO, "Unknown frame layout type: %d\n", descriptor->frame_layout);
            }
            if (st->codec->codec_id == AV_CODEC_ID_RAWVIDEO) {
                st->codec->pix_fmt = descriptor->pix_fmt;
                if (st->codec->pix_fmt == AV_PIX_FMT_NONE) {
                    pix_fmt_ul = mxf_get_codec_ul(ff_mxf_pixel_format_uls,
                                                  &descriptor->essence_codec_ul);
                    st->codec->pix_fmt = (enum AVPixelFormat)pix_fmt_ul->id;
                    if (st->codec->pix_fmt == AV_PIX_FMT_NONE) {
                        /* support files created before RP224v10 by defaulting to UYVY422
                           if subsampling is 4:2:2 and component depth is 8-bit */
                        if (descriptor->horiz_subsampling == 2 &&
                            descriptor->vert_subsampling == 1 &&
                            descriptor->component_depth == 8) {
                            st->codec->pix_fmt = AV_PIX_FMT_UYVY422;
                        }
                    }
                }
            }
            st->need_parsing = AVSTREAM_PARSE_HEADERS;
        } else if (st->codec->codec_type == AVMEDIA_TYPE_AUDIO) {
            container_ul = mxf_get_codec_ul(mxf_sound_essence_container_uls, essence_container_ul);
            /* Only overwrite existing codec ID if it is unset or A-law, which is the default according to SMPTE RP 224. */
            if (st->codec->codec_id == AV_CODEC_ID_NONE || (st->codec->codec_id == AV_CODEC_ID_PCM_ALAW && (enum AVCodecID)container_ul->id != AV_CODEC_ID_NONE))
                st->codec->codec_id = (enum AVCodecID)container_ul->id;
            st->codec->channels = descriptor->channels;
            st->codec->bits_per_coded_sample = descriptor->bits_per_sample;

            if (descriptor->sample_rate.den > 0) {
                st->codec->sample_rate = descriptor->sample_rate.num / descriptor->sample_rate.den;
                avpriv_set_pts_info(st, 64, descriptor->sample_rate.den, descriptor->sample_rate.num);
            } else {
                av_log(mxf->fc, AV_LOG_WARNING, "invalid sample rate (%d/%d) "
                       "found for stream #%d, time base forced to 1/48000\n",
                       descriptor->sample_rate.num, descriptor->sample_rate.den,
                       st->index);
                avpriv_set_pts_info(st, 64, 1, 48000);
            }

            /* if duration is set, rescale it from EditRate to SampleRate */
            if (st->duration != AV_NOPTS_VALUE)
                st->duration = av_rescale_q(st->duration,
                                            av_inv_q(material_track->edit_rate),
                                            st->time_base);

            /* TODO: implement AV_CODEC_ID_RAWAUDIO */
            if (st->codec->codec_id == AV_CODEC_ID_PCM_S16LE) {
                if (descriptor->bits_per_sample > 16 && descriptor->bits_per_sample <= 24)
                    st->codec->codec_id = AV_CODEC_ID_PCM_S24LE;
                else if (descriptor->bits_per_sample == 32)
                    st->codec->codec_id = AV_CODEC_ID_PCM_S32LE;
            } else if (st->codec->codec_id == AV_CODEC_ID_PCM_S16BE) {
                if (descriptor->bits_per_sample > 16 && descriptor->bits_per_sample <= 24)
                    st->codec->codec_id = AV_CODEC_ID_PCM_S24BE;
                else if (descriptor->bits_per_sample == 32)
                    st->codec->codec_id = AV_CODEC_ID_PCM_S32BE;
            } else if (st->codec->codec_id == AV_CODEC_ID_MP2) {
                st->need_parsing = AVSTREAM_PARSE_FULL;
            }
        }
        if (descriptor->extradata) {
            if (!ff_alloc_extradata(st->codec, descriptor->extradata_size)) {
                memcpy(st->codec->extradata, descriptor->extradata, descriptor->extradata_size);
            }
        } else if (st->codec->codec_id == AV_CODEC_ID_H264) {
            ret = ff_generate_avci_extradata(st);
            if (ret < 0)
                return ret;
        }
        if (st->codec->codec_type != AVMEDIA_TYPE_DATA && (*essence_container_ul)[15] > 0x01) {
            /* TODO: decode timestamps */
            st->need_parsing = AVSTREAM_PARSE_TIMESTAMPS;
        }
    }

    ret = 0;
fail_and_free:
    return ret;
}

static int mxf_read_utf16_string(AVIOContext *pb, int size, char** str)
{
    int ret;
    size_t buf_size;

    if (size < 0)
        return AVERROR(EINVAL);

    buf_size = size + size / 2 + 1;
    *str = av_malloc(buf_size);
    if (!*str)
        return AVERROR(ENOMEM);

    if ((ret = avio_get_str16be(pb, size, *str, buf_size)) < 0) {
        av_freep(str);
        return ret;
    }

    return ret;
}

static int mxf_uid_to_str(UID uid, char **str)
{
    int i;
    char *p;
    p = *str = av_mallocz(sizeof(UID) * 2 + 4 + 1);
    if (!p)
        return AVERROR(ENOMEM);
    for (i = 0; i < sizeof(UID); i++) {
        snprintf(p, 2 + 1, "%.2x", uid[i]);
        p += 2;
        if (i == 3 || i == 5 || i == 7 || i == 9) {
            snprintf(p, 1 + 1, "-");
            p++;
        }
    }
    return 0;
}

static int mxf_timestamp_to_str(uint64_t timestamp, char **str)
{
    struct tm time = { 0 };
    time.tm_year = (timestamp >> 48) - 1900;
    time.tm_mon  = (timestamp >> 40 & 0xFF) - 1;
    time.tm_mday = (timestamp >> 32 & 0xFF);
    time.tm_hour = (timestamp >> 24 & 0xFF);
    time.tm_min  = (timestamp >> 16 & 0xFF);
    time.tm_sec  = (timestamp >> 8  & 0xFF);

    /* ensure month/day are valid */
    time.tm_mon  = FFMAX(time.tm_mon, 0);
    time.tm_mday = FFMAX(time.tm_mday, 1);

    *str = av_mallocz(32);
    if (!*str)
        return AVERROR(ENOMEM);
    strftime(*str, 32, "%Y-%m-%d %H:%M:%S", &time);

    return 0;
}

#define SET_STR_METADATA(pb, name, str) do { \
    if ((ret = mxf_read_utf16_string(pb, size, &str)) < 0) \
        return ret; \
    av_dict_set(&s->metadata, name, str, AV_DICT_DONT_STRDUP_VAL); \
} while (0)

#define SET_UID_METADATA(pb, name, var, str) do { \
    avio_read(pb, var, 16); \
    if ((ret = mxf_uid_to_str(var, &str)) < 0) \
        return ret; \
    av_dict_set(&s->metadata, name, str, AV_DICT_DONT_STRDUP_VAL); \
} while (0)

#define SET_TS_METADATA(pb, name, var, str) do { \
    var = avio_rb64(pb); \
    if ((ret = mxf_timestamp_to_str(var, &str)) < 0) \
        return ret; \
    av_dict_set(&s->metadata, name, str, AV_DICT_DONT_STRDUP_VAL); \
} while (0)

static int mxf_read_identification_metadata(void *arg, AVIOContext *pb, int tag, int size, UID _uid, int64_t klv_offset)
{
    MXFContext *mxf = arg;
    AVFormatContext *s = mxf->fc;
    int ret;
    UID uid = { 0 };
    char *str = NULL;
    uint64_t ts;
    switch (tag) {
    case 0x3C01:
        SET_STR_METADATA(pb, "company_name", str);
        break;
    case 0x3C02:
        SET_STR_METADATA(pb, "product_name", str);
        break;
    case 0x3C04:
        SET_STR_METADATA(pb, "product_version", str);
        break;
    case 0x3C05:
        SET_UID_METADATA(pb, "product_uid", uid, str);
        break;
    case 0x3C06:
        SET_TS_METADATA(pb, "modification_date", ts, str);
        break;
    case 0x3C08:
        SET_STR_METADATA(pb, "application_platform", str);
        break;
    case 0x3C09:
        SET_UID_METADATA(pb, "generation_uid", uid, str);
        break;
    case 0x3C0A:
        SET_UID_METADATA(pb, "uid", uid, str);
        break;
    }
    return 0;
}

static const MXFMetadataReadTableEntry mxf_metadata_read_table[] = {
    { { 0x06,0x0E,0x2B,0x34,0x02,0x05,0x01,0x01,0x0d,0x01,0x02,0x01,0x01,0x05,0x01,0x00 }, mxf_read_primer_pack },
    { { 0x06,0x0E,0x2B,0x34,0x02,0x05,0x01,0x01,0x0d,0x01,0x02,0x01,0x01,0x02,0x01,0x00 }, mxf_read_partition_pack },
    { { 0x06,0x0E,0x2B,0x34,0x02,0x05,0x01,0x01,0x0d,0x01,0x02,0x01,0x01,0x02,0x02,0x00 }, mxf_read_partition_pack },
    { { 0x06,0x0E,0x2B,0x34,0x02,0x05,0x01,0x01,0x0d,0x01,0x02,0x01,0x01,0x02,0x03,0x00 }, mxf_read_partition_pack },
    { { 0x06,0x0E,0x2B,0x34,0x02,0x05,0x01,0x01,0x0d,0x01,0x02,0x01,0x01,0x02,0x04,0x00 }, mxf_read_partition_pack },
    { { 0x06,0x0E,0x2B,0x34,0x02,0x05,0x01,0x01,0x0d,0x01,0x02,0x01,0x01,0x03,0x01,0x00 }, mxf_read_partition_pack },
    { { 0x06,0x0E,0x2B,0x34,0x02,0x05,0x01,0x01,0x0d,0x01,0x02,0x01,0x01,0x03,0x02,0x00 }, mxf_read_partition_pack },
    { { 0x06,0x0E,0x2B,0x34,0x02,0x05,0x01,0x01,0x0d,0x01,0x02,0x01,0x01,0x03,0x03,0x00 }, mxf_read_partition_pack },
    { { 0x06,0x0E,0x2B,0x34,0x02,0x05,0x01,0x01,0x0d,0x01,0x02,0x01,0x01,0x03,0x04,0x00 }, mxf_read_partition_pack },
    { { 0x06,0x0E,0x2B,0x34,0x02,0x05,0x01,0x01,0x0d,0x01,0x02,0x01,0x01,0x04,0x02,0x00 }, mxf_read_partition_pack },
    { { 0x06,0x0E,0x2B,0x34,0x02,0x05,0x01,0x01,0x0d,0x01,0x02,0x01,0x01,0x04,0x04,0x00 }, mxf_read_partition_pack },
    { { 0x06,0x0E,0x2B,0x34,0x02,0x53,0x01,0x01,0x0D,0x01,0x01,0x01,0x01,0x01,0x30,0x00 }, mxf_read_identification_metadata },
    { { 0x06,0x0E,0x2B,0x34,0x02,0x53,0x01,0x01,0x0d,0x01,0x01,0x01,0x01,0x01,0x18,0x00 }, mxf_read_content_storage, 0, AnyType },
    { { 0x06,0x0E,0x2B,0x34,0x02,0x53,0x01,0x01,0x0d,0x01,0x01,0x01,0x01,0x01,0x37,0x00 }, mxf_read_source_package, sizeof(MXFPackage), SourcePackage },
    { { 0x06,0x0E,0x2B,0x34,0x02,0x53,0x01,0x01,0x0d,0x01,0x01,0x01,0x01,0x01,0x36,0x00 }, mxf_read_material_package, sizeof(MXFPackage), MaterialPackage },
    { { 0x06,0x0E,0x2B,0x34,0x02,0x53,0x01,0x01,0x0d,0x01,0x01,0x01,0x01,0x01,0x0F,0x00 }, mxf_read_sequence, sizeof(MXFSequence), Sequence },
    { { 0x06,0x0E,0x2B,0x34,0x02,0x53,0x01,0x01,0x0d,0x01,0x01,0x01,0x01,0x01,0x11,0x00 }, mxf_read_source_clip, sizeof(MXFStructuralComponent), SourceClip },
    { { 0x06,0x0E,0x2B,0x34,0x02,0x53,0x01,0x01,0x0d,0x01,0x01,0x01,0x01,0x01,0x44,0x00 }, mxf_read_generic_descriptor, sizeof(MXFDescriptor), MultipleDescriptor },
    { { 0x06,0x0E,0x2B,0x34,0x02,0x53,0x01,0x01,0x0d,0x01,0x01,0x01,0x01,0x01,0x42,0x00 }, mxf_read_generic_descriptor, sizeof(MXFDescriptor), Descriptor }, /* Generic Sound */
    { { 0x06,0x0E,0x2B,0x34,0x02,0x53,0x01,0x01,0x0d,0x01,0x01,0x01,0x01,0x01,0x28,0x00 }, mxf_read_generic_descriptor, sizeof(MXFDescriptor), Descriptor }, /* CDCI */
    { { 0x06,0x0E,0x2B,0x34,0x02,0x53,0x01,0x01,0x0d,0x01,0x01,0x01,0x01,0x01,0x29,0x00 }, mxf_read_generic_descriptor, sizeof(MXFDescriptor), Descriptor }, /* RGBA */
    { { 0x06,0x0E,0x2B,0x34,0x02,0x53,0x01,0x01,0x0d,0x01,0x01,0x01,0x01,0x01,0x51,0x00 }, mxf_read_generic_descriptor, sizeof(MXFDescriptor), Descriptor }, /* MPEG 2 Video */
    { { 0x06,0x0E,0x2B,0x34,0x02,0x53,0x01,0x01,0x0d,0x01,0x01,0x01,0x01,0x01,0x48,0x00 }, mxf_read_generic_descriptor, sizeof(MXFDescriptor), Descriptor }, /* Wave */
    { { 0x06,0x0E,0x2B,0x34,0x02,0x53,0x01,0x01,0x0d,0x01,0x01,0x01,0x01,0x01,0x47,0x00 }, mxf_read_generic_descriptor, sizeof(MXFDescriptor), Descriptor }, /* AES3 */
    { { 0x06,0x0E,0x2B,0x34,0x02,0x53,0x01,0x01,0x0d,0x01,0x01,0x01,0x01,0x01,0x3A,0x00 }, mxf_read_track, sizeof(MXFTrack), Track }, /* Static Track */
    { { 0x06,0x0E,0x2B,0x34,0x02,0x53,0x01,0x01,0x0d,0x01,0x01,0x01,0x01,0x01,0x3B,0x00 }, mxf_read_track, sizeof(MXFTrack), Track }, /* Generic Track */
    { { 0x06,0x0E,0x2B,0x34,0x02,0x53,0x01,0x01,0x0d,0x01,0x01,0x01,0x01,0x01,0x14,0x00 }, mxf_read_timecode_component, sizeof(MXFTimecodeComponent), TimecodeComponent },
    { { 0x06,0x0E,0x2B,0x34,0x02,0x53,0x01,0x01,0x0d,0x01,0x04,0x01,0x02,0x02,0x00,0x00 }, mxf_read_cryptographic_context, sizeof(MXFCryptoContext), CryptoContext },
    { { 0x06,0x0E,0x2B,0x34,0x02,0x53,0x01,0x01,0x0d,0x01,0x02,0x01,0x01,0x10,0x01,0x00 }, mxf_read_index_table_segment, sizeof(MXFIndexTableSegment), IndexTableSegment },
    { { 0x00,0x00,0x00,0x00,0x00,0x00,0x00,0x00,0x00,0x00,0x00,0x00,0x00,0x00,0x00,0x00 }, NULL, 0, AnyType },
};

static int mxf_read_local_tags(MXFContext *mxf, KLVPacket *klv, MXFMetadataReadFunc *read_child, int ctx_size, enum MXFMetadataSetType type)
{
    AVIOContext *pb = mxf->fc->pb;
    MXFMetadataSet *ctx = ctx_size ? av_mallocz(ctx_size) : mxf;
    uint64_t klv_end = avio_tell(pb) + klv->length;

    if (!ctx)
        return AVERROR(ENOMEM);
    while (avio_tell(pb) + 4 < klv_end && !url_feof(pb)) {
        int ret;
        int tag = avio_rb16(pb);
        int size = avio_rb16(pb); /* KLV specified by 0x53 */
        uint64_t next = avio_tell(pb) + size;
        UID uid = {0};

        av_dlog(mxf->fc, "local tag %#04x size %d\n", tag, size);
        if (!size) { /* ignore empty tag, needed for some files with empty UMID tag */
            av_log(mxf->fc, AV_LOG_ERROR, "local tag %#04x with 0 size\n", tag);
            continue;
        }
        if (tag > 0x7FFF) { /* dynamic tag */
            int i;
            for (i = 0; i < mxf->local_tags_count; i++) {
                int local_tag = AV_RB16(mxf->local_tags+i*18);
                if (local_tag == tag) {
                    memcpy(uid, mxf->local_tags+i*18+2, 16);
                    av_dlog(mxf->fc, "local tag %#04x\n", local_tag);
                    PRINT_KEY(mxf->fc, "uid", uid);
                }
            }
        }
        if (ctx_size && tag == 0x3C0A)
            avio_read(pb, ctx->uid, 16);
        else if ((ret = read_child(ctx, pb, tag, size, uid, -1)) < 0)
            return ret;

        /* Accept the 64k local set limit being exceeded (Avid). Don't accept
         * it extending past the end of the KLV though (zzuf5.mxf). */
        if (avio_tell(pb) > klv_end) {
            if (ctx_size)
                av_free(ctx);

            av_log(mxf->fc, AV_LOG_ERROR,
                   "local tag %#04x extends past end of local set @ %#"PRIx64"\n",
                   tag, klv->offset);
            return AVERROR_INVALIDDATA;
        } else if (avio_tell(pb) <= next)   /* only seek forward, else this can loop for a long time */
            avio_seek(pb, next, SEEK_SET);
    }
    if (ctx_size) ctx->type = type;
    return ctx_size ? mxf_add_metadata_set(mxf, ctx) : 0;
}

/**
 * Seeks to the previous partition, if possible
 * @return <= 0 if we should stop parsing, > 0 if we should keep going
 */
static int mxf_seek_to_previous_partition(MXFContext *mxf)
{
    AVIOContext *pb = mxf->fc->pb;

    if (!mxf->current_partition ||
        mxf->run_in + mxf->current_partition->previous_partition <= mxf->last_forward_tell)
        return 0;   /* we've parsed all partitions */

    /* seek to previous partition */
    avio_seek(pb, mxf->run_in + mxf->current_partition->previous_partition, SEEK_SET);
    mxf->current_partition = NULL;

    av_dlog(mxf->fc, "seeking to previous partition\n");

    return 1;
}

/**
 * Called when essence is encountered
 * @return <= 0 if we should stop parsing, > 0 if we should keep going
 */
static int mxf_parse_handle_essence(MXFContext *mxf)
{
    AVIOContext *pb = mxf->fc->pb;
    int64_t ret;

    if (mxf->parsing_backward) {
        return mxf_seek_to_previous_partition(mxf);
<<<<<<< HEAD
    } else if (mxf->footer_partition || mxf->last_partition){
        uint64_t offset;

        offset = mxf->footer_partition ? mxf->footer_partition : mxf->last_partition;
=======
    } else {
        uint64_t offset = mxf->footer_partition ? mxf->footer_partition
                                                : mxf->last_partition;

        if (!offset) {
            av_dlog(mxf->fc, "no last partition\n");
            return 0;
        }
>>>>>>> f06f6daa

        av_dlog(mxf->fc, "seeking to last partition\n");

        /* remember where we were so we don't end up seeking further back than this */
        mxf->last_forward_tell = avio_tell(pb);

        if (!pb->seekable) {
            av_log(mxf->fc, AV_LOG_INFO, "file is not seekable - not parsing last partition\n");
            return -1;
        }

        /* seek to last partition and parse backward */
        if ((ret = avio_seek(pb, mxf->run_in + offset, SEEK_SET)) < 0) {
<<<<<<< HEAD
            av_log(mxf->fc, AV_LOG_ERROR, "failed to seek to last partition @ 0x%"PRIx64" (%"PRId64") - partial file?\n",
=======
            av_log(mxf->fc, AV_LOG_ERROR,
                   "failed to seek to last partition @ 0x%" PRIx64
                   " (%"PRId64") - partial file?\n",
>>>>>>> f06f6daa
                   mxf->run_in + offset, ret);
            return ret;
        }

        mxf->current_partition = NULL;
        mxf->parsing_backward = 1;
    } else {
        av_dlog(mxf->fc, "can't find last partition\n");
        return 0;
    }

    return 1;
}

/**
 * Called when the next partition or EOF is encountered
 * @return <= 0 if we should stop parsing, > 0 if we should keep going
 */
static int mxf_parse_handle_partition_or_eof(MXFContext *mxf)
{
    return mxf->parsing_backward ? mxf_seek_to_previous_partition(mxf) : 1;
}

/**
 * Figures out the proper offset and length of the essence container in each partition
 */
static void mxf_compute_essence_containers(MXFContext *mxf)
{
    int x;

    /* everything is already correct */
    if (mxf->op == OPAtom)
        return;

    for (x = 0; x < mxf->partitions_count; x++) {
        MXFPartition *p = &mxf->partitions[x];

        if (!p->body_sid)
            continue;       /* BodySID == 0 -> no essence */

        if (x >= mxf->partitions_count - 1)
            break;          /* last partition - can't compute length (and we don't need to) */

        /* essence container spans to the next partition */
        p->essence_length = mxf->partitions[x+1].this_partition - p->essence_offset;

        if (p->essence_length < 0) {
            /* next ThisPartition < essence_offset */
            p->essence_length = 0;
            av_log(mxf->fc, AV_LOG_ERROR,
                   "partition %i: bad ThisPartition = %"PRIX64"\n",
                   x+1, mxf->partitions[x+1].this_partition);
        }
    }
}

static int64_t round_to_kag(int64_t position, int kag_size)
{
    /* TODO: account for run-in? the spec isn't clear whether KAG should account for it */
    /* NOTE: kag_size may be any integer between 1 - 2^10 */
    int64_t ret = (position / kag_size) * kag_size;
    return ret == position ? ret : ret + kag_size;
}

static int is_pcm(enum AVCodecID codec_id)
{
    /* we only care about "normal" PCM codecs until we get samples */
    return codec_id >= AV_CODEC_ID_PCM_S16LE && codec_id < AV_CODEC_ID_PCM_S24DAUD;
}

/**
 * Deal with the case where for some audio atoms EditUnitByteCount is
 * very small (2, 4..). In those cases we should read more than one
 * sample per call to mxf_read_packet().
 */
static void mxf_handle_small_eubc(AVFormatContext *s)
{
    MXFContext *mxf = s->priv_data;

    /* assuming non-OPAtom == frame wrapped
     * no sane writer would wrap 2 byte PCM packets with 20 byte headers.. */
    if (mxf->op != OPAtom)
        return;

    /* expect PCM with exactly one index table segment and a small (< 32) EUBC */
    if (s->nb_streams != 1                                     ||
        s->streams[0]->codec->codec_type != AVMEDIA_TYPE_AUDIO ||
        !is_pcm(s->streams[0]->codec->codec_id)                ||
        mxf->nb_index_tables != 1                              ||
        mxf->index_tables[0].nb_segments != 1                  ||
        mxf->index_tables[0].segments[0]->edit_unit_byte_count >= 32)
        return;

    /* arbitrarily default to 48 kHz PAL audio frame size */
    /* TODO: We could compute this from the ratio between the audio
     *       and video edit rates for 48 kHz NTSC we could use the
     *       1802-1802-1802-1802-1801 pattern. */
    mxf->edit_units_per_packet = 1920;
}

static void mxf_read_random_index_pack(AVFormatContext *s)
{
    MXFContext *mxf = s->priv_data;
    uint32_t length;
    int64_t file_size;
    KLVPacket klv;

    if (!s->pb->seekable)
        return;

    file_size = avio_size(s->pb);
    avio_seek(s->pb, file_size - 4, SEEK_SET);
    length = avio_rb32(s->pb);
    if (length <= 32 || length >= FFMIN(file_size, INT_MAX))
        goto end;
    avio_seek(s->pb, file_size - length, SEEK_SET);
    if (klv_read_packet(&klv, s->pb) < 0 ||
        !IS_KLV_KEY(klv.key, mxf_random_index_pack_key) ||
        klv.length != length - 20)
        goto end;

    avio_skip(s->pb, klv.length - 12);
    mxf->last_partition = avio_rb64(s->pb);

end:
    avio_seek(s->pb, mxf->run_in, SEEK_SET);
}

static int mxf_read_header(AVFormatContext *s)
{
    MXFContext *mxf = s->priv_data;
    KLVPacket klv;
    int64_t essence_offset = 0;
    int64_t last_pos = -1;
    uint64_t last_pos_index = 1;
    int ret;

    mxf->last_forward_tell = INT64_MAX;
    mxf->edit_units_per_packet = 1;

    if (!mxf_read_sync(s->pb, mxf_header_partition_pack_key, 14)) {
        av_log(s, AV_LOG_ERROR, "could not find header partition pack key\n");
        return AVERROR_INVALIDDATA;
    }
    avio_seek(s->pb, -14, SEEK_CUR);
    mxf->fc = s;
    mxf->run_in = avio_tell(s->pb);

    mxf_read_random_index_pack(s);
<<<<<<< HEAD
=======

    while (!s->pb->eof_reached) {

        const MXFMetadataReadTableEntry *metadata;
>>>>>>> f06f6daa

    while (!url_feof(s->pb)) {
        const MXFMetadataReadTableEntry *metadata;
        if (avio_tell(s->pb) == last_pos) {
            av_log(mxf->fc, AV_LOG_ERROR, "MXF structure loop detected\n");
            return AVERROR_INVALIDDATA;
        }
        if ((1ULL<<61) % last_pos_index++ == 0)
            last_pos = avio_tell(s->pb);
        if (klv_read_packet(&klv, s->pb) < 0) {
            /* EOF - seek to previous partition or stop */
            if(mxf_parse_handle_partition_or_eof(mxf) <= 0)
                break;
            else
                continue;
        }

        PRINT_KEY(s, "read header", klv.key);
        av_dlog(s, "size %"PRIu64" offset %#"PRIx64"\n", klv.length, klv.offset);
        if (IS_KLV_KEY(klv.key, mxf_encrypted_triplet_key) ||
            IS_KLV_KEY(klv.key, mxf_essence_element_key) ||
            IS_KLV_KEY(klv.key, mxf_avid_essence_element_key) ||
            IS_KLV_KEY(klv.key, mxf_system_item_key)) {

            if (!mxf->current_partition) {
                av_log(mxf->fc, AV_LOG_ERROR, "found essence prior to first PartitionPack\n");
                return AVERROR_INVALIDDATA;
            }

            if (!mxf->current_partition->essence_offset) {
                /* for OP1a we compute essence_offset
                 * for OPAtom we point essence_offset after the KL (usually op1a_essence_offset + 20 or 25)
                 * TODO: for OP1a we could eliminate this entire if statement, always stopping parsing at op1a_essence_offset
                 *       for OPAtom we still need the actual essence_offset though (the KL's length can vary)
                 */
                int64_t op1a_essence_offset =
                    round_to_kag(mxf->current_partition->this_partition +
                                 mxf->current_partition->pack_length,       mxf->current_partition->kag_size) +
                    round_to_kag(mxf->current_partition->header_byte_count, mxf->current_partition->kag_size) +
                    round_to_kag(mxf->current_partition->index_byte_count,  mxf->current_partition->kag_size);

                if (mxf->op == OPAtom) {
                    /* point essence_offset to the actual data
                    * OPAtom has all the essence in one big KLV
                    */
                    mxf->current_partition->essence_offset = avio_tell(s->pb);
                    mxf->current_partition->essence_length = klv.length;
                } else {
                    /* NOTE: op1a_essence_offset may be less than to klv.offset (C0023S01.mxf)  */
                    mxf->current_partition->essence_offset = op1a_essence_offset;
                }
            }

            if (!essence_offset)
                essence_offset = klv.offset;

            /* seek to footer, previous partition or stop */
            if (mxf_parse_handle_essence(mxf) <= 0)
                break;
            continue;
        } else if (!memcmp(klv.key, mxf_header_partition_pack_key, 13) &&
                   klv.key[13] >= 2 && klv.key[13] <= 4 && mxf->current_partition) {
            /* next partition pack - keep going, seek to previous partition or stop */
            if(mxf_parse_handle_partition_or_eof(mxf) <= 0)
                break;
            else if (mxf->parsing_backward)
                continue;
            /* we're still parsing forward. proceed to parsing this partition pack */
        }

        for (metadata = mxf_metadata_read_table; metadata->read; metadata++) {
            if (IS_KLV_KEY(klv.key, metadata->key)) {
                int res;
                if (klv.key[5] == 0x53) {
                    res = mxf_read_local_tags(mxf, &klv, metadata->read, metadata->ctx_size, metadata->type);
                } else {
                    uint64_t next = avio_tell(s->pb) + klv.length;
                    res = metadata->read(mxf, s->pb, 0, klv.length, klv.key, klv.offset);

                    /* only seek forward, else this can loop for a long time */
                    if (avio_tell(s->pb) > next) {
                        av_log(s, AV_LOG_ERROR, "read past end of KLV @ %#"PRIx64"\n",
                               klv.offset);
                        return AVERROR_INVALIDDATA;
                    }

                    avio_seek(s->pb, next, SEEK_SET);
                }
                if (res < 0) {
                    av_log(s, AV_LOG_ERROR, "error reading header metadata\n");
                    return res;
                }
                break;
            }
        }
        if (!metadata->read)
            avio_skip(s->pb, klv.length);
    }
    /* FIXME avoid seek */
    if (!essence_offset)  {
        av_log(s, AV_LOG_ERROR, "no essence\n");
        return AVERROR_INVALIDDATA;
    }
    avio_seek(s->pb, essence_offset, SEEK_SET);

    mxf_compute_essence_containers(mxf);

    /* we need to do this before computing the index tables
     * to be able to fill in zero IndexDurations with st->duration */
    if ((ret = mxf_parse_structural_metadata(mxf)) < 0)
        goto fail;

    if ((ret = mxf_compute_index_tables(mxf)) < 0)
        goto fail;

    if (mxf->nb_index_tables > 1) {
        /* TODO: look up which IndexSID to use via EssenceContainerData */
        av_log(mxf->fc, AV_LOG_INFO, "got %i index tables - only the first one (IndexSID %i) will be used\n",
               mxf->nb_index_tables, mxf->index_tables[0].index_sid);
    } else if (mxf->nb_index_tables == 0 && mxf->op == OPAtom) {
        av_log(mxf->fc, AV_LOG_ERROR, "cannot demux OPAtom without an index\n");
        ret = AVERROR_INVALIDDATA;
        goto fail;
    }

    mxf_handle_small_eubc(s);

    return 0;
fail:
    mxf_read_close(s);

    return ret;
}

/**
 * Sets mxf->current_edit_unit based on what offset we're currently at.
 * @return next_ofs if OK, <0 on error
 */
static int64_t mxf_set_current_edit_unit(MXFContext *mxf, int64_t current_offset)
{
    int64_t last_ofs = -1, next_ofs = -1;
    MXFIndexTable *t = &mxf->index_tables[0];

    /* this is called from the OP1a demuxing logic, which means there
     * may be no index tables */
    if (mxf->nb_index_tables <= 0)
        return -1;

    /* find mxf->current_edit_unit so that the next edit unit starts ahead of current_offset */
    while (mxf->current_edit_unit >= 0) {
        if (mxf_edit_unit_absolute_offset(mxf, t, mxf->current_edit_unit + 1, NULL, &next_ofs, 0) < 0)
            return -1;

        if (next_ofs <= last_ofs) {
            /* large next_ofs didn't change or current_edit_unit wrapped
             * around this fixes the infinite loop on zzuf3.mxf */
            av_log(mxf->fc, AV_LOG_ERROR,
                   "next_ofs didn't change. not deriving packet timestamps\n");
            return -1;
        }

        if (next_ofs > current_offset)
            break;

        last_ofs = next_ofs;
        mxf->current_edit_unit++;
    }

    /* not checking mxf->current_edit_unit >= t->nb_ptses here since CBR files may lack IndexEntryArrays */
    if (mxf->current_edit_unit < 0)
        return -1;

    return next_ofs;
}

static int mxf_compute_sample_count(MXFContext *mxf, int stream_index,
                                    uint64_t *sample_count)
{
    int i, total = 0, size = 0;
    AVStream *st = mxf->fc->streams[stream_index];
    MXFTrack *track = st->priv_data;
    AVRational time_base = av_inv_q(track->edit_rate);
    AVRational sample_rate = av_inv_q(st->time_base);
    const MXFSamplesPerFrame *spf = NULL;

    if ((sample_rate.num / sample_rate.den) == 48000)
        spf = ff_mxf_get_samples_per_frame(mxf->fc, time_base);
    if (!spf) {
        int remainder = (sample_rate.num * time_base.num) %
                        (time_base.den * sample_rate.den);
        *sample_count = av_q2d(av_mul_q((AVRational){mxf->current_edit_unit, 1},
                                        av_mul_q(sample_rate, time_base)));
        if (remainder)
            av_log(mxf->fc, AV_LOG_WARNING,
                   "seeking detected on stream #%d with time base (%d/%d) and "
                   "sample rate (%d/%d), audio pts won't be accurate.\n",
                   stream_index, time_base.num, time_base.den,
                   sample_rate.num, sample_rate.den);
        return 0;
    }

    while (spf->samples_per_frame[size]) {
        total += spf->samples_per_frame[size];
        size++;
    }

    av_assert2(size);

    *sample_count = (mxf->current_edit_unit / size) * (uint64_t)total;
    for (i = 0; i < mxf->current_edit_unit % size; i++) {
        *sample_count += spf->samples_per_frame[i];
    }

    return 0;
}

static int mxf_set_audio_pts(MXFContext *mxf, AVCodecContext *codec,
                             AVPacket *pkt)
{
    MXFTrack *track = mxf->fc->streams[pkt->stream_index]->priv_data;
    int64_t bits_per_sample = av_get_bits_per_sample(codec->codec_id);

    pkt->pts = track->sample_count;

    if (   codec->channels <= 0
        || bits_per_sample <= 0
        || codec->channels * (int64_t)bits_per_sample < 8)
        return AVERROR(EINVAL);
    track->sample_count += pkt->size / (codec->channels * (int64_t)bits_per_sample / 8);
    return 0;
}

static int mxf_read_packet_old(AVFormatContext *s, AVPacket *pkt)
{
    KLVPacket klv;
    MXFContext *mxf = s->priv_data;

    while (klv_read_packet(&klv, s->pb) == 0) {
        int ret;
        PRINT_KEY(s, "read packet", klv.key);
        av_dlog(s, "size %"PRIu64" offset %#"PRIx64"\n", klv.length, klv.offset);
        if (IS_KLV_KEY(klv.key, mxf_encrypted_triplet_key)) {
            ret = mxf_decrypt_triplet(s, pkt, &klv);
            if (ret < 0) {
                av_log(s, AV_LOG_ERROR, "invalid encoded triplet\n");
                return AVERROR_INVALIDDATA;
            }
            return 0;
        }
        if (IS_KLV_KEY(klv.key, mxf_essence_element_key) ||
            IS_KLV_KEY(klv.key, mxf_avid_essence_element_key)) {
            int index = mxf_get_stream_index(s, &klv);
            int64_t next_ofs, next_klv;
            AVStream *st;
            MXFTrack *track;
            AVCodecContext *codec;

            if (index < 0) {
                av_log(s, AV_LOG_ERROR, "error getting stream index %d\n", AV_RB32(klv.key+12));
                goto skip;
            }

            st = s->streams[index];
            track = st->priv_data;

            if (s->streams[index]->discard == AVDISCARD_ALL)
                goto skip;

            next_klv = avio_tell(s->pb) + klv.length;
            next_ofs = mxf_set_current_edit_unit(mxf, klv.offset);

            if (next_ofs >= 0 && next_klv > next_ofs) {
                /* if this check is hit then it's possible OPAtom was treated as OP1a
                 * truncate the packet since it's probably very large (>2 GiB is common) */
                avpriv_request_sample(s,
                                      "OPAtom misinterpreted as OP1a?"
                                      "KLV for edit unit %i extending into "
                                      "next edit unit",
                                      mxf->current_edit_unit);
                klv.length = next_ofs - avio_tell(s->pb);
            }

            /* check for 8 channels AES3 element */
            if (klv.key[12] == 0x06 && klv.key[13] == 0x01 && klv.key[14] == 0x10) {
                if (mxf_get_d10_aes3_packet(s->pb, s->streams[index], pkt, klv.length) < 0) {
                    av_log(s, AV_LOG_ERROR, "error reading D-10 aes3 frame\n");
                    return AVERROR_INVALIDDATA;
                }
            } else {
                ret = av_get_packet(s->pb, pkt, klv.length);
                if (ret < 0)
                    return ret;
            }
            pkt->stream_index = index;
            pkt->pos = klv.offset;

            codec = s->streams[index]->codec;

            if (codec->codec_type == AVMEDIA_TYPE_VIDEO && next_ofs >= 0) {
                /* mxf->current_edit_unit good - see if we have an
                 * index table to derive timestamps from */
                MXFIndexTable *t = &mxf->index_tables[0];

                if (mxf->nb_index_tables >= 1 && mxf->current_edit_unit < t->nb_ptses) {
                    pkt->dts = mxf->current_edit_unit + t->first_dts;
                    pkt->pts = t->ptses[mxf->current_edit_unit];
                } else if (track->intra_only) {
                    /* intra-only -> PTS = EditUnit.
                     * let utils.c figure out DTS since it can be < PTS if low_delay = 0 (Sony IMX30) */
                    pkt->pts = mxf->current_edit_unit;
                }
            } else if (codec->codec_type == AVMEDIA_TYPE_AUDIO) {
                int ret = mxf_set_audio_pts(mxf, codec, pkt);
                if (ret < 0)
                    return ret;
            }

            /* seek for truncated packets */
            avio_seek(s->pb, next_klv, SEEK_SET);

            return 0;
        } else
        skip:
            avio_skip(s->pb, klv.length);
    }
    return url_feof(s->pb) ? AVERROR_EOF : -1;
}

static int mxf_read_packet(AVFormatContext *s, AVPacket *pkt)
{
    MXFContext *mxf = s->priv_data;
    int ret, size;
    int64_t ret64, pos, next_pos;
    AVStream *st;
    MXFIndexTable *t;
    int edit_units;

    if (mxf->op != OPAtom)
        return mxf_read_packet_old(s, pkt);

    /* OPAtom - clip wrapped demuxing */
    /* NOTE: mxf_read_header() makes sure nb_index_tables > 0 for OPAtom */
    st = s->streams[0];
    t = &mxf->index_tables[0];

    if (mxf->current_edit_unit >= st->duration)
        return AVERROR_EOF;

    edit_units = FFMIN(mxf->edit_units_per_packet, st->duration - mxf->current_edit_unit);

    if ((ret = mxf_edit_unit_absolute_offset(mxf, t, mxf->current_edit_unit, NULL, &pos, 1)) < 0)
        return ret;

    /* compute size by finding the next edit unit or the end of the essence container
     * not pretty, but it works */
    if ((ret = mxf_edit_unit_absolute_offset(mxf, t, mxf->current_edit_unit + edit_units, NULL, &next_pos, 0)) < 0 &&
        (next_pos = mxf_essence_container_end(mxf, t->body_sid)) <= 0) {
        av_log(s, AV_LOG_ERROR, "unable to compute the size of the last packet\n");
        return AVERROR_INVALIDDATA;
    }

    if ((size = next_pos - pos) <= 0) {
        av_log(s, AV_LOG_ERROR, "bad size: %i\n", size);
        return AVERROR_INVALIDDATA;
    }

    if ((ret64 = avio_seek(s->pb, pos, SEEK_SET)) < 0)
        return ret64;

    if ((size = av_get_packet(s->pb, pkt, size)) < 0)
        return size;

    pkt->stream_index = 0;

    if (st->codec->codec_type == AVMEDIA_TYPE_VIDEO && t->ptses &&
        mxf->current_edit_unit >= 0 && mxf->current_edit_unit < t->nb_ptses) {
        pkt->dts = mxf->current_edit_unit + t->first_dts;
        pkt->pts = t->ptses[mxf->current_edit_unit];
    } else if (st->codec->codec_type == AVMEDIA_TYPE_AUDIO) {
        int ret = mxf_set_audio_pts(mxf, st->codec, pkt);
        if (ret < 0)
            return ret;
    }

    mxf->current_edit_unit += edit_units;

    return 0;
}

static int mxf_read_close(AVFormatContext *s)
{
    MXFContext *mxf = s->priv_data;
    MXFIndexTableSegment *seg;
    int i;

    av_freep(&mxf->packages_refs);

    for (i = 0; i < s->nb_streams; i++)
        s->streams[i]->priv_data = NULL;

    for (i = 0; i < mxf->metadata_sets_count; i++) {
        switch (mxf->metadata_sets[i]->type) {
        case Descriptor:
            av_freep(&((MXFDescriptor *)mxf->metadata_sets[i])->extradata);
            break;
        case MultipleDescriptor:
            av_freep(&((MXFDescriptor *)mxf->metadata_sets[i])->sub_descriptors_refs);
            break;
        case Sequence:
            av_freep(&((MXFSequence *)mxf->metadata_sets[i])->structural_components_refs);
            break;
        case SourcePackage:
        case MaterialPackage:
            av_freep(&((MXFPackage *)mxf->metadata_sets[i])->tracks_refs);
            break;
        case IndexTableSegment:
            seg = (MXFIndexTableSegment *)mxf->metadata_sets[i];
            av_freep(&seg->temporal_offset_entries);
            av_freep(&seg->flag_entries);
            av_freep(&seg->stream_offset_entries);
            break;
        default:
            break;
        }
        av_freep(&mxf->metadata_sets[i]);
    }
    av_freep(&mxf->partitions);
    av_freep(&mxf->metadata_sets);
    av_freep(&mxf->aesc);
    av_freep(&mxf->local_tags);

    if (mxf->index_tables) {
        for (i = 0; i < mxf->nb_index_tables; i++) {
            av_freep(&mxf->index_tables[i].segments);
            av_freep(&mxf->index_tables[i].ptses);
            av_freep(&mxf->index_tables[i].fake_index);
        }
    }
    av_freep(&mxf->index_tables);

    return 0;
}

static int mxf_probe(AVProbeData *p) {
    const uint8_t *bufp = p->buf;
    const uint8_t *end = p->buf + p->buf_size;

    if (p->buf_size < sizeof(mxf_header_partition_pack_key))
        return 0;

    /* Must skip Run-In Sequence and search for MXF header partition pack key SMPTE 377M 5.5 */
    end -= sizeof(mxf_header_partition_pack_key);

    for (; bufp < end;) {
        if (!((bufp[13] - 1) & 0xF2)){
            if (AV_RN32(bufp   ) == AV_RN32(mxf_header_partition_pack_key   ) &&
                AV_RN32(bufp+ 4) == AV_RN32(mxf_header_partition_pack_key+ 4) &&
                AV_RN32(bufp+ 8) == AV_RN32(mxf_header_partition_pack_key+ 8) &&
                AV_RN16(bufp+12) == AV_RN16(mxf_header_partition_pack_key+12))
                return AVPROBE_SCORE_MAX;
            bufp ++;
        } else
            bufp += 10;
    }

    return 0;
}

/* rudimentary byte seek */
/* XXX: use MXF Index */
static int mxf_read_seek(AVFormatContext *s, int stream_index, int64_t sample_time, int flags)
{
    AVStream *st = s->streams[stream_index];
    int64_t seconds;
    MXFContext* mxf = s->priv_data;
    int64_t seekpos;
    int i, ret;
    MXFIndexTable *t;
    MXFTrack *source_track = st->priv_data;

    /* if audio then truncate sample_time to EditRate */
    if (st->codec->codec_type == AVMEDIA_TYPE_AUDIO)
        sample_time = av_rescale_q(sample_time, st->time_base,
                                   av_inv_q(source_track->edit_rate));

    if (mxf->nb_index_tables <= 0) {
    if (!s->bit_rate)
        return AVERROR_INVALIDDATA;
    if (sample_time < 0)
        sample_time = 0;
    seconds = av_rescale(sample_time, st->time_base.num, st->time_base.den);

    seekpos = avio_seek(s->pb, (s->bit_rate * seconds) >> 3, SEEK_SET);
    if (seekpos < 0)
        return seekpos;

    ff_update_cur_dts(s, st, sample_time);
    mxf->current_edit_unit = sample_time;
    } else {
        t = &mxf->index_tables[0];

        /* clamp above zero, else ff_index_search_timestamp() returns negative
         * this also means we allow seeking before the start */
        sample_time = FFMAX(sample_time, 0);

        if (t->fake_index) {
            /* behave as if we have a proper index */
            if ((sample_time = ff_index_search_timestamp(t->fake_index, t->nb_ptses, sample_time, flags)) < 0)
                return sample_time;
        } else {
            /* no IndexEntryArray (one or more CBR segments)
             * make sure we don't seek past the end */
            sample_time = FFMIN(sample_time, source_track->original_duration - 1);
        }

        if ((ret = mxf_edit_unit_absolute_offset(mxf, t, sample_time, &sample_time, &seekpos, 1)) < 0)
            return ret;

        ff_update_cur_dts(s, st, sample_time);
        mxf->current_edit_unit = sample_time;
        avio_seek(s->pb, seekpos, SEEK_SET);
    }

    // Update all tracks sample count
    for (i = 0; i < s->nb_streams; i++) {
        AVStream *cur_st = s->streams[i];
        MXFTrack *cur_track = cur_st->priv_data;
        uint64_t current_sample_count = 0;
        if (cur_st->codec->codec_type == AVMEDIA_TYPE_AUDIO) {
            ret = mxf_compute_sample_count(mxf, i, &current_sample_count);
            if (ret < 0)
                return ret;

            cur_track->sample_count = current_sample_count;
        }
    }
    return 0;
}

AVInputFormat ff_mxf_demuxer = {
    .name           = "mxf",
    .long_name      = NULL_IF_CONFIG_SMALL("MXF (Material eXchange Format)"),
    .priv_data_size = sizeof(MXFContext),
    .read_probe     = mxf_probe,
    .read_header    = mxf_read_header,
    .read_packet    = mxf_read_packet,
    .read_close     = mxf_read_close,
    .read_seek      = mxf_read_seek,
};<|MERGE_RESOLUTION|>--- conflicted
+++ resolved
@@ -1891,12 +1891,6 @@
 
     if (mxf->parsing_backward) {
         return mxf_seek_to_previous_partition(mxf);
-<<<<<<< HEAD
-    } else if (mxf->footer_partition || mxf->last_partition){
-        uint64_t offset;
-
-        offset = mxf->footer_partition ? mxf->footer_partition : mxf->last_partition;
-=======
     } else {
         uint64_t offset = mxf->footer_partition ? mxf->footer_partition
                                                 : mxf->last_partition;
@@ -1905,7 +1899,6 @@
             av_dlog(mxf->fc, "no last partition\n");
             return 0;
         }
->>>>>>> f06f6daa
 
         av_dlog(mxf->fc, "seeking to last partition\n");
 
@@ -1919,22 +1912,15 @@
 
         /* seek to last partition and parse backward */
         if ((ret = avio_seek(pb, mxf->run_in + offset, SEEK_SET)) < 0) {
-<<<<<<< HEAD
-            av_log(mxf->fc, AV_LOG_ERROR, "failed to seek to last partition @ 0x%"PRIx64" (%"PRId64") - partial file?\n",
-=======
             av_log(mxf->fc, AV_LOG_ERROR,
                    "failed to seek to last partition @ 0x%" PRIx64
                    " (%"PRId64") - partial file?\n",
->>>>>>> f06f6daa
                    mxf->run_in + offset, ret);
             return ret;
         }
 
         mxf->current_partition = NULL;
         mxf->parsing_backward = 1;
-    } else {
-        av_dlog(mxf->fc, "can't find last partition\n");
-        return 0;
     }
 
     return 1;
@@ -2075,13 +2061,6 @@
     mxf->run_in = avio_tell(s->pb);
 
     mxf_read_random_index_pack(s);
-<<<<<<< HEAD
-=======
-
-    while (!s->pb->eof_reached) {
-
-        const MXFMetadataReadTableEntry *metadata;
->>>>>>> f06f6daa
 
     while (!url_feof(s->pb)) {
         const MXFMetadataReadTableEntry *metadata;
