/*
 * various utility functions for use within FFmpeg
 * Copyright (c) 2000, 2001, 2002 Fabrice Bellard
 *
 * This file is part of FFmpeg.
 *
 * FFmpeg is free software; you can redistribute it and/or
 * modify it under the terms of the GNU Lesser General Public
 * License as published by the Free Software Foundation; either
 * version 2.1 of the License, or (at your option) any later version.
 *
 * FFmpeg is distributed in the hope that it will be useful,
 * but WITHOUT ANY WARRANTY; without even the implied warranty of
 * MERCHANTABILITY or FITNESS FOR A PARTICULAR PURPOSE.  See the GNU
 * Lesser General Public License for more details.
 *
 * You should have received a copy of the GNU Lesser General Public
 * License along with FFmpeg; if not, write to the Free Software
 * Foundation, Inc., 51 Franklin Street, Fifth Floor, Boston, MA 02110-1301 USA
 */

/* #define DEBUG */

#include "avformat.h"
#include "avio_internal.h"
#include "internal.h"
#include "libavcodec/internal.h"
#include "libavcodec/raw.h"
#include "libavutil/opt.h"
#include "libavutil/dict.h"
#include "libavutil/pixdesc.h"
#include "metadata.h"
#include "id3v2.h"
#include "libavutil/avstring.h"
#include "libavutil/mathematics.h"
#include "riff.h"
#include "audiointerleave.h"
#include "url.h"
#include <sys/time.h>
#include <time.h>
#include <strings.h>
#include <stdarg.h>
#if CONFIG_NETWORK
#include "network.h"
#endif

#undef NDEBUG
#include <assert.h>

/**
 * @file
 * various utility functions for use within FFmpeg
 */

unsigned avformat_version(void)
{
    return LIBAVFORMAT_VERSION_INT;
}

const char *avformat_configuration(void)
{
    return FFMPEG_CONFIGURATION;
}

const char *avformat_license(void)
{
#define LICENSE_PREFIX "libavformat license: "
    return LICENSE_PREFIX FFMPEG_LICENSE + sizeof(LICENSE_PREFIX) - 1;
}

/* fraction handling */

/**
 * f = val + (num / den) + 0.5.
 *
 * 'num' is normalized so that it is such as 0 <= num < den.
 *
 * @param f fractional number
 * @param val integer value
 * @param num must be >= 0
 * @param den must be >= 1
 */
static void frac_init(AVFrac *f, int64_t val, int64_t num, int64_t den)
{
    num += (den >> 1);
    if (num >= den) {
        val += num / den;
        num = num % den;
    }
    f->val = val;
    f->num = num;
    f->den = den;
}

/**
 * Fractional addition to f: f = f + (incr / f->den).
 *
 * @param f fractional number
 * @param incr increment, can be positive or negative
 */
static void frac_add(AVFrac *f, int64_t incr)
{
    int64_t num, den;

    num = f->num + incr;
    den = f->den;
    if (num < 0) {
        f->val += num / den;
        num = num % den;
        if (num < 0) {
            num += den;
            f->val--;
        }
    } else if (num >= den) {
        f->val += num / den;
        num = num % den;
    }
    f->num = num;
}

/** head of registered input format linked list */
static AVInputFormat *first_iformat = NULL;
/** head of registered output format linked list */
static AVOutputFormat *first_oformat = NULL;

AVInputFormat  *av_iformat_next(AVInputFormat  *f)
{
    if(f) return f->next;
    else  return first_iformat;
}

AVOutputFormat *av_oformat_next(AVOutputFormat *f)
{
    if(f) return f->next;
    else  return first_oformat;
}

void av_register_input_format(AVInputFormat *format)
{
    AVInputFormat **p;
    p = &first_iformat;
    while (*p != NULL) p = &(*p)->next;
    *p = format;
    format->next = NULL;
}

void av_register_output_format(AVOutputFormat *format)
{
    AVOutputFormat **p;
    p = &first_oformat;
    while (*p != NULL) p = &(*p)->next;
    *p = format;
    format->next = NULL;
}

int av_match_ext(const char *filename, const char *extensions)
{
    const char *ext, *p;
    char ext1[32], *q;

    if(!filename)
        return 0;

    ext = strrchr(filename, '.');
    if (ext) {
        ext++;
        p = extensions;
        for(;;) {
            q = ext1;
            while (*p != '\0' && *p != ',' && q-ext1<sizeof(ext1)-1)
                *q++ = *p++;
            *q = '\0';
            if (!strcasecmp(ext1, ext))
                return 1;
            if (*p == '\0')
                break;
            p++;
        }
    }
    return 0;
}

static int match_format(const char *name, const char *names)
{
    const char *p;
    int len, namelen;

    if (!name || !names)
        return 0;

    namelen = strlen(name);
    while ((p = strchr(names, ','))) {
        len = FFMAX(p - names, namelen);
        if (!strncasecmp(name, names, len))
            return 1;
        names = p+1;
    }
    return !strcasecmp(name, names);
}

AVOutputFormat *av_guess_format(const char *short_name, const char *filename,
                                const char *mime_type)
{
    AVOutputFormat *fmt = NULL, *fmt_found;
    int score_max, score;

    /* specific test for image sequences */
#if CONFIG_IMAGE2_MUXER
    if (!short_name && filename &&
        av_filename_number_test(filename) &&
        ff_guess_image2_codec(filename) != CODEC_ID_NONE) {
        return av_guess_format("image2", NULL, NULL);
    }
#endif
    /* Find the proper file type. */
    fmt_found = NULL;
    score_max = 0;
    while ((fmt = av_oformat_next(fmt))) {
        score = 0;
        if (fmt->name && short_name && !strcmp(fmt->name, short_name))
            score += 100;
        if (fmt->mime_type && mime_type && !strcmp(fmt->mime_type, mime_type))
            score += 10;
        if (filename && fmt->extensions &&
            av_match_ext(filename, fmt->extensions)) {
            score += 5;
        }
        if (score > score_max) {
            score_max = score;
            fmt_found = fmt;
        }
    }
    return fmt_found;
}

enum CodecID av_guess_codec(AVOutputFormat *fmt, const char *short_name,
                            const char *filename, const char *mime_type, enum AVMediaType type){
    if(type == AVMEDIA_TYPE_VIDEO){
        enum CodecID codec_id= CODEC_ID_NONE;

#if CONFIG_IMAGE2_MUXER
        if(!strcmp(fmt->name, "image2") || !strcmp(fmt->name, "image2pipe")){
            codec_id= ff_guess_image2_codec(filename);
        }
#endif
        if(codec_id == CODEC_ID_NONE)
            codec_id= fmt->video_codec;
        return codec_id;
    }else if(type == AVMEDIA_TYPE_AUDIO)
        return fmt->audio_codec;
    else if (type == AVMEDIA_TYPE_SUBTITLE)
        return fmt->subtitle_codec;
    else
        return CODEC_ID_NONE;
}

AVInputFormat *av_find_input_format(const char *short_name)
{
    AVInputFormat *fmt = NULL;
    while ((fmt = av_iformat_next(fmt))) {
        if (match_format(short_name, fmt->name))
            return fmt;
    }
    return NULL;
}


int av_get_packet(AVIOContext *s, AVPacket *pkt, int size)
{
    int ret= av_new_packet(pkt, size);

    if(ret<0)
        return ret;

    pkt->pos= avio_tell(s);

    ret= avio_read(s, pkt->data, size);
    if(ret<=0)
        av_free_packet(pkt);
    else
        av_shrink_packet(pkt, ret);

    return ret;
}

int av_append_packet(AVIOContext *s, AVPacket *pkt, int size)
{
    int ret;
    int old_size;
    if (!pkt->size)
        return av_get_packet(s, pkt, size);
    old_size = pkt->size;
    ret = av_grow_packet(pkt, size);
    if (ret < 0)
        return ret;
    ret = avio_read(s, pkt->data + old_size, size);
    av_shrink_packet(pkt, old_size + FFMAX(ret, 0));
    return ret;
}


int av_filename_number_test(const char *filename)
{
    char buf[1024];
    return filename && (av_get_frame_filename(buf, sizeof(buf), filename, 1)>=0);
}

AVInputFormat *av_probe_input_format3(AVProbeData *pd, int is_opened, int *score_ret)
{
    AVProbeData lpd = *pd;
    AVInputFormat *fmt1 = NULL, *fmt;
    int score, score_max=0;

    if (lpd.buf_size > 10 && ff_id3v2_match(lpd.buf, ID3v2_DEFAULT_MAGIC)) {
        int id3len = ff_id3v2_tag_len(lpd.buf);
        if (lpd.buf_size > id3len + 16) {
            lpd.buf += id3len;
            lpd.buf_size -= id3len;
        }
    }

    fmt = NULL;
    while ((fmt1 = av_iformat_next(fmt1))) {
        if (!is_opened == !(fmt1->flags & AVFMT_NOFILE))
            continue;
        score = 0;
        if (fmt1->read_probe) {
            score = fmt1->read_probe(&lpd);
            if(!score && fmt1->extensions && av_match_ext(lpd.filename, fmt1->extensions))
                score = 1;
        } else if (fmt1->extensions) {
            if (av_match_ext(lpd.filename, fmt1->extensions)) {
                score = 50;
            }
        }
        if (score > score_max) {
            score_max = score;
            fmt = fmt1;
        }else if (score == score_max)
            fmt = NULL;
    }
    *score_ret= score_max;
    return fmt;
}

AVInputFormat *av_probe_input_format2(AVProbeData *pd, int is_opened, int *score_max)
{
    int score_ret;
    AVInputFormat *fmt= av_probe_input_format3(pd, is_opened, &score_ret);
    if(score_ret > *score_max){
        *score_max= score_ret;
        return fmt;
    }else
        return NULL;
}

AVInputFormat *av_probe_input_format(AVProbeData *pd, int is_opened){
    int score=0;
    return av_probe_input_format2(pd, is_opened, &score);
}

static int set_codec_from_probe_data(AVFormatContext *s, AVStream *st, AVProbeData *pd)
{
    static const struct {
        const char *name; enum CodecID id; enum AVMediaType type;
    } fmt_id_type[] = {
        { "aac"      , CODEC_ID_AAC       , AVMEDIA_TYPE_AUDIO },
        { "ac3"      , CODEC_ID_AC3       , AVMEDIA_TYPE_AUDIO },
        { "dts"      , CODEC_ID_DTS       , AVMEDIA_TYPE_AUDIO },
        { "eac3"     , CODEC_ID_EAC3      , AVMEDIA_TYPE_AUDIO },
        { "h264"     , CODEC_ID_H264      , AVMEDIA_TYPE_VIDEO },
        { "loas"     , CODEC_ID_AAC_LATM  , AVMEDIA_TYPE_AUDIO },
        { "m4v"      , CODEC_ID_MPEG4     , AVMEDIA_TYPE_VIDEO },
        { "mp3"      , CODEC_ID_MP3       , AVMEDIA_TYPE_AUDIO },
        { "mpegvideo", CODEC_ID_MPEG2VIDEO, AVMEDIA_TYPE_VIDEO },
        { 0 }
    };
    int score;
    AVInputFormat *fmt = av_probe_input_format3(pd, 1, &score);

    if (fmt) {
        int i;
        av_log(s, AV_LOG_DEBUG, "Probe with size=%d, packets=%d detected %s with score=%d\n",
               pd->buf_size, MAX_PROBE_PACKETS - st->probe_packets, fmt->name, score);
        for (i = 0; fmt_id_type[i].name; i++) {
            if (!strcmp(fmt->name, fmt_id_type[i].name)) {
                st->codec->codec_id   = fmt_id_type[i].id;
                st->codec->codec_type = fmt_id_type[i].type;
                break;
            }
        }
    }
    return score;
}

/************************************************************/
/* input media file */

#if FF_API_FORMAT_PARAMETERS
static AVDictionary *convert_format_parameters(AVFormatParameters *ap)
{
    char buf[1024];
    AVDictionary *opts = NULL;

    if (!ap)
        return NULL;

    AV_NOWARN_DEPRECATED(
    if (ap->time_base.num) {
        snprintf(buf, sizeof(buf), "%d/%d", ap->time_base.den, ap->time_base.num);
        av_dict_set(&opts, "framerate", buf, 0);
    }
    if (ap->sample_rate) {
        snprintf(buf, sizeof(buf), "%d", ap->sample_rate);
        av_dict_set(&opts, "sample_rate", buf, 0);
    }
    if (ap->channels) {
        snprintf(buf, sizeof(buf), "%d", ap->channels);
        av_dict_set(&opts, "channels", buf, 0);
    }
    if (ap->width || ap->height) {
        snprintf(buf, sizeof(buf), "%dx%d", ap->width, ap->height);
        av_dict_set(&opts, "video_size", buf, 0);
    }
    if (ap->pix_fmt != PIX_FMT_NONE) {
        av_dict_set(&opts, "pixel_format", av_get_pix_fmt_name(ap->pix_fmt), 0);
    }
    if (ap->channel) {
        snprintf(buf, sizeof(buf), "%d", ap->channel);
        av_dict_set(&opts, "channel", buf, 0);
    }
    if (ap->standard) {
        av_dict_set(&opts, "standard", ap->standard, 0);
    }
    if (ap->mpeg2ts_compute_pcr) {
        av_dict_set(&opts, "mpeg2ts_compute_pcr", "1", 0);
    }
    if (ap->initial_pause) {
        av_dict_set(&opts, "initial_pause", "1", 0);
    }
    )
    return opts;
}

/**
 * Open a media file from an IO stream. 'fmt' must be specified.
 */
int av_open_input_stream(AVFormatContext **ic_ptr,
                         AVIOContext *pb, const char *filename,
                         AVInputFormat *fmt, AVFormatParameters *ap)
{
    int err;
    AVDictionary *opts;
    AVFormatContext *ic;
    AVFormatParameters default_ap;

    if(!ap){
        ap=&default_ap;
        memset(ap, 0, sizeof(default_ap));
    }
    opts = convert_format_parameters(ap);

    AV_NOWARN_DEPRECATED(
    if(!ap->prealloced_context)
        *ic_ptr = ic = avformat_alloc_context();
    else
        ic = *ic_ptr;
    )
    if (!ic) {
        err = AVERROR(ENOMEM);
        goto fail;
    }
    if (pb && fmt && fmt->flags & AVFMT_NOFILE)
        av_log(ic, AV_LOG_WARNING, "Custom AVIOContext makes no sense and "
                                   "will be ignored with AVFMT_NOFILE format.\n");
    else
        ic->pb = pb;

    if ((err = avformat_open_input(&ic, filename, fmt, &opts)) < 0)
        goto fail;
    ic->pb = ic->pb ? ic->pb : pb; // don't leak custom pb if it wasn't set above

fail:
    *ic_ptr = ic;
    av_dict_free(&opts);
    return err;
}
#endif

int av_demuxer_open(AVFormatContext *ic, AVFormatParameters *ap){
    int err;

    if (ic->iformat->read_header) {
        err = ic->iformat->read_header(ic, ap);
        if (err < 0)
            return err;
    }

    if (ic->pb && !ic->data_offset)
        ic->data_offset = avio_tell(ic->pb);

    return 0;
}


/** size of probe buffer, for guessing file type from file contents */
#define PROBE_BUF_MIN 2048
#define PROBE_BUF_MAX (1<<20)

int av_probe_input_buffer(AVIOContext *pb, AVInputFormat **fmt,
                          const char *filename, void *logctx,
                          unsigned int offset, unsigned int max_probe_size)
{
    AVProbeData pd = { filename ? filename : "", NULL, -offset };
    unsigned char *buf = NULL;
    int ret = 0, probe_size;

    if (!max_probe_size) {
        max_probe_size = PROBE_BUF_MAX;
    } else if (max_probe_size > PROBE_BUF_MAX) {
        max_probe_size = PROBE_BUF_MAX;
    } else if (max_probe_size < PROBE_BUF_MIN) {
        return AVERROR(EINVAL);
    }

    if (offset >= max_probe_size) {
        return AVERROR(EINVAL);
    }

    for(probe_size= PROBE_BUF_MIN; probe_size<=max_probe_size && !*fmt;
        probe_size = FFMIN(probe_size<<1, FFMAX(max_probe_size, probe_size+1))) {
        int score = probe_size < max_probe_size ? AVPROBE_SCORE_MAX/4 : 0;
        int buf_offset = (probe_size == PROBE_BUF_MIN) ? 0 : probe_size>>1;
        void *buftmp;

        if (probe_size < offset) {
            continue;
        }

        /* read probe data */
        buftmp = av_realloc(buf, probe_size + AVPROBE_PADDING_SIZE);
        if(!buftmp){
            av_free(buf);
            return AVERROR(ENOMEM);
        }
        buf=buftmp;
        if ((ret = avio_read(pb, buf + buf_offset, probe_size - buf_offset)) < 0) {
            /* fail if error was not end of file, otherwise, lower score */
            if (ret != AVERROR_EOF) {
                av_free(buf);
                return ret;
            }
            score = 0;
            ret = 0;            /* error was end of file, nothing read */
        }
        pd.buf_size += ret;
        pd.buf = &buf[offset];

        memset(pd.buf + pd.buf_size, 0, AVPROBE_PADDING_SIZE);

        /* guess file format */
        *fmt = av_probe_input_format2(&pd, 1, &score);
        if(*fmt){
            if(score <= AVPROBE_SCORE_MAX/4){ //this can only be true in the last iteration
                av_log(logctx, AV_LOG_WARNING, "Format %s detected only with low score of %d, misdetection possible!\n", (*fmt)->name, score);
            }else
                av_log(logctx, AV_LOG_DEBUG, "Format %s probed with size=%d and score=%d\n", (*fmt)->name, probe_size, score);
        }
    }

    if (!*fmt) {
        av_free(buf);
        return AVERROR_INVALIDDATA;
    }

    /* rewind. reuse probe buffer to avoid seeking */
    if ((ret = ffio_rewind_with_probe_data(pb, buf, pd.buf_size)) < 0)
        av_free(buf);

    return ret;
}

#if FF_API_FORMAT_PARAMETERS
int av_open_input_file(AVFormatContext **ic_ptr, const char *filename,
                       AVInputFormat *fmt,
                       int buf_size,
                       AVFormatParameters *ap)
{
    int err;
    AVDictionary *opts = convert_format_parameters(ap);

    AV_NOWARN_DEPRECATED(
    if (!ap || !ap->prealloced_context)
        *ic_ptr = NULL;
    )

    err = avformat_open_input(ic_ptr, filename, fmt, &opts);

    av_dict_free(&opts);
    return err;
}
#endif

/* open input file and probe the format if necessary */
static int init_input(AVFormatContext *s, const char *filename)
{
    int ret;
    AVProbeData pd = {filename, NULL, 0};

    if (s->pb) {
        s->flags |= AVFMT_FLAG_CUSTOM_IO;
        if (!s->iformat)
            return av_probe_input_buffer(s->pb, &s->iformat, filename, s, 0, 0);
        else if (s->iformat->flags & AVFMT_NOFILE)
            av_log(s, AV_LOG_WARNING, "Custom AVIOContext makes no sense and "
                                      "will be ignored with AVFMT_NOFILE format.\n");
        return 0;
    }

    if ( (s->iformat && s->iformat->flags & AVFMT_NOFILE) ||
        (!s->iformat && (s->iformat = av_probe_input_format(&pd, 0))))
        return 0;

    if ((ret = avio_open(&s->pb, filename, AVIO_FLAG_READ)) < 0)
        return ret;
    if (s->iformat)
        return 0;
    return av_probe_input_buffer(s->pb, &s->iformat, filename, s, 0, 0);
}

int avformat_open_input(AVFormatContext **ps, const char *filename, AVInputFormat *fmt, AVDictionary **options)
{
    AVFormatContext *s = *ps;
    int ret = 0;
    AVFormatParameters ap = { { 0 } };
    AVDictionary *tmp = NULL;

    if (!s && !(s = avformat_alloc_context()))
        return AVERROR(ENOMEM);
    if (fmt)
        s->iformat = fmt;

    if (options)
        av_dict_copy(&tmp, *options, 0);

    if ((ret = av_opt_set_dict(s, &tmp)) < 0)
        goto fail;

    if ((ret = init_input(s, filename)) < 0)
        goto fail;

    /* check filename in case an image number is expected */
    if (s->iformat->flags & AVFMT_NEEDNUMBER) {
        if (!av_filename_number_test(filename)) {
            ret = AVERROR(EINVAL);
            goto fail;
        }
    }

    s->duration = s->start_time = AV_NOPTS_VALUE;
    av_strlcpy(s->filename, filename, sizeof(s->filename));

    /* allocate private data */
    if (s->iformat->priv_data_size > 0) {
        if (!(s->priv_data = av_mallocz(s->iformat->priv_data_size))) {
            ret = AVERROR(ENOMEM);
            goto fail;
        }
        if (s->iformat->priv_class) {
            *(const AVClass**)s->priv_data = s->iformat->priv_class;
            av_opt_set_defaults(s->priv_data);
            if ((ret = av_opt_set_dict(s->priv_data, &tmp)) < 0)
                goto fail;
        }
    }

    /* e.g. AVFMT_NOFILE formats will not have a AVIOContext */
    if (s->pb)
        ff_id3v2_read(s, ID3v2_DEFAULT_MAGIC);

    if (!(s->flags&AVFMT_FLAG_PRIV_OPT) && s->iformat->read_header)
        if ((ret = s->iformat->read_header(s, &ap)) < 0)
            goto fail;

    if (!(s->flags&AVFMT_FLAG_PRIV_OPT) && s->pb && !s->data_offset)
        s->data_offset = avio_tell(s->pb);

    s->raw_packet_buffer_remaining_size = RAW_PACKET_BUFFER_SIZE;

    if (options) {
        av_dict_free(options);
        *options = tmp;
    }
    *ps = s;
    return 0;

fail:
    av_dict_free(&tmp);
    if (s->pb && !(s->flags & AVFMT_FLAG_CUSTOM_IO))
        avio_close(s->pb);
    avformat_free_context(s);
    *ps = NULL;
    return ret;
}

/*******************************************************/

static AVPacket *add_to_pktbuf(AVPacketList **packet_buffer, AVPacket *pkt,
                               AVPacketList **plast_pktl){
    AVPacketList *pktl = av_mallocz(sizeof(AVPacketList));
    if (!pktl)
        return NULL;

    if (*packet_buffer)
        (*plast_pktl)->next = pktl;
    else
        *packet_buffer = pktl;

    /* add the packet in the buffered packet list */
    *plast_pktl = pktl;
    pktl->pkt= *pkt;
    return &pktl->pkt;
}

int av_read_packet(AVFormatContext *s, AVPacket *pkt)
{
    int ret, i;
    AVStream *st;

    for(;;){
        AVPacketList *pktl = s->raw_packet_buffer;

        if (pktl) {
            *pkt = pktl->pkt;
            if(s->streams[pkt->stream_index]->request_probe <= 0){
                s->raw_packet_buffer = pktl->next;
                s->raw_packet_buffer_remaining_size += pkt->size;
                av_free(pktl);
                return 0;
            }
        }

        av_init_packet(pkt);
        ret= s->iformat->read_packet(s, pkt);
        if (ret < 0) {
            if (!pktl || ret == AVERROR(EAGAIN))
                return ret;
            for (i = 0; i < s->nb_streams; i++)
                if(s->streams[i]->request_probe > 0)
                    s->streams[i]->request_probe = -1;
            continue;
        }

        if ((s->flags & AVFMT_FLAG_DISCARD_CORRUPT) &&
            (pkt->flags & AV_PKT_FLAG_CORRUPT)) {
            av_log(s, AV_LOG_WARNING,
                   "Dropped corrupted packet (stream = %d)\n",
                   pkt->stream_index);
            continue;
        }

        if(!(s->flags & AVFMT_FLAG_KEEP_SIDE_DATA))
            av_packet_merge_side_data(pkt);

        if(pkt->stream_index >= (unsigned)s->nb_streams){
            av_log(s, AV_LOG_ERROR, "Invalid stream index %d\n", pkt->stream_index);
            continue;
        }

        st= s->streams[pkt->stream_index];

        switch(st->codec->codec_type){
        case AVMEDIA_TYPE_VIDEO:
            if(s->video_codec_id)   st->codec->codec_id= s->video_codec_id;
            break;
        case AVMEDIA_TYPE_AUDIO:
            if(s->audio_codec_id)   st->codec->codec_id= s->audio_codec_id;
            break;
        case AVMEDIA_TYPE_SUBTITLE:
            if(s->subtitle_codec_id)st->codec->codec_id= s->subtitle_codec_id;
            break;
        }

        if(!pktl && st->request_probe <= 0)
            return ret;

        add_to_pktbuf(&s->raw_packet_buffer, pkt, &s->raw_packet_buffer_end);
        s->raw_packet_buffer_remaining_size -= pkt->size;

        if(st->request_probe>0){
            AVProbeData *pd = &st->probe_data;
            int end;
            av_log(s, AV_LOG_DEBUG, "probing stream %d pp:%d\n", st->index, st->probe_packets);
            --st->probe_packets;

            pd->buf = av_realloc(pd->buf, pd->buf_size+pkt->size+AVPROBE_PADDING_SIZE);
            memcpy(pd->buf+pd->buf_size, pkt->data, pkt->size);
            pd->buf_size += pkt->size;
            memset(pd->buf+pd->buf_size, 0, AVPROBE_PADDING_SIZE);

            end=    s->raw_packet_buffer_remaining_size <= 0
                 || st->probe_packets<=0;

            if(end || av_log2(pd->buf_size) != av_log2(pd->buf_size - pkt->size)){
                int score= set_codec_from_probe_data(s, st, pd);
                if(    (st->codec->codec_id != CODEC_ID_NONE && score > AVPROBE_SCORE_MAX/4)
                    || end){
                    pd->buf_size=0;
                    av_freep(&pd->buf);
                    st->request_probe= -1;
                    if(st->codec->codec_id != CODEC_ID_NONE){
                    av_log(s, AV_LOG_DEBUG, "probed stream %d\n", st->index);
                    }else
                        av_log(s, AV_LOG_WARNING, "probed stream %d failed\n", st->index);
                }
            }
        }
    }
}

/**********************************************************/

/**
 * Get the number of samples of an audio frame. Return -1 on error.
 */
static int get_audio_frame_size(AVCodecContext *enc, int size)
{
    int frame_size;

    if(enc->codec_id == CODEC_ID_VORBIS)
        return -1;

    if (enc->frame_size <= 1) {
        int bits_per_sample = av_get_bits_per_sample(enc->codec_id);

        if (bits_per_sample) {
            if (enc->channels == 0)
                return -1;
            frame_size = (size << 3) / (bits_per_sample * enc->channels);
        } else {
            /* used for example by ADPCM codecs */
            if (enc->bit_rate == 0)
                return -1;
            frame_size = ((int64_t)size * 8 * enc->sample_rate) / enc->bit_rate;
        }
    } else {
        frame_size = enc->frame_size;
    }
    return frame_size;
}


/**
 * Return the frame duration in seconds. Return 0 if not available.
 */
static void compute_frame_duration(int *pnum, int *pden, AVStream *st,
                                   AVCodecParserContext *pc, AVPacket *pkt)
{
    int frame_size;

    *pnum = 0;
    *pden = 0;
    switch(st->codec->codec_type) {
    case AVMEDIA_TYPE_VIDEO:
        if(st->time_base.num*1000LL > st->time_base.den){
            *pnum = st->time_base.num;
            *pden = st->time_base.den;
        }else if(st->codec->time_base.num*1000LL > st->codec->time_base.den){
            *pnum = st->codec->time_base.num;
            *pden = st->codec->time_base.den;
            if (pc && pc->repeat_pict) {
                *pnum = (*pnum) * (1 + pc->repeat_pict);
            }
            //If this codec can be interlaced or progressive then we need a parser to compute duration of a packet
            //Thus if we have no parser in such case leave duration undefined.
            if(st->codec->ticks_per_frame>1 && !pc){
                *pnum = *pden = 0;
            }
        }
        break;
    case AVMEDIA_TYPE_AUDIO:
        frame_size = get_audio_frame_size(st->codec, pkt->size);
        if (frame_size <= 0 || st->codec->sample_rate <= 0)
            break;
        *pnum = frame_size;
        *pden = st->codec->sample_rate;
        break;
    default:
        break;
    }
}

static int is_intra_only(AVCodecContext *enc){
    if(enc->codec_type == AVMEDIA_TYPE_AUDIO){
        return 1;
    }else if(enc->codec_type == AVMEDIA_TYPE_VIDEO){
        switch(enc->codec_id){
        case CODEC_ID_MJPEG:
        case CODEC_ID_MJPEGB:
        case CODEC_ID_LJPEG:
        case CODEC_ID_PRORES:
        case CODEC_ID_RAWVIDEO:
        case CODEC_ID_DVVIDEO:
        case CODEC_ID_HUFFYUV:
        case CODEC_ID_FFVHUFF:
        case CODEC_ID_ASV1:
        case CODEC_ID_ASV2:
        case CODEC_ID_VCR1:
        case CODEC_ID_DNXHD:
        case CODEC_ID_JPEG2000:
            return 1;
        default: break;
        }
    }
    return 0;
}

static void update_initial_timestamps(AVFormatContext *s, int stream_index,
                                      int64_t dts, int64_t pts)
{
    AVStream *st= s->streams[stream_index];
    AVPacketList *pktl= s->packet_buffer;

    if(st->first_dts != AV_NOPTS_VALUE || dts == AV_NOPTS_VALUE || st->cur_dts == AV_NOPTS_VALUE)
        return;

    st->first_dts= dts - st->cur_dts;
    st->cur_dts= dts;

    for(; pktl; pktl= pktl->next){
        if(pktl->pkt.stream_index != stream_index)
            continue;
        //FIXME think more about this check
        if(pktl->pkt.pts != AV_NOPTS_VALUE && pktl->pkt.pts == pktl->pkt.dts)
            pktl->pkt.pts += st->first_dts;

        if(pktl->pkt.dts != AV_NOPTS_VALUE)
            pktl->pkt.dts += st->first_dts;

        if(st->start_time == AV_NOPTS_VALUE && pktl->pkt.pts != AV_NOPTS_VALUE)
            st->start_time= pktl->pkt.pts;
    }
    if (st->start_time == AV_NOPTS_VALUE)
        st->start_time = pts;
}

static void update_initial_durations(AVFormatContext *s, AVStream *st, AVPacket *pkt)
{
    AVPacketList *pktl= s->packet_buffer;
    int64_t cur_dts= 0;

    if(st->first_dts != AV_NOPTS_VALUE){
        cur_dts= st->first_dts;
        for(; pktl; pktl= pktl->next){
            if(pktl->pkt.stream_index == pkt->stream_index){
                if(pktl->pkt.pts != pktl->pkt.dts || pktl->pkt.dts != AV_NOPTS_VALUE || pktl->pkt.duration)
                    break;
                cur_dts -= pkt->duration;
            }
        }
        pktl= s->packet_buffer;
        st->first_dts = cur_dts;
    }else if(st->cur_dts)
        return;

    for(; pktl; pktl= pktl->next){
        if(pktl->pkt.stream_index != pkt->stream_index)
            continue;
        if(pktl->pkt.pts == pktl->pkt.dts && pktl->pkt.dts == AV_NOPTS_VALUE
           && !pktl->pkt.duration){
            pktl->pkt.dts= cur_dts;
            if(!st->codec->has_b_frames)
                pktl->pkt.pts= cur_dts;
            cur_dts += pkt->duration;
            pktl->pkt.duration= pkt->duration;
        }else
            break;
    }
    if(st->first_dts == AV_NOPTS_VALUE)
        st->cur_dts= cur_dts;
}

static void compute_pkt_fields(AVFormatContext *s, AVStream *st,
                               AVCodecParserContext *pc, AVPacket *pkt)
{
    int num, den, presentation_delayed, delay, i;
    int64_t offset;

    if (s->flags & AVFMT_FLAG_NOFILLIN)
        return;

    if((s->flags & AVFMT_FLAG_IGNDTS) && pkt->pts != AV_NOPTS_VALUE)
        pkt->dts= AV_NOPTS_VALUE;

    if (st->codec->codec_id != CODEC_ID_H264 && pc && pc->pict_type == AV_PICTURE_TYPE_B)
        //FIXME Set low_delay = 0 when has_b_frames = 1
        st->codec->has_b_frames = 1;

    /* do we have a video B-frame ? */
    delay= st->codec->has_b_frames;
    presentation_delayed = 0;

    // ignore delay caused by frame threading so that the mpeg2-without-dts
    // warning will not trigger
    if (delay && st->codec->active_thread_type&FF_THREAD_FRAME)
        delay -= st->codec->thread_count-1;

    /* XXX: need has_b_frame, but cannot get it if the codec is
        not initialized */
    if (delay &&
        pc && pc->pict_type != AV_PICTURE_TYPE_B)
        presentation_delayed = 1;

    if(pkt->pts != AV_NOPTS_VALUE && pkt->dts != AV_NOPTS_VALUE && pkt->dts - (1LL<<(st->pts_wrap_bits-1)) > pkt->pts && st->pts_wrap_bits<63){
        pkt->dts -= 1LL<<st->pts_wrap_bits;
    }

    // some mpeg2 in mpeg-ps lack dts (issue171 / input_file.mpg)
    // we take the conservative approach and discard both
    // Note, if this is misbehaving for a H.264 file then possibly presentation_delayed is not set correctly.
    if(delay==1 && pkt->dts == pkt->pts && pkt->dts != AV_NOPTS_VALUE && presentation_delayed){
        av_log(s, AV_LOG_DEBUG, "invalid dts/pts combination %"PRIi64"\n", pkt->dts);
        pkt->dts= pkt->pts= AV_NOPTS_VALUE;
    }

    if (pkt->duration == 0) {
        compute_frame_duration(&num, &den, st, pc, pkt);
        if (den && num) {
            pkt->duration = av_rescale_rnd(1, num * (int64_t)st->time_base.den, den * (int64_t)st->time_base.num, AV_ROUND_DOWN);

            if(pkt->duration != 0 && s->packet_buffer)
                update_initial_durations(s, st, pkt);
        }
    }

    /* correct timestamps with byte offset if demuxers only have timestamps
       on packet boundaries */
    if(pc && st->need_parsing == AVSTREAM_PARSE_TIMESTAMPS && pkt->size){
        /* this will estimate bitrate based on this frame's duration and size */
        offset = av_rescale(pc->offset, pkt->duration, pkt->size);
        if(pkt->pts != AV_NOPTS_VALUE)
            pkt->pts += offset;
        if(pkt->dts != AV_NOPTS_VALUE)
            pkt->dts += offset;
    }

    if (pc && pc->dts_sync_point >= 0) {
        // we have synchronization info from the parser
        int64_t den = st->codec->time_base.den * (int64_t) st->time_base.num;
        if (den > 0) {
            int64_t num = st->codec->time_base.num * (int64_t) st->time_base.den;
            if (pkt->dts != AV_NOPTS_VALUE) {
                // got DTS from the stream, update reference timestamp
                st->reference_dts = pkt->dts - pc->dts_ref_dts_delta * num / den;
                pkt->pts = pkt->dts + pc->pts_dts_delta * num / den;
            } else if (st->reference_dts != AV_NOPTS_VALUE) {
                // compute DTS based on reference timestamp
                pkt->dts = st->reference_dts + pc->dts_ref_dts_delta * num / den;
                pkt->pts = pkt->dts + pc->pts_dts_delta * num / den;
            }
            if (pc->dts_sync_point > 0)
                st->reference_dts = pkt->dts; // new reference
        }
    }

    /* This may be redundant, but it should not hurt. */
    if(pkt->dts != AV_NOPTS_VALUE && pkt->pts != AV_NOPTS_VALUE && pkt->pts > pkt->dts)
        presentation_delayed = 1;

//    av_log(NULL, AV_LOG_DEBUG, "IN delayed:%d pts:%"PRId64", dts:%"PRId64" cur_dts:%"PRId64" st:%d pc:%p\n", presentation_delayed, pkt->pts, pkt->dts, st->cur_dts, pkt->stream_index, pc);
    /* interpolate PTS and DTS if they are not present */
    //We skip H264 currently because delay and has_b_frames are not reliably set
    if((delay==0 || (delay==1 && pc)) && st->codec->codec_id != CODEC_ID_H264){
        if (presentation_delayed) {
            /* DTS = decompression timestamp */
            /* PTS = presentation timestamp */
            if (pkt->dts == AV_NOPTS_VALUE)
                pkt->dts = st->last_IP_pts;
            update_initial_timestamps(s, pkt->stream_index, pkt->dts, pkt->pts);
            if (pkt->dts == AV_NOPTS_VALUE)
                pkt->dts = st->cur_dts;

            /* this is tricky: the dts must be incremented by the duration
            of the frame we are displaying, i.e. the last I- or P-frame */
            if (st->last_IP_duration == 0)
                st->last_IP_duration = pkt->duration;
            if(pkt->dts != AV_NOPTS_VALUE)
                st->cur_dts = pkt->dts + st->last_IP_duration;
            st->last_IP_duration  = pkt->duration;
            st->last_IP_pts= pkt->pts;
            /* cannot compute PTS if not present (we can compute it only
            by knowing the future */
        } else if(pkt->pts != AV_NOPTS_VALUE || pkt->dts != AV_NOPTS_VALUE || pkt->duration){
            if(pkt->pts != AV_NOPTS_VALUE && pkt->duration){
                int64_t old_diff= FFABS(st->cur_dts - pkt->duration - pkt->pts);
                int64_t new_diff= FFABS(st->cur_dts - pkt->pts);
                if(old_diff < new_diff && old_diff < (pkt->duration>>3)){
                    pkt->pts += pkt->duration;
    //                av_log(NULL, AV_LOG_DEBUG, "id:%d old:%"PRId64" new:%"PRId64" dur:%d cur:%"PRId64" size:%d\n", pkt->stream_index, old_diff, new_diff, pkt->duration, st->cur_dts, pkt->size);
                }
            }

            /* presentation is not delayed : PTS and DTS are the same */
            if(pkt->pts == AV_NOPTS_VALUE)
                pkt->pts = pkt->dts;
            update_initial_timestamps(s, pkt->stream_index, pkt->pts, pkt->pts);
            if(pkt->pts == AV_NOPTS_VALUE)
                pkt->pts = st->cur_dts;
            pkt->dts = pkt->pts;
            if(pkt->pts != AV_NOPTS_VALUE)
                st->cur_dts = pkt->pts + pkt->duration;
        }
    }

    if(pkt->pts != AV_NOPTS_VALUE && delay <= MAX_REORDER_DELAY){
        st->pts_buffer[0]= pkt->pts;
        for(i=0; i<delay && st->pts_buffer[i] > st->pts_buffer[i+1]; i++)
            FFSWAP(int64_t, st->pts_buffer[i], st->pts_buffer[i+1]);
        if(pkt->dts == AV_NOPTS_VALUE)
            pkt->dts= st->pts_buffer[0];
        if(st->codec->codec_id == CODEC_ID_H264){ //we skiped it above so we try here
            update_initial_timestamps(s, pkt->stream_index, pkt->dts, pkt->pts); // this should happen on the first packet
        }
        if(pkt->dts > st->cur_dts)
            st->cur_dts = pkt->dts;
    }

//    av_log(NULL, AV_LOG_ERROR, "OUTdelayed:%d/%d pts:%"PRId64", dts:%"PRId64" cur_dts:%"PRId64"\n", presentation_delayed, delay, pkt->pts, pkt->dts, st->cur_dts);

    /* update flags */
    if(is_intra_only(st->codec))
        pkt->flags |= AV_PKT_FLAG_KEY;
    else if (pc) {
        pkt->flags = 0;
        /* keyframe computation */
        if (pc->key_frame == 1)
            pkt->flags |= AV_PKT_FLAG_KEY;
        else if (pc->key_frame == -1 && pc->pict_type == AV_PICTURE_TYPE_I)
            pkt->flags |= AV_PKT_FLAG_KEY;
    }
    if (pc)
        pkt->convergence_duration = pc->convergence_duration;
}


static int read_frame_internal(AVFormatContext *s, AVPacket *pkt)
{
    AVStream *st;
    int len, ret, i;

    av_init_packet(pkt);

    for(;;) {
        /* select current input stream component */
        st = s->cur_st;
        if (st) {
            if (!st->need_parsing || !st->parser) {
                /* no parsing needed: we just output the packet as is */
                /* raw data support */
                *pkt = st->cur_pkt;
                st->cur_pkt.data= NULL;
                st->cur_pkt.side_data_elems = 0;
                st->cur_pkt.side_data = NULL;
                compute_pkt_fields(s, st, NULL, pkt);
                s->cur_st = NULL;
                if ((s->iformat->flags & AVFMT_GENERIC_INDEX) &&
                    (pkt->flags & AV_PKT_FLAG_KEY) && pkt->dts != AV_NOPTS_VALUE) {
                    ff_reduce_index(s, st->index);
                    av_add_index_entry(st, pkt->pos, pkt->dts, 0, 0, AVINDEX_KEYFRAME);
                }
                break;
            } else if (st->cur_len > 0 && st->discard < AVDISCARD_ALL) {
                len = av_parser_parse2(st->parser, st->codec, &pkt->data, &pkt->size,
                                       st->cur_ptr, st->cur_len,
                                       st->cur_pkt.pts, st->cur_pkt.dts,
                                       st->cur_pkt.pos);
                st->cur_pkt.pts = AV_NOPTS_VALUE;
                st->cur_pkt.dts = AV_NOPTS_VALUE;
                /* increment read pointer */
                st->cur_ptr += len;
                st->cur_len -= len;

                /* return packet if any */
                if (pkt->size) {
                got_packet:
                    pkt->duration = 0;
                    pkt->stream_index = st->index;
                    pkt->pts = st->parser->pts;
                    pkt->dts = st->parser->dts;
                    pkt->pos = st->parser->pos;
                    if(pkt->data == st->cur_pkt.data && pkt->size == st->cur_pkt.size){
                        s->cur_st = NULL;
                        pkt->destruct= st->cur_pkt.destruct;
                        st->cur_pkt.destruct= NULL;
                        st->cur_pkt.data    = NULL;
                        assert(st->cur_len == 0);
                    }else{
                        pkt->destruct = NULL;
                    }
                    compute_pkt_fields(s, st, st->parser, pkt);

                    if((s->iformat->flags & AVFMT_GENERIC_INDEX) && pkt->flags & AV_PKT_FLAG_KEY){
                        int64_t pos= (st->parser->flags & PARSER_FLAG_COMPLETE_FRAMES) ? pkt->pos : st->parser->frame_offset;
                        ff_reduce_index(s, st->index);
                        av_add_index_entry(st, pos, pkt->dts,
                                           0, 0, AVINDEX_KEYFRAME);
                    }

                    break;
                }
            } else {
                /* free packet */
                av_free_packet(&st->cur_pkt);
                s->cur_st = NULL;
            }
        } else {
            AVPacket cur_pkt;
            /* read next packet */
            ret = av_read_packet(s, &cur_pkt);
            if (ret < 0) {
                if (ret == AVERROR(EAGAIN))
                    return ret;
                /* return the last frames, if any */
                for(i = 0; i < s->nb_streams; i++) {
                    st = s->streams[i];
                    if (st->parser && st->need_parsing) {
                        av_parser_parse2(st->parser, st->codec,
                                        &pkt->data, &pkt->size,
                                        NULL, 0,
                                        AV_NOPTS_VALUE, AV_NOPTS_VALUE,
                                        AV_NOPTS_VALUE);
                        if (pkt->size)
                            goto got_packet;
                    }
                }
                /* no more packets: really terminate parsing */
                return ret;
            }
            st = s->streams[cur_pkt.stream_index];
            st->cur_pkt= cur_pkt;

            if(st->cur_pkt.pts != AV_NOPTS_VALUE &&
               st->cur_pkt.dts != AV_NOPTS_VALUE &&
               st->cur_pkt.pts < st->cur_pkt.dts){
                av_log(s, AV_LOG_WARNING, "Invalid timestamps stream=%d, pts=%"PRId64", dts=%"PRId64", size=%d\n",
                    st->cur_pkt.stream_index,
                    st->cur_pkt.pts,
                    st->cur_pkt.dts,
                    st->cur_pkt.size);
//                av_free_packet(&st->cur_pkt);
//                return -1;
            }

            if(s->debug & FF_FDEBUG_TS)
                av_log(s, AV_LOG_DEBUG, "av_read_packet stream=%d, pts=%"PRId64", dts=%"PRId64", size=%d, duration=%d, flags=%d\n",
                    st->cur_pkt.stream_index,
                    st->cur_pkt.pts,
                    st->cur_pkt.dts,
                    st->cur_pkt.size,
                    st->cur_pkt.duration,
                    st->cur_pkt.flags);

            s->cur_st = st;
            st->cur_ptr = st->cur_pkt.data;
            st->cur_len = st->cur_pkt.size;
            if (st->need_parsing && !st->parser && !(s->flags & AVFMT_FLAG_NOPARSE)) {
                st->parser = av_parser_init(st->codec->codec_id);
                if (!st->parser) {
                    av_log(s, AV_LOG_WARNING, "parser not found for codec "
                           "%s, packets or times may be invalid.\n",
                           avcodec_get_name(st->codec->codec_id));
                    /* no parser available: just output the raw packets */
                    st->need_parsing = AVSTREAM_PARSE_NONE;
                }else if(st->need_parsing == AVSTREAM_PARSE_HEADERS){
                    st->parser->flags |= PARSER_FLAG_COMPLETE_FRAMES;
                }else if(st->need_parsing == AVSTREAM_PARSE_FULL_ONCE){
                    st->parser->flags |= PARSER_FLAG_ONCE;
                }
            }
        }
    }
    if(s->debug & FF_FDEBUG_TS)
        av_log(s, AV_LOG_DEBUG, "read_frame_internal stream=%d, pts=%"PRId64", dts=%"PRId64", size=%d, duration=%d, flags=%d\n",
            pkt->stream_index,
            pkt->pts,
            pkt->dts,
            pkt->size,
            pkt->duration,
            pkt->flags);

    return 0;
}

int av_read_frame(AVFormatContext *s, AVPacket *pkt)
{
    AVPacketList *pktl;
    int eof=0;
    const int genpts= s->flags & AVFMT_FLAG_GENPTS;

    for(;;){
        pktl = s->packet_buffer;
        if (pktl) {
            AVPacket *next_pkt= &pktl->pkt;

            if(genpts && next_pkt->dts != AV_NOPTS_VALUE){
                int wrap_bits = s->streams[next_pkt->stream_index]->pts_wrap_bits;
                while(pktl && next_pkt->pts == AV_NOPTS_VALUE){
                    if(   pktl->pkt.stream_index == next_pkt->stream_index
                       && (0 > av_compare_mod(next_pkt->dts, pktl->pkt.dts, 2LL << (wrap_bits - 1)))
                       && av_compare_mod(pktl->pkt.pts, pktl->pkt.dts, 2LL << (wrap_bits - 1))) { //not b frame
                        next_pkt->pts= pktl->pkt.dts;
                    }
                    pktl= pktl->next;
                }
                pktl = s->packet_buffer;
            }

            if(   next_pkt->pts != AV_NOPTS_VALUE
               || next_pkt->dts == AV_NOPTS_VALUE
               || !genpts || eof){
                /* read packet from packet buffer, if there is data */
                *pkt = *next_pkt;
                s->packet_buffer = pktl->next;
                av_free(pktl);
                return 0;
            }
        }
        if(genpts){
            int ret= read_frame_internal(s, pkt);
            if(ret<0){
                if(pktl && ret != AVERROR(EAGAIN)){
                    eof=1;
                    continue;
                }else
                    return ret;
            }

            if(av_dup_packet(add_to_pktbuf(&s->packet_buffer, pkt,
                                           &s->packet_buffer_end)) < 0)
                return AVERROR(ENOMEM);
        }else{
            assert(!s->packet_buffer);
            return read_frame_internal(s, pkt);
        }
    }
}

/* XXX: suppress the packet queue */
static void flush_packet_queue(AVFormatContext *s)
{
    AVPacketList *pktl;

    for(;;) {
        pktl = s->packet_buffer;
        if (!pktl)
            break;
        s->packet_buffer = pktl->next;
        av_free_packet(&pktl->pkt);
        av_free(pktl);
    }
    while(s->raw_packet_buffer){
        pktl = s->raw_packet_buffer;
        s->raw_packet_buffer = pktl->next;
        av_free_packet(&pktl->pkt);
        av_free(pktl);
    }
    s->packet_buffer_end=
    s->raw_packet_buffer_end= NULL;
    s->raw_packet_buffer_remaining_size = RAW_PACKET_BUFFER_SIZE;
}

/*******************************************************/
/* seek support */

int av_find_default_stream_index(AVFormatContext *s)
{
    int first_audio_index = -1;
    int i;
    AVStream *st;

    if (s->nb_streams <= 0)
        return -1;
    for(i = 0; i < s->nb_streams; i++) {
        st = s->streams[i];
        if (st->codec->codec_type == AVMEDIA_TYPE_VIDEO) {
            return i;
        }
        if (first_audio_index < 0 && st->codec->codec_type == AVMEDIA_TYPE_AUDIO)
            first_audio_index = i;
    }
    return first_audio_index >= 0 ? first_audio_index : 0;
}

/**
 * Flush the frame reader.
 */
void ff_read_frame_flush(AVFormatContext *s)
{
    AVStream *st;
    int i, j;

    flush_packet_queue(s);

    s->cur_st = NULL;

    /* for each stream, reset read state */
    for(i = 0; i < s->nb_streams; i++) {
        st = s->streams[i];

        if (st->parser) {
            av_parser_close(st->parser);
            st->parser = NULL;
            av_free_packet(&st->cur_pkt);
        }
        st->last_IP_pts = AV_NOPTS_VALUE;
        st->cur_dts = AV_NOPTS_VALUE; /* we set the current DTS to an unspecified origin */
        st->reference_dts = AV_NOPTS_VALUE;
        /* fail safe */
        st->cur_ptr = NULL;
        st->cur_len = 0;

        st->probe_packets = MAX_PROBE_PACKETS;

        for(j=0; j<MAX_REORDER_DELAY+1; j++)
            st->pts_buffer[j]= AV_NOPTS_VALUE;
    }
}

void av_update_cur_dts(AVFormatContext *s, AVStream *ref_st, int64_t timestamp){
    int i;

    for(i = 0; i < s->nb_streams; i++) {
        AVStream *st = s->streams[i];

        st->cur_dts = av_rescale(timestamp,
                                 st->time_base.den * (int64_t)ref_st->time_base.num,
                                 st->time_base.num * (int64_t)ref_st->time_base.den);
    }
}

void ff_reduce_index(AVFormatContext *s, int stream_index)
{
    AVStream *st= s->streams[stream_index];
    unsigned int max_entries= s->max_index_size / sizeof(AVIndexEntry);

    if((unsigned)st->nb_index_entries >= max_entries){
        int i;
        for(i=0; 2*i<st->nb_index_entries; i++)
            st->index_entries[i]= st->index_entries[2*i];
        st->nb_index_entries= i;
    }
}

int ff_add_index_entry(AVIndexEntry **index_entries,
                       int *nb_index_entries,
                       unsigned int *index_entries_allocated_size,
                       int64_t pos, int64_t timestamp, int size, int distance, int flags)
{
    AVIndexEntry *entries, *ie;
    int index;

    if((unsigned)*nb_index_entries + 1 >= UINT_MAX / sizeof(AVIndexEntry))
        return -1;

    entries = av_fast_realloc(*index_entries,
                              index_entries_allocated_size,
                              (*nb_index_entries + 1) *
                              sizeof(AVIndexEntry));
    if(!entries)
        return -1;

    *index_entries= entries;

    index= ff_index_search_timestamp(*index_entries, *nb_index_entries, timestamp, AVSEEK_FLAG_ANY);

    if(index<0){
        index= (*nb_index_entries)++;
        ie= &entries[index];
        assert(index==0 || ie[-1].timestamp < timestamp);
    }else{
        ie= &entries[index];
        if(ie->timestamp != timestamp){
            if(ie->timestamp <= timestamp)
                return -1;
            memmove(entries + index + 1, entries + index, sizeof(AVIndexEntry)*(*nb_index_entries - index));
            (*nb_index_entries)++;
        }else if(ie->pos == pos && distance < ie->min_distance) //do not reduce the distance
            distance= ie->min_distance;
    }

    ie->pos = pos;
    ie->timestamp = timestamp;
    ie->min_distance= distance;
    ie->size= size;
    ie->flags = flags;

    return index;
}

int av_add_index_entry(AVStream *st,
                       int64_t pos, int64_t timestamp, int size, int distance, int flags)
{
    return ff_add_index_entry(&st->index_entries, &st->nb_index_entries,
                              &st->index_entries_allocated_size, pos,
                              timestamp, size, distance, flags);
}

int ff_index_search_timestamp(const AVIndexEntry *entries, int nb_entries,
                              int64_t wanted_timestamp, int flags)
{
    int a, b, m;
    int64_t timestamp;

    a = - 1;
    b = nb_entries;

    //optimize appending index entries at the end
    if(b && entries[b-1].timestamp < wanted_timestamp)
        a= b-1;

    while (b - a > 1) {
        m = (a + b) >> 1;
        timestamp = entries[m].timestamp;
        if(timestamp >= wanted_timestamp)
            b = m;
        if(timestamp <= wanted_timestamp)
            a = m;
    }
    m= (flags & AVSEEK_FLAG_BACKWARD) ? a : b;

    if(!(flags & AVSEEK_FLAG_ANY)){
        while(m>=0 && m<nb_entries && !(entries[m].flags & AVINDEX_KEYFRAME)){
            m += (flags & AVSEEK_FLAG_BACKWARD) ? -1 : 1;
        }
    }

    if(m == nb_entries)
        return -1;
    return  m;
}

int av_index_search_timestamp(AVStream *st, int64_t wanted_timestamp,
                              int flags)
{
    return ff_index_search_timestamp(st->index_entries, st->nb_index_entries,
                                     wanted_timestamp, flags);
}

int av_seek_frame_binary(AVFormatContext *s, int stream_index, int64_t target_ts, int flags){
    AVInputFormat *avif= s->iformat;
    int64_t av_uninit(pos_min), av_uninit(pos_max), pos, pos_limit;
    int64_t ts_min, ts_max, ts;
    int index;
    int64_t ret;
    AVStream *st;

    if (stream_index < 0)
        return -1;

    av_dlog(s, "read_seek: %d %"PRId64"\n", stream_index, target_ts);

    ts_max=
    ts_min= AV_NOPTS_VALUE;
    pos_limit= -1; //gcc falsely says it may be uninitialized

    st= s->streams[stream_index];
    if(st->index_entries){
        AVIndexEntry *e;

        index= av_index_search_timestamp(st, target_ts, flags | AVSEEK_FLAG_BACKWARD); //FIXME whole func must be checked for non-keyframe entries in index case, especially read_timestamp()
        index= FFMAX(index, 0);
        e= &st->index_entries[index];

        if(e->timestamp <= target_ts || e->pos == e->min_distance){
            pos_min= e->pos;
            ts_min= e->timestamp;
            av_dlog(s, "using cached pos_min=0x%"PRIx64" dts_min=%"PRId64"\n",
                    pos_min,ts_min);
        }else{
            assert(index==0);
        }

        index= av_index_search_timestamp(st, target_ts, flags & ~AVSEEK_FLAG_BACKWARD);
        assert(index < st->nb_index_entries);
        if(index >= 0){
            e= &st->index_entries[index];
            assert(e->timestamp >= target_ts);
            pos_max= e->pos;
            ts_max= e->timestamp;
            pos_limit= pos_max - e->min_distance;
            av_dlog(s, "using cached pos_max=0x%"PRIx64" pos_limit=0x%"PRIx64" dts_max=%"PRId64"\n",
                    pos_max,pos_limit, ts_max);
        }
    }

    pos= av_gen_search(s, stream_index, target_ts, pos_min, pos_max, pos_limit, ts_min, ts_max, flags, &ts, avif->read_timestamp);
    if(pos<0)
        return -1;

    /* do the seek */
    if ((ret = avio_seek(s->pb, pos, SEEK_SET)) < 0)
        return ret;

    av_update_cur_dts(s, st, ts);

    return 0;
}

int64_t av_gen_search(AVFormatContext *s, int stream_index, int64_t target_ts, int64_t pos_min, int64_t pos_max, int64_t pos_limit, int64_t ts_min, int64_t ts_max, int flags, int64_t *ts_ret, int64_t (*read_timestamp)(struct AVFormatContext *, int , int64_t *, int64_t )){
    int64_t pos, ts;
    int64_t start_pos, filesize;
    int no_change;

    av_dlog(s, "gen_seek: %d %"PRId64"\n", stream_index, target_ts);

    if(ts_min == AV_NOPTS_VALUE){
        pos_min = s->data_offset;
        ts_min = read_timestamp(s, stream_index, &pos_min, INT64_MAX);
        if (ts_min == AV_NOPTS_VALUE)
            return -1;
    }

    if(ts_max == AV_NOPTS_VALUE){
        int step= 1024;
        filesize = avio_size(s->pb);
        pos_max = filesize - 1;
        do{
            pos_max -= step;
            ts_max = read_timestamp(s, stream_index, &pos_max, pos_max + step);
            step += step;
        }while(ts_max == AV_NOPTS_VALUE && pos_max >= step);
        if (ts_max == AV_NOPTS_VALUE)
            return -1;

        for(;;){
            int64_t tmp_pos= pos_max + 1;
            int64_t tmp_ts= read_timestamp(s, stream_index, &tmp_pos, INT64_MAX);
            if(tmp_ts == AV_NOPTS_VALUE)
                break;
            ts_max= tmp_ts;
            pos_max= tmp_pos;
            if(tmp_pos >= filesize)
                break;
        }
        pos_limit= pos_max;
    }

    if(ts_min > ts_max){
        return -1;
    }else if(ts_min == ts_max){
        pos_limit= pos_min;
    }

    no_change=0;
    while (pos_min < pos_limit) {
        av_dlog(s, "pos_min=0x%"PRIx64" pos_max=0x%"PRIx64" dts_min=%"PRId64" dts_max=%"PRId64"\n",
                pos_min, pos_max, ts_min, ts_max);
        assert(pos_limit <= pos_max);

        if(no_change==0){
            int64_t approximate_keyframe_distance= pos_max - pos_limit;
            // interpolate position (better than dichotomy)
            pos = av_rescale(target_ts - ts_min, pos_max - pos_min, ts_max - ts_min)
                + pos_min - approximate_keyframe_distance;
        }else if(no_change==1){
            // bisection, if interpolation failed to change min or max pos last time
            pos = (pos_min + pos_limit)>>1;
        }else{
            /* linear search if bisection failed, can only happen if there
               are very few or no keyframes between min/max */
            pos=pos_min;
        }
        if(pos <= pos_min)
            pos= pos_min + 1;
        else if(pos > pos_limit)
            pos= pos_limit;
        start_pos= pos;

        ts = read_timestamp(s, stream_index, &pos, INT64_MAX); //may pass pos_limit instead of -1
        if(pos == pos_max)
            no_change++;
        else
            no_change=0;
        av_dlog(s, "%"PRId64" %"PRId64" %"PRId64" / %"PRId64" %"PRId64" %"PRId64" target:%"PRId64" limit:%"PRId64" start:%"PRId64" noc:%d\n",
                pos_min, pos, pos_max, ts_min, ts, ts_max, target_ts,
                pos_limit, start_pos, no_change);
        if(ts == AV_NOPTS_VALUE){
            av_log(s, AV_LOG_ERROR, "read_timestamp() failed in the middle\n");
            return -1;
        }
        assert(ts != AV_NOPTS_VALUE);
        if (target_ts <= ts) {
            pos_limit = start_pos - 1;
            pos_max = pos;
            ts_max = ts;
        }
        if (target_ts >= ts) {
            pos_min = pos;
            ts_min = ts;
        }
    }

    pos = (flags & AVSEEK_FLAG_BACKWARD) ? pos_min : pos_max;
    ts  = (flags & AVSEEK_FLAG_BACKWARD) ?  ts_min :  ts_max;
    pos_min = pos;
    ts_min = read_timestamp(s, stream_index, &pos_min, INT64_MAX);
    pos_min++;
    ts_max = read_timestamp(s, stream_index, &pos_min, INT64_MAX);
    av_dlog(s, "pos=0x%"PRIx64" %"PRId64"<=%"PRId64"<=%"PRId64"\n",
            pos, ts_min, target_ts, ts_max);
    *ts_ret= ts;
    return pos;
}

static int seek_frame_byte(AVFormatContext *s, int stream_index, int64_t pos, int flags){
    int64_t pos_min, pos_max;
#if 0
    AVStream *st;

    if (stream_index < 0)
        return -1;

    st= s->streams[stream_index];
#endif

    pos_min = s->data_offset;
    pos_max = avio_size(s->pb) - 1;

    if     (pos < pos_min) pos= pos_min;
    else if(pos > pos_max) pos= pos_max;

    avio_seek(s->pb, pos, SEEK_SET);

#if 0
    av_update_cur_dts(s, st, ts);
#endif
    return 0;
}

static int seek_frame_generic(AVFormatContext *s,
                                 int stream_index, int64_t timestamp, int flags)
{
    int index;
    int64_t ret;
    AVStream *st;
    AVIndexEntry *ie;

    st = s->streams[stream_index];

    index = av_index_search_timestamp(st, timestamp, flags);

    if(index < 0 && st->nb_index_entries && timestamp < st->index_entries[0].timestamp)
        return -1;

    if(index < 0 || index==st->nb_index_entries-1){
        AVPacket pkt;
        int nonkey=0;

        if(st->nb_index_entries){
            assert(st->index_entries);
            ie= &st->index_entries[st->nb_index_entries-1];
            if ((ret = avio_seek(s->pb, ie->pos, SEEK_SET)) < 0)
                return ret;
            av_update_cur_dts(s, st, ie->timestamp);
        }else{
            if ((ret = avio_seek(s->pb, s->data_offset, SEEK_SET)) < 0)
                return ret;
        }
        for (;;) {
            int read_status;
            do{
                read_status = av_read_frame(s, &pkt);
            } while (read_status == AVERROR(EAGAIN));
            if (read_status < 0)
                break;
            av_free_packet(&pkt);
            if(stream_index == pkt.stream_index && pkt.dts > timestamp){
                if(pkt.flags & AV_PKT_FLAG_KEY)
                    break;
                if(nonkey++ > 1000){
                    av_log(s, AV_LOG_ERROR,"seek_frame_generic failed as this stream seems to contain no keyframes after the target timestamp, %d non keyframes found\n", nonkey);
                    break;
                }
            }
        }
        index = av_index_search_timestamp(st, timestamp, flags);
    }
    if (index < 0)
        return -1;

    ff_read_frame_flush(s);
    AV_NOWARN_DEPRECATED(
    if (s->iformat->read_seek){
        if(s->iformat->read_seek(s, stream_index, timestamp, flags) >= 0)
            return 0;
    }
    )
    ie = &st->index_entries[index];
    if ((ret = avio_seek(s->pb, ie->pos, SEEK_SET)) < 0)
        return ret;
    av_update_cur_dts(s, st, ie->timestamp);

    return 0;
}

int av_seek_frame(AVFormatContext *s, int stream_index, int64_t timestamp, int flags)
{
    int ret;
    AVStream *st;

    if (flags & AVSEEK_FLAG_BYTE) {
        if (s->iformat->flags & AVFMT_NO_BYTE_SEEK)
            return -1;
        ff_read_frame_flush(s);
        return seek_frame_byte(s, stream_index, timestamp, flags);
    }

    if(stream_index < 0){
        stream_index= av_find_default_stream_index(s);
        if(stream_index < 0)
            return -1;

        st= s->streams[stream_index];
        /* timestamp for default must be expressed in AV_TIME_BASE units */
        timestamp = av_rescale(timestamp, st->time_base.den, AV_TIME_BASE * (int64_t)st->time_base.num);
    }

    /* first, we try the format specific seek */
<<<<<<< HEAD
    AV_NOWARN_DEPRECATED(
    if (s->iformat->read_seek)
=======
    if (s->iformat->read_seek) {
        ff_read_frame_flush(s);
>>>>>>> a62d3669
        ret = s->iformat->read_seek(s, stream_index, timestamp, flags);
    } else
        ret = -1;
    )
    if (ret >= 0) {
        return 0;
    }

    if (s->iformat->read_timestamp && !(s->iformat->flags & AVFMT_NOBINSEARCH)) {
        ff_read_frame_flush(s);
        return av_seek_frame_binary(s, stream_index, timestamp, flags);
    } else if (!(s->iformat->flags & AVFMT_NOGENSEARCH)) {
        ff_read_frame_flush(s);
        return seek_frame_generic(s, stream_index, timestamp, flags);
    }
    else
        return -1;
}

int avformat_seek_file(AVFormatContext *s, int stream_index, int64_t min_ts, int64_t ts, int64_t max_ts, int flags)
{
    if(min_ts > ts || max_ts < ts)
        return -1;

    if (s->iformat->read_seek2) {
        ff_read_frame_flush(s);
        return s->iformat->read_seek2(s, stream_index, min_ts, ts, max_ts, flags);
    }

    if(s->iformat->read_timestamp){
        //try to seek via read_timestamp()
    }

    //Fallback to old API if new is not implemented but old is
    //Note the old has somewat different sematics
    AV_NOWARN_DEPRECATED(
    if(s->iformat->read_seek || 1)
        return av_seek_frame(s, stream_index, ts, flags | (ts - min_ts > (uint64_t)(max_ts - ts) ? AVSEEK_FLAG_BACKWARD : 0));
    )

    // try some generic seek like seek_frame_generic() but with new ts semantics
}

/*******************************************************/

/**
 * Return TRUE if the stream has accurate duration in any stream.
 *
 * @return TRUE if the stream has accurate duration for at least one component.
 */
static int has_duration(AVFormatContext *ic)
{
    int i;
    AVStream *st;
    if(ic->duration != AV_NOPTS_VALUE)
        return 1;

    for(i = 0;i < ic->nb_streams; i++) {
        st = ic->streams[i];
        if (st->duration != AV_NOPTS_VALUE)
            return 1;
    }
    return 0;
}

/**
 * Estimate the stream timings from the one of each components.
 *
 * Also computes the global bitrate if possible.
 */
static void update_stream_timings(AVFormatContext *ic)
{
    int64_t start_time, start_time1, start_time_text, end_time, end_time1;
    int64_t duration, duration1;
    int i;
    AVStream *st;

    start_time = INT64_MAX;
    start_time_text = INT64_MAX;
    end_time = INT64_MIN;
    duration = INT64_MIN;
    for(i = 0;i < ic->nb_streams; i++) {
        st = ic->streams[i];
        if (st->start_time != AV_NOPTS_VALUE && st->time_base.den) {
            start_time1= av_rescale_q(st->start_time, st->time_base, AV_TIME_BASE_Q);
            if (st->codec->codec_type == AVMEDIA_TYPE_SUBTITLE) {
                if (start_time1 < start_time_text)
                    start_time_text = start_time1;
            } else
            if (start_time1 < start_time)
                start_time = start_time1;
            if (st->duration != AV_NOPTS_VALUE) {
                end_time1 = start_time1
                          + av_rescale_q(st->duration, st->time_base, AV_TIME_BASE_Q);
                if (end_time1 > end_time)
                    end_time = end_time1;
            }
        }
        if (st->duration != AV_NOPTS_VALUE) {
            duration1 = av_rescale_q(st->duration, st->time_base, AV_TIME_BASE_Q);
            if (duration1 > duration)
                duration = duration1;
        }
    }
    if (start_time == INT64_MAX || (start_time > start_time_text && start_time - start_time_text < AV_TIME_BASE))
        start_time = start_time_text;
    if (start_time != INT64_MAX) {
        ic->start_time = start_time;
        if (end_time != INT64_MIN) {
            if (end_time - start_time > duration)
                duration = end_time - start_time;
        }
    }
    if (duration != INT64_MIN && ic->duration == AV_NOPTS_VALUE) {
        ic->duration = duration;
    }
        if (ic->file_size > 0 && ic->duration != AV_NOPTS_VALUE) {
            /* compute the bitrate */
            ic->bit_rate = (double)ic->file_size * 8.0 * AV_TIME_BASE /
                (double)ic->duration;
        }
}

static void fill_all_stream_timings(AVFormatContext *ic)
{
    int i;
    AVStream *st;

    update_stream_timings(ic);
    for(i = 0;i < ic->nb_streams; i++) {
        st = ic->streams[i];
        if (st->start_time == AV_NOPTS_VALUE) {
            if(ic->start_time != AV_NOPTS_VALUE)
                st->start_time = av_rescale_q(ic->start_time, AV_TIME_BASE_Q, st->time_base);
            if(ic->duration != AV_NOPTS_VALUE)
                st->duration = av_rescale_q(ic->duration, AV_TIME_BASE_Q, st->time_base);
        }
    }
}

static void estimate_timings_from_bit_rate(AVFormatContext *ic)
{
    int64_t filesize, duration;
    int bit_rate, i;
    AVStream *st;

    /* if bit_rate is already set, we believe it */
    if (ic->bit_rate <= 0) {
        bit_rate = 0;
        for(i=0;i<ic->nb_streams;i++) {
            st = ic->streams[i];
            if (st->codec->bit_rate > 0)
            bit_rate += st->codec->bit_rate;
        }
        ic->bit_rate = bit_rate;
    }

    /* if duration is already set, we believe it */
    if (ic->duration == AV_NOPTS_VALUE &&
        ic->bit_rate != 0 &&
        ic->file_size != 0)  {
        filesize = ic->file_size;
        if (filesize > 0) {
            for(i = 0; i < ic->nb_streams; i++) {
                st = ic->streams[i];
                duration= av_rescale(8*filesize, st->time_base.den, ic->bit_rate*(int64_t)st->time_base.num);
                if (st->duration == AV_NOPTS_VALUE)
                    st->duration = duration;
            }
        }
    }
}

#define DURATION_MAX_READ_SIZE 250000
#define DURATION_MAX_RETRY 3

/* only usable for MPEG-PS streams */
static void estimate_timings_from_pts(AVFormatContext *ic, int64_t old_offset)
{
    AVPacket pkt1, *pkt = &pkt1;
    AVStream *st;
    int read_size, i, ret;
    int64_t end_time;
    int64_t filesize, offset, duration;
    int retry=0;

    ic->cur_st = NULL;

    /* flush packet queue */
    flush_packet_queue(ic);

    for (i=0; i<ic->nb_streams; i++) {
        st = ic->streams[i];
        if (st->start_time == AV_NOPTS_VALUE && st->first_dts == AV_NOPTS_VALUE)
            av_log(st->codec, AV_LOG_WARNING, "start time is not set in estimate_timings_from_pts\n");

        if (st->parser) {
            av_parser_close(st->parser);
            st->parser= NULL;
            av_free_packet(&st->cur_pkt);
        }
    }

    /* estimate the end time (duration) */
    /* XXX: may need to support wrapping */
    filesize = ic->file_size;
    end_time = AV_NOPTS_VALUE;
    do{
        offset = filesize - (DURATION_MAX_READ_SIZE<<retry);
        if (offset < 0)
            offset = 0;

        avio_seek(ic->pb, offset, SEEK_SET);
        read_size = 0;
        for(;;) {
            if (read_size >= DURATION_MAX_READ_SIZE<<(FFMAX(retry-1,0)))
                break;

            do {
                ret = av_read_packet(ic, pkt);
            } while(ret == AVERROR(EAGAIN));
            if (ret != 0)
                break;
            read_size += pkt->size;
            st = ic->streams[pkt->stream_index];
            if (pkt->pts != AV_NOPTS_VALUE &&
                (st->start_time != AV_NOPTS_VALUE ||
                 st->first_dts  != AV_NOPTS_VALUE)) {
                duration = end_time = pkt->pts;
                if (st->start_time != AV_NOPTS_VALUE)
                    duration -= st->start_time;
                else
                    duration -= st->first_dts;
                if (duration < 0)
                    duration += 1LL<<st->pts_wrap_bits;
                if (duration > 0) {
                    if (st->duration == AV_NOPTS_VALUE || st->duration < duration)
                        st->duration = duration;
                }
            }
            av_free_packet(pkt);
        }
    }while(   end_time==AV_NOPTS_VALUE
           && filesize > (DURATION_MAX_READ_SIZE<<retry)
           && ++retry <= DURATION_MAX_RETRY);

    fill_all_stream_timings(ic);

    avio_seek(ic->pb, old_offset, SEEK_SET);
    for (i=0; i<ic->nb_streams; i++) {
        st= ic->streams[i];
        st->cur_dts= st->first_dts;
        st->last_IP_pts = AV_NOPTS_VALUE;
        st->reference_dts = AV_NOPTS_VALUE;
    }
}

static void estimate_timings(AVFormatContext *ic, int64_t old_offset)
{
    int64_t file_size;

    /* get the file size, if possible */
    if (ic->iformat->flags & AVFMT_NOFILE) {
        file_size = 0;
    } else {
        file_size = avio_size(ic->pb);
        if (file_size < 0)
            file_size = 0;
    }
    ic->file_size = file_size;

    if ((!strcmp(ic->iformat->name, "mpeg") ||
         !strcmp(ic->iformat->name, "mpegts")) &&
        file_size && ic->pb->seekable) {
        /* get accurate estimate from the PTSes */
        estimate_timings_from_pts(ic, old_offset);
    } else if (has_duration(ic)) {
        /* at least one component has timings - we use them for all
           the components */
        fill_all_stream_timings(ic);
    } else {
        av_log(ic, AV_LOG_WARNING, "Estimating duration from bitrate, this may be inaccurate\n");
        /* less precise: use bitrate info */
        estimate_timings_from_bit_rate(ic);
    }
    update_stream_timings(ic);

    {
        int i;
        AVStream av_unused *st;
        for(i = 0;i < ic->nb_streams; i++) {
            st = ic->streams[i];
            av_dlog(ic, "%d: start_time: %0.3f duration: %0.3f\n", i,
                    (double) st->start_time / AV_TIME_BASE,
                    (double) st->duration   / AV_TIME_BASE);
        }
        av_dlog(ic, "stream: start_time: %0.3f duration: %0.3f bitrate=%d kb/s\n",
                (double) ic->start_time / AV_TIME_BASE,
                (double) ic->duration   / AV_TIME_BASE,
                ic->bit_rate / 1000);
    }
}

static int has_codec_parameters(AVCodecContext *avctx)
{
    int val;
    switch (avctx->codec_type) {
    case AVMEDIA_TYPE_AUDIO:
        val = avctx->sample_rate && avctx->channels && avctx->sample_fmt != AV_SAMPLE_FMT_NONE;
        if (!avctx->frame_size &&
            (avctx->codec_id == CODEC_ID_VORBIS ||
             avctx->codec_id == CODEC_ID_AAC ||
             avctx->codec_id == CODEC_ID_MP1 ||
             avctx->codec_id == CODEC_ID_MP2 ||
             avctx->codec_id == CODEC_ID_MP3 ||
             avctx->codec_id == CODEC_ID_SPEEX ||
             avctx->codec_id == CODEC_ID_CELT))
            return 0;
        break;
    case AVMEDIA_TYPE_VIDEO:
        val = avctx->width && avctx->pix_fmt != PIX_FMT_NONE;
        break;
    case AVMEDIA_TYPE_DATA:
        if(avctx->codec_id == CODEC_ID_NONE) return 1;
    default:
        val = 1;
        break;
    }
    return avctx->codec_id != CODEC_ID_NONE && val != 0;
}

static int has_decode_delay_been_guessed(AVStream *st)
{
    return st->codec->codec_id != CODEC_ID_H264 ||
        st->codec_info_nb_frames >= 6 + st->codec->has_b_frames;
}

static int try_decode_frame(AVStream *st, AVPacket *avpkt, AVDictionary **options)
{
    int16_t *samples;
    AVCodec *codec;
    int got_picture, data_size, ret=0;
    AVFrame picture;

    if(!st->codec->codec){
        codec = avcodec_find_decoder(st->codec->codec_id);
        if (!codec)
            return -1;
        ret = avcodec_open2(st->codec, codec, options);
        if (ret < 0)
            return ret;
    }

    if(!has_codec_parameters(st->codec) || !has_decode_delay_been_guessed(st) ||
       (!st->codec_info_nb_frames && st->codec->codec->capabilities & CODEC_CAP_CHANNEL_CONF)) {
        switch(st->codec->codec_type) {
        case AVMEDIA_TYPE_VIDEO:
            avcodec_get_frame_defaults(&picture);
            ret = avcodec_decode_video2(st->codec, &picture,
                                        &got_picture, avpkt);
            break;
        case AVMEDIA_TYPE_AUDIO:
            data_size = FFMAX(avpkt->size, AVCODEC_MAX_AUDIO_FRAME_SIZE);
            samples = av_malloc(data_size);
            if (!samples)
                goto fail;
            ret = avcodec_decode_audio3(st->codec, samples,
                                        &data_size, avpkt);
            av_free(samples);
            break;
        default:
            break;
        }
    }
 fail:
    return ret;
}

unsigned int ff_codec_get_tag(const AVCodecTag *tags, enum CodecID id)
{
    while (tags->id != CODEC_ID_NONE) {
        if (tags->id == id)
            return tags->tag;
        tags++;
    }
    return 0;
}

enum CodecID ff_codec_get_id(const AVCodecTag *tags, unsigned int tag)
{
    int i;
    for(i=0; tags[i].id != CODEC_ID_NONE;i++) {
        if(tag == tags[i].tag)
            return tags[i].id;
    }
    for(i=0; tags[i].id != CODEC_ID_NONE; i++) {
        if (ff_toupper4(tag) == ff_toupper4(tags[i].tag))
            return tags[i].id;
    }
    return CODEC_ID_NONE;
}

unsigned int av_codec_get_tag(const AVCodecTag * const *tags, enum CodecID id)
{
    int i;
    for(i=0; tags && tags[i]; i++){
        int tag= ff_codec_get_tag(tags[i], id);
        if(tag) return tag;
    }
    return 0;
}

enum CodecID av_codec_get_id(const AVCodecTag * const *tags, unsigned int tag)
{
    int i;
    for(i=0; tags && tags[i]; i++){
        enum CodecID id= ff_codec_get_id(tags[i], tag);
        if(id!=CODEC_ID_NONE) return id;
    }
    return CODEC_ID_NONE;
}

static void compute_chapters_end(AVFormatContext *s)
{
    unsigned int i, j;
    int64_t max_time = s->duration + ((s->start_time == AV_NOPTS_VALUE) ? 0 : s->start_time);

    for (i = 0; i < s->nb_chapters; i++)
        if (s->chapters[i]->end == AV_NOPTS_VALUE) {
            AVChapter *ch = s->chapters[i];
            int64_t   end = max_time ? av_rescale_q(max_time, AV_TIME_BASE_Q, ch->time_base)
                                     : INT64_MAX;

            for (j = 0; j < s->nb_chapters; j++) {
                AVChapter *ch1 = s->chapters[j];
                int64_t next_start = av_rescale_q(ch1->start, ch1->time_base, ch->time_base);
                if (j != i && next_start > ch->start && next_start < end)
                    end = next_start;
            }
            ch->end = (end == INT64_MAX) ? ch->start : end;
        }
}

static int get_std_framerate(int i){
    if(i<60*12) return i*1001;
    else        return ((const int[]){24,30,60,12,15})[i-60*12]*1000*12;
}

/*
 * Is the time base unreliable.
 * This is a heuristic to balance between quick acceptance of the values in
 * the headers vs. some extra checks.
 * Old DivX and Xvid often have nonsense timebases like 1fps or 2fps.
 * MPEG-2 commonly misuses field repeat flags to store different framerates.
 * And there are "variable" fps files this needs to detect as well.
 */
static int tb_unreliable(AVCodecContext *c){
    if(   c->time_base.den >= 101L*c->time_base.num
       || c->time_base.den <    5L*c->time_base.num
/*       || c->codec_tag == AV_RL32("DIVX")
       || c->codec_tag == AV_RL32("XVID")*/
       || c->codec_id == CODEC_ID_MPEG2VIDEO
       || c->codec_id == CODEC_ID_H264
       )
        return 1;
    return 0;
}

#if FF_API_FORMAT_PARAMETERS
int av_find_stream_info(AVFormatContext *ic)
{
    return avformat_find_stream_info(ic, NULL);
}
#endif

int avformat_find_stream_info(AVFormatContext *ic, AVDictionary **options)
{
    int i, count, ret, read_size, j;
    AVStream *st;
    AVPacket pkt1, *pkt;
    int64_t old_offset = avio_tell(ic->pb);
    int orig_nb_streams = ic->nb_streams;        // new streams might appear, no options for those

    for(i=0;i<ic->nb_streams;i++) {
        AVCodec *codec;
        st = ic->streams[i];

        if (st->codec->codec_type == AVMEDIA_TYPE_VIDEO ||
            st->codec->codec_type == AVMEDIA_TYPE_SUBTITLE) {
/*            if(!st->time_base.num)
                st->time_base= */
            if(!st->codec->time_base.num)
                st->codec->time_base= st->time_base;
        }
        //only for the split stuff
        if (!st->parser && !(ic->flags & AVFMT_FLAG_NOPARSE)) {
            st->parser = av_parser_init(st->codec->codec_id);
            if(st->need_parsing == AVSTREAM_PARSE_HEADERS && st->parser){
                st->parser->flags |= PARSER_FLAG_COMPLETE_FRAMES;
            }
        }
        assert(!st->codec->codec);
        codec = avcodec_find_decoder(st->codec->codec_id);

        /* Ensure that subtitle_header is properly set. */
        if (st->codec->codec_type == AVMEDIA_TYPE_SUBTITLE
            && codec && !st->codec->codec)
            avcodec_open2(st->codec, codec, options ? &options[i] : NULL);

        //try to just open decoders, in case this is enough to get parameters
        if(!has_codec_parameters(st->codec)){
            if (codec && !st->codec->codec){
                AVDictionary *tmp = NULL;
                if (options){
                    av_dict_copy(&tmp, options[i], 0);
                    av_dict_set(&tmp, "threads", 0, 0);
                }
                avcodec_open2(st->codec, codec, options ? &tmp : NULL);
                av_dict_free(&tmp);
            }
        }
    }

    for (i=0; i<ic->nb_streams; i++) {
        ic->streams[i]->info->last_dts = AV_NOPTS_VALUE;
    }

    count = 0;
    read_size = 0;
    for(;;) {
        if(url_interrupt_cb()){
            ret= AVERROR_EXIT;
            av_log(ic, AV_LOG_DEBUG, "interrupted\n");
            break;
        }

        /* check if one codec still needs to be handled */
        for(i=0;i<ic->nb_streams;i++) {
            int fps_analyze_framecount = 20;

            st = ic->streams[i];
            if (!has_codec_parameters(st->codec))
                break;
            /* if the timebase is coarse (like the usual millisecond precision
               of mkv), we need to analyze more frames to reliably arrive at
               the correct fps */
            if (av_q2d(st->time_base) > 0.0005)
                fps_analyze_framecount *= 2;
            if (ic->fps_probe_size >= 0)
                fps_analyze_framecount = ic->fps_probe_size;
            /* variable fps and no guess at the real fps */
            if(   tb_unreliable(st->codec) && !(st->r_frame_rate.num && st->avg_frame_rate.num)
               && st->info->duration_count < fps_analyze_framecount
               && st->codec->codec_type == AVMEDIA_TYPE_VIDEO)
                break;
            if(st->parser && st->parser->parser->split && !st->codec->extradata)
                break;
            if(st->first_dts == AV_NOPTS_VALUE && (st->codec->codec_type == AVMEDIA_TYPE_VIDEO || st->codec->codec_type == AVMEDIA_TYPE_AUDIO))
                break;
        }
        if (i == ic->nb_streams) {
            /* NOTE: if the format has no header, then we need to read
               some packets to get most of the streams, so we cannot
               stop here */
            if (!(ic->ctx_flags & AVFMTCTX_NOHEADER)) {
                /* if we found the info for all the codecs, we can stop */
                ret = count;
                av_log(ic, AV_LOG_DEBUG, "All info found\n");
                break;
            }
        }
        /* we did not get all the codec info, but we read too much data */
        if (read_size >= ic->probesize) {
            ret = count;
            av_log(ic, AV_LOG_DEBUG, "Probe buffer size limit %d reached\n", ic->probesize);
            break;
        }

        /* NOTE: a new stream can be added there if no header in file
           (AVFMTCTX_NOHEADER) */
        ret = read_frame_internal(ic, &pkt1);
        if (ret == AVERROR(EAGAIN))
            continue;

        if (ret < 0) {
            /* EOF or error */
            ret = -1; /* we could not have all the codec parameters before EOF */
            for(i=0;i<ic->nb_streams;i++) {
                st = ic->streams[i];
                if (!has_codec_parameters(st->codec)){
                    char buf[256];
                    avcodec_string(buf, sizeof(buf), st->codec, 0);
                    av_log(ic, AV_LOG_WARNING, "Could not find codec parameters (%s)\n", buf);
                } else {
                    ret = 0;
                }
            }
            break;
        }

        pkt= add_to_pktbuf(&ic->packet_buffer, &pkt1, &ic->packet_buffer_end);
        if ((ret = av_dup_packet(pkt)) < 0)
            goto find_stream_info_err;

        read_size += pkt->size;

        st = ic->streams[pkt->stream_index];
        if (st->codec_info_nb_frames>1) {
            int64_t t;
            if (st->time_base.den > 0 && (t=av_rescale_q(st->info->codec_info_duration, st->time_base, AV_TIME_BASE_Q)) >= ic->max_analyze_duration) {
                av_log(ic, AV_LOG_WARNING, "max_analyze_duration %d reached at %"PRId64"\n", ic->max_analyze_duration, t);
                break;
            }
            st->info->codec_info_duration += pkt->duration;
        }
        {
            int64_t last = st->info->last_dts;

            if(pkt->dts != AV_NOPTS_VALUE && last != AV_NOPTS_VALUE && pkt->dts > last){
                double dts= pkt->dts * av_q2d(st->time_base);
                int64_t duration= pkt->dts - last;

//                if(st->codec->codec_type == AVMEDIA_TYPE_VIDEO)
//                    av_log(NULL, AV_LOG_ERROR, "%f\n", dur);
                for (i=1; i<FF_ARRAY_ELEMS(st->info->duration_error[0][0]); i++) {
                    int framerate= get_std_framerate(i);
                    double sdts= dts*framerate/(1001*12);
                    for(j=0; j<2; j++){
                        int ticks= lrintf(sdts+j*0.5);
                        double error= sdts - ticks + j*0.5;
                        st->info->duration_error[j][0][i] += error;
                        st->info->duration_error[j][1][i] += error*error;
                    }
                }
                st->info->duration_count++;
                // ignore the first 4 values, they might have some random jitter
                if (st->info->duration_count > 3)
                    st->info->duration_gcd = av_gcd(st->info->duration_gcd, duration);
            }
            if (last == AV_NOPTS_VALUE || st->info->duration_count <= 1)
                st->info->last_dts = pkt->dts;
        }
        if(st->parser && st->parser->parser->split && !st->codec->extradata){
            int i= st->parser->parser->split(st->codec, pkt->data, pkt->size);
            if(i){
                st->codec->extradata_size= i;
                st->codec->extradata= av_malloc(st->codec->extradata_size + FF_INPUT_BUFFER_PADDING_SIZE);
                memcpy(st->codec->extradata, pkt->data, st->codec->extradata_size);
                memset(st->codec->extradata + i, 0, FF_INPUT_BUFFER_PADDING_SIZE);
            }
        }

        /* if still no information, we try to open the codec and to
           decompress the frame. We try to avoid that in most cases as
           it takes longer and uses more memory. For MPEG-4, we need to
           decompress for QuickTime.

           If CODEC_CAP_CHANNEL_CONF is set this will force decoding of at
           least one frame of codec data, this makes sure the codec initializes
           the channel configuration and does not only trust the values from the container.
        */
        try_decode_frame(st, pkt, (options && i < orig_nb_streams )? &options[i] : NULL);

        st->codec_info_nb_frames++;
        count++;
    }

    // close codecs which were opened in try_decode_frame()
    for(i=0;i<ic->nb_streams;i++) {
        st = ic->streams[i];
        if(st->codec->codec)
            avcodec_close(st->codec);
    }
    for(i=0;i<ic->nb_streams;i++) {
        st = ic->streams[i];
        if (st->codec_info_nb_frames>2 && !st->avg_frame_rate.num && st->info->codec_info_duration)
            av_reduce(&st->avg_frame_rate.num, &st->avg_frame_rate.den,
                     (st->codec_info_nb_frames-2)*(int64_t)st->time_base.den,
                      st->info->codec_info_duration*(int64_t)st->time_base.num, 60000);
        if (st->codec->codec_type == AVMEDIA_TYPE_VIDEO) {
            if(st->codec->codec_id == CODEC_ID_RAWVIDEO && !st->codec->codec_tag && !st->codec->bits_per_coded_sample){
                uint32_t tag= avcodec_pix_fmt_to_codec_tag(st->codec->pix_fmt);
                if(ff_find_pix_fmt(ff_raw_pix_fmt_tags, tag) == st->codec->pix_fmt)
                    st->codec->codec_tag= tag;
            }

            // the check for tb_unreliable() is not completely correct, since this is not about handling
            // a unreliable/inexact time base, but a time base that is finer than necessary, as e.g.
            // ipmovie.c produces.
            if (tb_unreliable(st->codec) && st->info->duration_count > 15 && st->info->duration_gcd > FFMAX(1, st->time_base.den/(500LL*st->time_base.num)) && !st->r_frame_rate.num)
                av_reduce(&st->r_frame_rate.num, &st->r_frame_rate.den, st->time_base.den, st->time_base.num * st->info->duration_gcd, INT_MAX);
            if (st->info->duration_count && !st->r_frame_rate.num
               && tb_unreliable(st->codec) /*&&
               //FIXME we should not special-case MPEG-2, but this needs testing with non-MPEG-2 ...
               st->time_base.num*duration_sum[i]/st->info->duration_count*101LL > st->time_base.den*/){
                int num = 0;
                double best_error= 0.01;

                for (j=1; j<FF_ARRAY_ELEMS(st->info->duration_error[0][0]); j++) {
                    int k;

                    if(st->info->codec_info_duration && st->info->codec_info_duration*av_q2d(st->time_base) < (1001*12.0)/get_std_framerate(j))
                        continue;
                    for(k=0; k<2; k++){
                        int n= st->info->duration_count;
                        double a= st->info->duration_error[k][0][j] / n;
                        double error= st->info->duration_error[k][1][j]/n - a*a;

                        if(error < best_error && best_error> 0.000000001){
                            best_error= error;
                            num = get_std_framerate(j);
                        }
                        if(error < 0.02)
                            av_log(NULL, AV_LOG_DEBUG, "rfps: %f %f\n", get_std_framerate(j) / 12.0/1001, error);
                    }
                }
                // do not increase frame rate by more than 1 % in order to match a standard rate.
                if (num && (!st->r_frame_rate.num || (double)num/(12*1001) < 1.01 * av_q2d(st->r_frame_rate)))
                    av_reduce(&st->r_frame_rate.num, &st->r_frame_rate.den, num, 12*1001, INT_MAX);
            }

            if (!st->r_frame_rate.num){
                if(    st->codec->time_base.den * (int64_t)st->time_base.num
                    <= st->codec->time_base.num * st->codec->ticks_per_frame * (int64_t)st->time_base.den){
                    st->r_frame_rate.num = st->codec->time_base.den;
                    st->r_frame_rate.den = st->codec->time_base.num * st->codec->ticks_per_frame;
                }else{
                    st->r_frame_rate.num = st->time_base.den;
                    st->r_frame_rate.den = st->time_base.num;
                }
            }
        }else if(st->codec->codec_type == AVMEDIA_TYPE_AUDIO) {
            if(!st->codec->bits_per_coded_sample)
                st->codec->bits_per_coded_sample= av_get_bits_per_sample(st->codec->codec_id);
            // set stream disposition based on audio service type
            switch (st->codec->audio_service_type) {
            case AV_AUDIO_SERVICE_TYPE_EFFECTS:
                st->disposition = AV_DISPOSITION_CLEAN_EFFECTS;    break;
            case AV_AUDIO_SERVICE_TYPE_VISUALLY_IMPAIRED:
                st->disposition = AV_DISPOSITION_VISUAL_IMPAIRED;  break;
            case AV_AUDIO_SERVICE_TYPE_HEARING_IMPAIRED:
                st->disposition = AV_DISPOSITION_HEARING_IMPAIRED; break;
            case AV_AUDIO_SERVICE_TYPE_COMMENTARY:
                st->disposition = AV_DISPOSITION_COMMENT;          break;
            case AV_AUDIO_SERVICE_TYPE_KARAOKE:
                st->disposition = AV_DISPOSITION_KARAOKE;          break;
            }
        }
    }

    estimate_timings(ic, old_offset);

    compute_chapters_end(ic);

#if 0
    /* correct DTS for B-frame streams with no timestamps */
    for(i=0;i<ic->nb_streams;i++) {
        st = ic->streams[i];
        if (st->codec->codec_type == AVMEDIA_TYPE_VIDEO) {
            if(b-frames){
                ppktl = &ic->packet_buffer;
                while(ppkt1){
                    if(ppkt1->stream_index != i)
                        continue;
                    if(ppkt1->pkt->dts < 0)
                        break;
                    if(ppkt1->pkt->pts != AV_NOPTS_VALUE)
                        break;
                    ppkt1->pkt->dts -= delta;
                    ppkt1= ppkt1->next;
                }
                if(ppkt1)
                    continue;
                st->cur_dts -= delta;
            }
        }
    }
#endif

 find_stream_info_err:
    for (i=0; i < ic->nb_streams; i++)
        av_freep(&ic->streams[i]->info);
    return ret;
}

AVProgram *av_find_program_from_stream(AVFormatContext *ic, AVProgram *last, int s)
{
    int i, j;

    for (i = 0; i < ic->nb_programs; i++) {
        if (ic->programs[i] == last) {
            last = NULL;
        } else {
            if (!last)
                for (j = 0; j < ic->programs[i]->nb_stream_indexes; j++)
                    if (ic->programs[i]->stream_index[j] == s)
                        return ic->programs[i];
        }
    }
    return NULL;
}

int av_find_best_stream(AVFormatContext *ic,
                        enum AVMediaType type,
                        int wanted_stream_nb,
                        int related_stream,
                        AVCodec **decoder_ret,
                        int flags)
{
    int i, nb_streams = ic->nb_streams;
    int ret = AVERROR_STREAM_NOT_FOUND, best_count = -1;
    unsigned *program = NULL;
    AVCodec *decoder = NULL, *best_decoder = NULL;

    if (related_stream >= 0 && wanted_stream_nb < 0) {
        AVProgram *p = av_find_program_from_stream(ic, NULL, related_stream);
        if (p) {
            program = p->stream_index;
            nb_streams = p->nb_stream_indexes;
        }
    }
    for (i = 0; i < nb_streams; i++) {
        int real_stream_index = program ? program[i] : i;
        AVStream *st = ic->streams[real_stream_index];
        AVCodecContext *avctx = st->codec;
        if (avctx->codec_type != type)
            continue;
        if (wanted_stream_nb >= 0 && real_stream_index != wanted_stream_nb)
            continue;
        if (st->disposition & (AV_DISPOSITION_HEARING_IMPAIRED|AV_DISPOSITION_VISUAL_IMPAIRED))
            continue;
        if (decoder_ret) {
            decoder = avcodec_find_decoder(st->codec->codec_id);
            if (!decoder) {
                if (ret < 0)
                    ret = AVERROR_DECODER_NOT_FOUND;
                continue;
            }
        }
        if (best_count >= st->codec_info_nb_frames)
            continue;
        best_count = st->codec_info_nb_frames;
        ret = real_stream_index;
        best_decoder = decoder;
        if (program && i == nb_streams - 1 && ret < 0) {
            program = NULL;
            nb_streams = ic->nb_streams;
            i = 0; /* no related stream found, try again with everything */
        }
    }
    if (decoder_ret)
        *decoder_ret = best_decoder;
    return ret;
}

/*******************************************************/

int av_read_play(AVFormatContext *s)
{
    if (s->iformat->read_play)
        return s->iformat->read_play(s);
    if (s->pb)
        return avio_pause(s->pb, 0);
    return AVERROR(ENOSYS);
}

int av_read_pause(AVFormatContext *s)
{
    if (s->iformat->read_pause)
        return s->iformat->read_pause(s);
    if (s->pb)
        return avio_pause(s->pb, 1);
    return AVERROR(ENOSYS);
}

void av_close_input_stream(AVFormatContext *s)
{
    flush_packet_queue(s);
    if (s->iformat->read_close)
        s->iformat->read_close(s);
    avformat_free_context(s);
}

void avformat_free_context(AVFormatContext *s)
{
    int i;
    AVStream *st;

    av_opt_free(s);
    if (s->iformat && s->iformat->priv_class && s->priv_data)
        av_opt_free(s->priv_data);

    for(i=0;i<s->nb_streams;i++) {
        /* free all data in a stream component */
        st = s->streams[i];
        if (st->parser) {
            av_parser_close(st->parser);
            av_free_packet(&st->cur_pkt);
        }
        av_dict_free(&st->metadata);
        av_freep(&st->index_entries);
        av_freep(&st->codec->extradata);
        av_freep(&st->codec->subtitle_header);
        av_freep(&st->codec);
        av_freep(&st->priv_data);
        av_freep(&st->info);
        av_freep(&st);
    }
    for(i=s->nb_programs-1; i>=0; i--) {
        av_dict_free(&s->programs[i]->metadata);
        av_freep(&s->programs[i]->stream_index);
        av_freep(&s->programs[i]);
    }
    av_freep(&s->programs);
    av_freep(&s->priv_data);
    while(s->nb_chapters--) {
        av_dict_free(&s->chapters[s->nb_chapters]->metadata);
        av_freep(&s->chapters[s->nb_chapters]);
    }
    av_freep(&s->chapters);
    av_dict_free(&s->metadata);
    av_freep(&s->streams);
    av_free(s);
}

void av_close_input_file(AVFormatContext *s)
{
    AVIOContext *pb = (s->iformat->flags & AVFMT_NOFILE) || (s->flags & AVFMT_FLAG_CUSTOM_IO) ?
                       NULL : s->pb;
    av_close_input_stream(s);
    if (pb)
        avio_close(pb);
}

AVStream *av_new_stream(AVFormatContext *s, int id)
{
    AVStream *st;
    int i;
    AVStream **streams;

    if (s->nb_streams >= INT_MAX/sizeof(*streams))
        return NULL;
    streams = av_realloc(s->streams, (s->nb_streams + 1) * sizeof(*streams));
    if (!streams)
        return NULL;
    s->streams = streams;

    st = av_mallocz(sizeof(AVStream));
    if (!st)
        return NULL;
    if (!(st->info = av_mallocz(sizeof(*st->info)))) {
        av_free(st);
        return NULL;
    }

    st->codec = avcodec_alloc_context3(NULL);
    if (s->iformat) {
        /* no default bitrate if decoding */
        st->codec->bit_rate = 0;
    }
    st->index = s->nb_streams;
    st->id = id;
    st->start_time = AV_NOPTS_VALUE;
    st->duration = AV_NOPTS_VALUE;
        /* we set the current DTS to 0 so that formats without any timestamps
           but durations get some timestamps, formats with some unknown
           timestamps have their first few packets buffered and the
           timestamps corrected before they are returned to the user */
    st->cur_dts = 0;
    st->first_dts = AV_NOPTS_VALUE;
    st->probe_packets = MAX_PROBE_PACKETS;

    /* default pts setting is MPEG-like */
    av_set_pts_info(st, 33, 1, 90000);
    st->last_IP_pts = AV_NOPTS_VALUE;
    for(i=0; i<MAX_REORDER_DELAY+1; i++)
        st->pts_buffer[i]= AV_NOPTS_VALUE;
    st->reference_dts = AV_NOPTS_VALUE;

    st->sample_aspect_ratio = (AVRational){0,1};

    s->streams[s->nb_streams++] = st;
    return st;
}

AVProgram *av_new_program(AVFormatContext *ac, int id)
{
    AVProgram *program=NULL;
    int i;

    av_dlog(ac, "new_program: id=0x%04x\n", id);

    for(i=0; i<ac->nb_programs; i++)
        if(ac->programs[i]->id == id)
            program = ac->programs[i];

    if(!program){
        program = av_mallocz(sizeof(AVProgram));
        if (!program)
            return NULL;
        dynarray_add(&ac->programs, &ac->nb_programs, program);
        program->discard = AVDISCARD_NONE;
    }
    program->id = id;

    return program;
}

AVChapter *ff_new_chapter(AVFormatContext *s, int id, AVRational time_base, int64_t start, int64_t end, const char *title)
{
    AVChapter *chapter = NULL;
    int i;

    for(i=0; i<s->nb_chapters; i++)
        if(s->chapters[i]->id == id)
            chapter = s->chapters[i];

    if(!chapter){
        chapter= av_mallocz(sizeof(AVChapter));
        if(!chapter)
            return NULL;
        dynarray_add(&s->chapters, &s->nb_chapters, chapter);
    }
    av_dict_set(&chapter->metadata, "title", title, 0);
    chapter->id    = id;
    chapter->time_base= time_base;
    chapter->start = start;
    chapter->end   = end;

    return chapter;
}

/************************************************************/
/* output media file */

#if FF_API_FORMAT_PARAMETERS
int av_set_parameters(AVFormatContext *s, AVFormatParameters *ap)
{
    if (s->oformat->priv_data_size > 0) {
        s->priv_data = av_mallocz(s->oformat->priv_data_size);
        if (!s->priv_data)
            return AVERROR(ENOMEM);
        if (s->oformat->priv_class) {
            *(const AVClass**)s->priv_data= s->oformat->priv_class;
            av_opt_set_defaults(s->priv_data);
        }
    } else
        s->priv_data = NULL;

    return 0;
}
#endif

int avformat_alloc_output_context2(AVFormatContext **avctx, AVOutputFormat *oformat,
                                   const char *format, const char *filename)
{
    AVFormatContext *s = avformat_alloc_context();
    int ret = 0;

    *avctx = NULL;
    if (!s)
        goto nomem;

    if (!oformat) {
        if (format) {
            oformat = av_guess_format(format, NULL, NULL);
            if (!oformat) {
                av_log(s, AV_LOG_ERROR, "Requested output format '%s' is not a suitable output format\n", format);
                ret = AVERROR(EINVAL);
                goto error;
            }
        } else {
            oformat = av_guess_format(NULL, filename, NULL);
            if (!oformat) {
                ret = AVERROR(EINVAL);
                av_log(s, AV_LOG_ERROR, "Unable to find a suitable output format for '%s'\n",
                       filename);
                goto error;
            }
        }
    }

    s->oformat = oformat;
    if (s->oformat->priv_data_size > 0) {
        s->priv_data = av_mallocz(s->oformat->priv_data_size);
        if (!s->priv_data)
            goto nomem;
        if (s->oformat->priv_class) {
            *(const AVClass**)s->priv_data= s->oformat->priv_class;
            av_opt_set_defaults(s->priv_data);
        }
    } else
        s->priv_data = NULL;

    if (filename)
        av_strlcpy(s->filename, filename, sizeof(s->filename));
    *avctx = s;
    return 0;
nomem:
    av_log(s, AV_LOG_ERROR, "Out of memory\n");
    ret = AVERROR(ENOMEM);
error:
    avformat_free_context(s);
    return ret;
}

#if FF_API_ALLOC_OUTPUT_CONTEXT
AVFormatContext *avformat_alloc_output_context(const char *format,
                                               AVOutputFormat *oformat, const char *filename)
{
    AVFormatContext *avctx;
    int ret = avformat_alloc_output_context2(&avctx, oformat, format, filename);
    return ret < 0 ? NULL : avctx;
}
#endif

static int validate_codec_tag(AVFormatContext *s, AVStream *st)
{
    const AVCodecTag *avctag;
    int n;
    enum CodecID id = CODEC_ID_NONE;
    unsigned int tag = 0;

    /**
     * Check that tag + id is in the table
     * If neither is in the table -> OK
     * If tag is in the table with another id -> FAIL
     * If id is in the table with another tag -> FAIL unless strict < normal
     */
    for (n = 0; s->oformat->codec_tag[n]; n++) {
        avctag = s->oformat->codec_tag[n];
        while (avctag->id != CODEC_ID_NONE) {
            if (ff_toupper4(avctag->tag) == ff_toupper4(st->codec->codec_tag)) {
                id = avctag->id;
                if (id == st->codec->codec_id)
                    return 1;
            }
            if (avctag->id == st->codec->codec_id)
                tag = avctag->tag;
            avctag++;
        }
    }
    if (id != CODEC_ID_NONE)
        return 0;
    if (tag && (st->codec->strict_std_compliance >= FF_COMPLIANCE_NORMAL))
        return 0;
    return 1;
}

#if FF_API_FORMAT_PARAMETERS
int av_write_header(AVFormatContext *s)
{
    return avformat_write_header(s, NULL);
}
#endif

int avformat_write_header(AVFormatContext *s, AVDictionary **options)
{
    int ret = 0, i;
    AVStream *st;
    AVDictionary *tmp = NULL;

    if (options)
        av_dict_copy(&tmp, *options, 0);
    if ((ret = av_opt_set_dict(s, &tmp)) < 0)
        goto fail;
    if (s->priv_data && s->oformat->priv_class && *(const AVClass**)s->priv_data==s->oformat->priv_class &&
        (ret = av_opt_set_dict(s->priv_data, &tmp)) < 0)
        goto fail;

    // some sanity checks
    if (s->nb_streams == 0 && !(s->oformat->flags & AVFMT_NOSTREAMS)) {
        av_log(s, AV_LOG_ERROR, "no streams\n");
        ret = AVERROR(EINVAL);
        goto fail;
    }

    for(i=0;i<s->nb_streams;i++) {
        st = s->streams[i];

        switch (st->codec->codec_type) {
        case AVMEDIA_TYPE_AUDIO:
            if(st->codec->sample_rate<=0){
                av_log(s, AV_LOG_ERROR, "sample rate not set\n");
                ret = AVERROR(EINVAL);
                goto fail;
            }
            if(!st->codec->block_align)
                st->codec->block_align = st->codec->channels *
                    av_get_bits_per_sample(st->codec->codec_id) >> 3;
            break;
        case AVMEDIA_TYPE_VIDEO:
            if(st->codec->time_base.num<=0 || st->codec->time_base.den<=0){ //FIXME audio too?
                av_log(s, AV_LOG_ERROR, "time base not set\n");
                ret = AVERROR(EINVAL);
                goto fail;
            }
            if((st->codec->width<=0 || st->codec->height<=0) && !(s->oformat->flags & AVFMT_NODIMENSIONS)){
                av_log(s, AV_LOG_ERROR, "dimensions not set\n");
                ret = AVERROR(EINVAL);
                goto fail;
            }
            if(av_cmp_q(st->sample_aspect_ratio, st->codec->sample_aspect_ratio)
               && FFABS(av_q2d(st->sample_aspect_ratio) - av_q2d(st->codec->sample_aspect_ratio)) > 0.004*av_q2d(st->sample_aspect_ratio)
            ){
                av_log(s, AV_LOG_ERROR, "Aspect ratio mismatch between encoder and muxer layer\n");
                ret = AVERROR(EINVAL);
                goto fail;
            }
            break;
        }

        if(s->oformat->codec_tag){
            if(st->codec->codec_tag && st->codec->codec_id == CODEC_ID_RAWVIDEO && av_codec_get_tag(s->oformat->codec_tag, st->codec->codec_id) == 0 && !validate_codec_tag(s, st)){
                //the current rawvideo encoding system ends up setting the wrong codec_tag for avi, we override it here
                st->codec->codec_tag= 0;
            }
            if(st->codec->codec_tag){
                if (!validate_codec_tag(s, st)) {
                    char tagbuf[32];
                    av_get_codec_tag_string(tagbuf, sizeof(tagbuf), st->codec->codec_tag);
                    av_log(s, AV_LOG_ERROR,
                           "Tag %s/0x%08x incompatible with output codec id '%d'\n",
                           tagbuf, st->codec->codec_tag, st->codec->codec_id);
                    ret = AVERROR_INVALIDDATA;
                    goto fail;
                }
            }else
                st->codec->codec_tag= av_codec_get_tag(s->oformat->codec_tag, st->codec->codec_id);
        }

        if(s->oformat->flags & AVFMT_GLOBALHEADER &&
            !(st->codec->flags & CODEC_FLAG_GLOBAL_HEADER))
          av_log(s, AV_LOG_WARNING, "Codec for stream %d does not use global headers but container format requires global headers\n", i);
    }

    if (!s->priv_data && s->oformat->priv_data_size > 0) {
        s->priv_data = av_mallocz(s->oformat->priv_data_size);
        if (!s->priv_data) {
            ret = AVERROR(ENOMEM);
            goto fail;
        }
        if (s->oformat->priv_class) {
            *(const AVClass**)s->priv_data= s->oformat->priv_class;
            av_opt_set_defaults(s->priv_data);
            if ((ret = av_opt_set_dict(s->priv_data, &tmp)) < 0)
                goto fail;
        }
    }

    /* set muxer identification string */
    if (s->nb_streams && !(s->streams[0]->codec->flags & CODEC_FLAG_BITEXACT)) {
        av_dict_set(&s->metadata, "encoder", LIBAVFORMAT_IDENT, 0);
    }

    if(s->oformat->write_header){
        ret = s->oformat->write_header(s);
        if (ret < 0)
            goto fail;
    }

    /* init PTS generation */
    for(i=0;i<s->nb_streams;i++) {
        int64_t den = AV_NOPTS_VALUE;
        st = s->streams[i];

        switch (st->codec->codec_type) {
        case AVMEDIA_TYPE_AUDIO:
            den = (int64_t)st->time_base.num * st->codec->sample_rate;
            break;
        case AVMEDIA_TYPE_VIDEO:
            den = (int64_t)st->time_base.num * st->codec->time_base.den;
            break;
        default:
            break;
        }
        if (den != AV_NOPTS_VALUE) {
            if (den <= 0) {
                ret = AVERROR_INVALIDDATA;
                goto fail;
            }
            frac_init(&st->pts, 0, 0, den);
        }
    }

    if (options) {
        av_dict_free(options);
        *options = tmp;
    }
    return 0;
fail:
    av_dict_free(&tmp);
    return ret;
}

//FIXME merge with compute_pkt_fields
static int compute_pkt_fields2(AVFormatContext *s, AVStream *st, AVPacket *pkt){
    int delay = FFMAX(st->codec->has_b_frames, !!st->codec->max_b_frames);
    int num, den, frame_size, i;

    av_dlog(s, "compute_pkt_fields2: pts:%"PRId64" dts:%"PRId64" cur_dts:%"PRId64" b:%d size:%d st:%d\n",
            pkt->pts, pkt->dts, st->cur_dts, delay, pkt->size, pkt->stream_index);

/*    if(pkt->pts == AV_NOPTS_VALUE && pkt->dts == AV_NOPTS_VALUE)
        return AVERROR(EINVAL);*/

    /* duration field */
    if (pkt->duration == 0) {
        compute_frame_duration(&num, &den, st, NULL, pkt);
        if (den && num) {
            pkt->duration = av_rescale(1, num * (int64_t)st->time_base.den * st->codec->ticks_per_frame, den * (int64_t)st->time_base.num);
        }
    }

    if(pkt->pts == AV_NOPTS_VALUE && pkt->dts != AV_NOPTS_VALUE && delay==0)
        pkt->pts= pkt->dts;

    //XXX/FIXME this is a temporary hack until all encoders output pts
    if((pkt->pts == 0 || pkt->pts == AV_NOPTS_VALUE) && pkt->dts == AV_NOPTS_VALUE && !delay){
        pkt->dts=
//        pkt->pts= st->cur_dts;
        pkt->pts= st->pts.val;
    }

    //calculate dts from pts
    if(pkt->pts != AV_NOPTS_VALUE && pkt->dts == AV_NOPTS_VALUE && delay <= MAX_REORDER_DELAY){
        st->pts_buffer[0]= pkt->pts;
        for(i=1; i<delay+1 && st->pts_buffer[i] == AV_NOPTS_VALUE; i++)
            st->pts_buffer[i]= pkt->pts + (i-delay-1) * pkt->duration;
        for(i=0; i<delay && st->pts_buffer[i] > st->pts_buffer[i+1]; i++)
            FFSWAP(int64_t, st->pts_buffer[i], st->pts_buffer[i+1]);

        pkt->dts= st->pts_buffer[0];
    }

    if(st->cur_dts && st->cur_dts != AV_NOPTS_VALUE && ((!(s->oformat->flags & AVFMT_TS_NONSTRICT) && st->cur_dts >= pkt->dts) || st->cur_dts > pkt->dts)){
        av_log(s, AV_LOG_ERROR,
               "Application provided invalid, non monotonically increasing dts to muxer in stream %d: %"PRId64" >= %"PRId64"\n",
               st->index, st->cur_dts, pkt->dts);
        return AVERROR(EINVAL);
    }
    if(pkt->dts != AV_NOPTS_VALUE && pkt->pts != AV_NOPTS_VALUE && pkt->pts < pkt->dts){
        av_log(s, AV_LOG_ERROR, "pts < dts in stream %d\n", st->index);
        return AVERROR(EINVAL);
    }

//    av_log(s, AV_LOG_DEBUG, "av_write_frame: pts2:%"PRId64" dts2:%"PRId64"\n", pkt->pts, pkt->dts);
    st->cur_dts= pkt->dts;
    st->pts.val= pkt->dts;

    /* update pts */
    switch (st->codec->codec_type) {
    case AVMEDIA_TYPE_AUDIO:
        frame_size = get_audio_frame_size(st->codec, pkt->size);

        /* HACK/FIXME, we skip the initial 0 size packets as they are most
           likely equal to the encoder delay, but it would be better if we
           had the real timestamps from the encoder */
        if (frame_size >= 0 && (pkt->size || st->pts.num!=st->pts.den>>1 || st->pts.val)) {
            frac_add(&st->pts, (int64_t)st->time_base.den * frame_size);
        }
        break;
    case AVMEDIA_TYPE_VIDEO:
        frac_add(&st->pts, (int64_t)st->time_base.den * st->codec->time_base.num);
        break;
    default:
        break;
    }
    return 0;
}

int av_write_frame(AVFormatContext *s, AVPacket *pkt)
{
    int ret = compute_pkt_fields2(s, s->streams[pkt->stream_index], pkt);

    if(ret<0 && !(s->oformat->flags & AVFMT_NOTIMESTAMPS))
        return ret;

    ret= s->oformat->write_packet(s, pkt);

    if (ret >= 0)
        s->streams[pkt->stream_index]->nb_frames++;
    return ret;
}

void ff_interleave_add_packet(AVFormatContext *s, AVPacket *pkt,
                              int (*compare)(AVFormatContext *, AVPacket *, AVPacket *))
{
    AVPacketList **next_point, *this_pktl;

    this_pktl = av_mallocz(sizeof(AVPacketList));
    this_pktl->pkt= *pkt;
    pkt->destruct= NULL;             // do not free original but only the copy
    av_dup_packet(&this_pktl->pkt);  // duplicate the packet if it uses non-alloced memory

    if(s->streams[pkt->stream_index]->last_in_packet_buffer){
        next_point = &(s->streams[pkt->stream_index]->last_in_packet_buffer->next);
    }else
        next_point = &s->packet_buffer;

    if(*next_point){
        if(compare(s, &s->packet_buffer_end->pkt, pkt)){
            while(!compare(s, &(*next_point)->pkt, pkt)){
                next_point= &(*next_point)->next;
            }
            goto next_non_null;
        }else{
            next_point = &(s->packet_buffer_end->next);
        }
    }
    assert(!*next_point);

    s->packet_buffer_end= this_pktl;
next_non_null:

    this_pktl->next= *next_point;

    s->streams[pkt->stream_index]->last_in_packet_buffer=
    *next_point= this_pktl;
}

static int ff_interleave_compare_dts(AVFormatContext *s, AVPacket *next, AVPacket *pkt)
{
    AVStream *st = s->streams[ pkt ->stream_index];
    AVStream *st2= s->streams[ next->stream_index];
    int comp = av_compare_ts(next->dts, st2->time_base, pkt->dts,
                             st->time_base);

    if (comp == 0)
        return pkt->stream_index < next->stream_index;
    return comp > 0;
}

int av_interleave_packet_per_dts(AVFormatContext *s, AVPacket *out, AVPacket *pkt, int flush){
    AVPacketList *pktl;
    int stream_count=0, noninterleaved_count=0;
    int64_t delta_dts_max = 0;
    int i;

    if(pkt){
        ff_interleave_add_packet(s, pkt, ff_interleave_compare_dts);
    }

    for(i=0; i < s->nb_streams; i++) {
        if (s->streams[i]->last_in_packet_buffer) {
            ++stream_count;
        } else if(s->streams[i]->codec->codec_type == AVMEDIA_TYPE_SUBTITLE) {
            ++noninterleaved_count;
        }
    }

    if (s->nb_streams == stream_count) {
        flush = 1;
    } else if (!flush){
        for(i=0; i < s->nb_streams; i++) {
            if (s->streams[i]->last_in_packet_buffer) {
                int64_t delta_dts =
                    av_rescale_q(s->streams[i]->last_in_packet_buffer->pkt.dts,
                                s->streams[i]->time_base,
                                AV_TIME_BASE_Q) -
                    av_rescale_q(s->packet_buffer->pkt.dts,
                                s->streams[s->packet_buffer->pkt.stream_index]->time_base,
                                AV_TIME_BASE_Q);
                delta_dts_max= FFMAX(delta_dts_max, delta_dts);
            }
        }
        if(s->nb_streams == stream_count+noninterleaved_count &&
           delta_dts_max > 20*AV_TIME_BASE) {
            av_log(s, AV_LOG_DEBUG, "flushing with %d noninterleaved\n", noninterleaved_count);
            flush = 1;
        }
    }
    if(stream_count && flush){
        pktl= s->packet_buffer;
        *out= pktl->pkt;

        s->packet_buffer= pktl->next;
        if(!s->packet_buffer)
            s->packet_buffer_end= NULL;

        if(s->streams[out->stream_index]->last_in_packet_buffer == pktl)
            s->streams[out->stream_index]->last_in_packet_buffer= NULL;
        av_freep(&pktl);
        return 1;
    }else{
        av_init_packet(out);
        return 0;
    }
}

/**
 * Interleave an AVPacket correctly so it can be muxed.
 * @param out the interleaved packet will be output here
 * @param in the input packet
 * @param flush 1 if no further packets are available as input and all
 *              remaining packets should be output
 * @return 1 if a packet was output, 0 if no packet could be output,
 *         < 0 if an error occurred
 */
static int interleave_packet(AVFormatContext *s, AVPacket *out, AVPacket *in, int flush){
    if(s->oformat->interleave_packet)
        return s->oformat->interleave_packet(s, out, in, flush);
    else
        return av_interleave_packet_per_dts(s, out, in, flush);
}

int av_interleaved_write_frame(AVFormatContext *s, AVPacket *pkt){
    AVStream *st= s->streams[ pkt->stream_index];
    int ret;

    //FIXME/XXX/HACK drop zero sized packets
    if(st->codec->codec_type == AVMEDIA_TYPE_AUDIO && pkt->size==0)
        return 0;

    av_dlog(s, "av_interleaved_write_frame size:%d dts:%"PRId64" pts:%"PRId64"\n",
            pkt->size, pkt->dts, pkt->pts);
    if((ret = compute_pkt_fields2(s, st, pkt)) < 0 && !(s->oformat->flags & AVFMT_NOTIMESTAMPS))
        return ret;

    if(pkt->dts == AV_NOPTS_VALUE && !(s->oformat->flags & AVFMT_NOTIMESTAMPS))
        return AVERROR(EINVAL);

    for(;;){
        AVPacket opkt;
        int ret= interleave_packet(s, &opkt, pkt, 0);
        if(ret<=0) //FIXME cleanup needed for ret<0 ?
            return ret;

        ret= s->oformat->write_packet(s, &opkt);
        if (ret >= 0)
            s->streams[opkt.stream_index]->nb_frames++;

        av_free_packet(&opkt);
        pkt= NULL;

        if(ret<0)
            return ret;
        if(s->pb && s->pb->error)
            return s->pb->error;
    }
}

int av_write_trailer(AVFormatContext *s)
{
    int ret, i;

    for(;;){
        AVPacket pkt;
        ret= interleave_packet(s, &pkt, NULL, 1);
        if(ret<0) //FIXME cleanup needed for ret<0 ?
            goto fail;
        if(!ret)
            break;

        ret= s->oformat->write_packet(s, &pkt);
        if (ret >= 0)
            s->streams[pkt.stream_index]->nb_frames++;

        av_free_packet(&pkt);

        if(ret<0)
            goto fail;
        if(s->pb && s->pb->error)
            goto fail;
    }

    if(s->oformat->write_trailer)
        ret = s->oformat->write_trailer(s);
fail:
    if(ret == 0)
       ret = s->pb ? s->pb->error : 0;
    for(i=0;i<s->nb_streams;i++) {
        av_freep(&s->streams[i]->priv_data);
        av_freep(&s->streams[i]->index_entries);
    }
    if (s->iformat && s->iformat->priv_class)
        av_opt_free(s->priv_data);
    av_freep(&s->priv_data);
    return ret;
}

int av_get_output_timestamp(struct AVFormatContext *s, int stream,
                            int64_t *dts, int64_t *wall)
{
    if (!s->oformat || !s->oformat->get_output_timestamp)
        return AVERROR(ENOSYS);
    s->oformat->get_output_timestamp(s, stream, dts, wall);
    return 0;
}

void ff_program_add_stream_index(AVFormatContext *ac, int progid, unsigned int idx)
{
    int i, j;
    AVProgram *program=NULL;
    void *tmp;

    if (idx >= ac->nb_streams) {
        av_log(ac, AV_LOG_ERROR, "stream index %d is not valid\n", idx);
        return;
    }

    for(i=0; i<ac->nb_programs; i++){
        if(ac->programs[i]->id != progid)
            continue;
        program = ac->programs[i];
        for(j=0; j<program->nb_stream_indexes; j++)
            if(program->stream_index[j] == idx)
                return;

        tmp = av_realloc(program->stream_index, sizeof(unsigned int)*(program->nb_stream_indexes+1));
        if(!tmp)
            return;
        program->stream_index = tmp;
        program->stream_index[program->nb_stream_indexes++] = idx;
        return;
    }
}

static void print_fps(double d, const char *postfix){
    uint64_t v= lrintf(d*100);
    if     (v% 100      ) av_log(NULL, AV_LOG_INFO, ", %3.2f %s", d, postfix);
    else if(v%(100*1000)) av_log(NULL, AV_LOG_INFO, ", %1.0f %s", d, postfix);
    else                  av_log(NULL, AV_LOG_INFO, ", %1.0fk %s", d/1000, postfix);
}

static void dump_metadata(void *ctx, AVDictionary *m, const char *indent)
{
    if(m && !(m->count == 1 && av_dict_get(m, "language", NULL, 0))){
        AVDictionaryEntry *tag=NULL;

        av_log(ctx, AV_LOG_INFO, "%sMetadata:\n", indent);
        while((tag=av_dict_get(m, "", tag, AV_DICT_IGNORE_SUFFIX))) {
            if(strcmp("language", tag->key)){
                char tmp[256];
                int i;
                av_strlcpy(tmp, tag->value, sizeof(tmp));
                for(i=0; i<strlen(tmp); i++) if(tmp[i]==0xd) tmp[i]=' ';
                av_log(ctx, AV_LOG_INFO, "%s  %-16s: %s\n", indent, tag->key, tmp);
            }
        }
    }
}

/* "user interface" functions */
static void dump_stream_format(AVFormatContext *ic, int i, int index, int is_output)
{
    char buf[256];
    int flags = (is_output ? ic->oformat->flags : ic->iformat->flags);
    AVStream *st = ic->streams[i];
    int g = av_gcd(st->time_base.num, st->time_base.den);
    AVDictionaryEntry *lang = av_dict_get(st->metadata, "language", NULL, 0);
    avcodec_string(buf, sizeof(buf), st->codec, is_output);
    av_log(NULL, AV_LOG_INFO, "    Stream #%d:%d", index, i);
    /* the pid is an important information, so we display it */
    /* XXX: add a generic system */
    if (flags & AVFMT_SHOW_IDS)
        av_log(NULL, AV_LOG_INFO, "[0x%x]", st->id);
    if (lang)
        av_log(NULL, AV_LOG_INFO, "(%s)", lang->value);
    av_log(NULL, AV_LOG_DEBUG, ", %d, %d/%d", st->codec_info_nb_frames, st->time_base.num/g, st->time_base.den/g);
    av_log(NULL, AV_LOG_INFO, ": %s", buf);
    if (st->sample_aspect_ratio.num && // default
        av_cmp_q(st->sample_aspect_ratio, st->codec->sample_aspect_ratio)) {
        AVRational display_aspect_ratio;
        av_reduce(&display_aspect_ratio.num, &display_aspect_ratio.den,
                  st->codec->width*st->sample_aspect_ratio.num,
                  st->codec->height*st->sample_aspect_ratio.den,
                  1024*1024);
        av_log(NULL, AV_LOG_INFO, ", SAR %d:%d DAR %d:%d",
                 st->sample_aspect_ratio.num, st->sample_aspect_ratio.den,
                 display_aspect_ratio.num, display_aspect_ratio.den);
    }
    if(st->codec->codec_type == AVMEDIA_TYPE_VIDEO){
        if(st->avg_frame_rate.den && st->avg_frame_rate.num)
            print_fps(av_q2d(st->avg_frame_rate), "fps");
        if(st->r_frame_rate.den && st->r_frame_rate.num)
            print_fps(av_q2d(st->r_frame_rate), "tbr");
        if(st->time_base.den && st->time_base.num)
            print_fps(1/av_q2d(st->time_base), "tbn");
        if(st->codec->time_base.den && st->codec->time_base.num)
            print_fps(1/av_q2d(st->codec->time_base), "tbc");
    }
    if (st->disposition & AV_DISPOSITION_DEFAULT)
        av_log(NULL, AV_LOG_INFO, " (default)");
    if (st->disposition & AV_DISPOSITION_DUB)
        av_log(NULL, AV_LOG_INFO, " (dub)");
    if (st->disposition & AV_DISPOSITION_ORIGINAL)
        av_log(NULL, AV_LOG_INFO, " (original)");
    if (st->disposition & AV_DISPOSITION_COMMENT)
        av_log(NULL, AV_LOG_INFO, " (comment)");
    if (st->disposition & AV_DISPOSITION_LYRICS)
        av_log(NULL, AV_LOG_INFO, " (lyrics)");
    if (st->disposition & AV_DISPOSITION_KARAOKE)
        av_log(NULL, AV_LOG_INFO, " (karaoke)");
    if (st->disposition & AV_DISPOSITION_FORCED)
        av_log(NULL, AV_LOG_INFO, " (forced)");
    if (st->disposition & AV_DISPOSITION_HEARING_IMPAIRED)
        av_log(NULL, AV_LOG_INFO, " (hearing impaired)");
    if (st->disposition & AV_DISPOSITION_VISUAL_IMPAIRED)
        av_log(NULL, AV_LOG_INFO, " (visual impaired)");
    if (st->disposition & AV_DISPOSITION_CLEAN_EFFECTS)
        av_log(NULL, AV_LOG_INFO, " (clean effects)");
    av_log(NULL, AV_LOG_INFO, "\n");
    dump_metadata(NULL, st->metadata, "    ");
}

#if FF_API_DUMP_FORMAT
void dump_format(AVFormatContext *ic,
                 int index,
                 const char *url,
                 int is_output)
{
    av_dump_format(ic, index, url, is_output);
}
#endif

void av_dump_format(AVFormatContext *ic,
                    int index,
                    const char *url,
                    int is_output)
{
    int i;
    uint8_t *printed = ic->nb_streams ? av_mallocz(ic->nb_streams) : NULL;
    if (ic->nb_streams && !printed)
        return;

    av_log(NULL, AV_LOG_INFO, "%s #%d, %s, %s '%s':\n",
            is_output ? "Output" : "Input",
            index,
            is_output ? ic->oformat->name : ic->iformat->name,
            is_output ? "to" : "from", url);
    dump_metadata(NULL, ic->metadata, "  ");
    if (!is_output) {
        av_log(NULL, AV_LOG_INFO, "  Duration: ");
        if (ic->duration != AV_NOPTS_VALUE) {
            int hours, mins, secs, us;
            secs = ic->duration / AV_TIME_BASE;
            us = ic->duration % AV_TIME_BASE;
            mins = secs / 60;
            secs %= 60;
            hours = mins / 60;
            mins %= 60;
            av_log(NULL, AV_LOG_INFO, "%02d:%02d:%02d.%02d", hours, mins, secs,
                   (100 * us) / AV_TIME_BASE);
        } else {
            av_log(NULL, AV_LOG_INFO, "N/A");
        }
        if (ic->start_time != AV_NOPTS_VALUE) {
            int secs, us;
            av_log(NULL, AV_LOG_INFO, ", start: ");
            secs = ic->start_time / AV_TIME_BASE;
            us = abs(ic->start_time % AV_TIME_BASE);
            av_log(NULL, AV_LOG_INFO, "%d.%06d",
                   secs, (int)av_rescale(us, 1000000, AV_TIME_BASE));
        }
        av_log(NULL, AV_LOG_INFO, ", bitrate: ");
        if (ic->bit_rate) {
            av_log(NULL, AV_LOG_INFO,"%d kb/s", ic->bit_rate / 1000);
        } else {
            av_log(NULL, AV_LOG_INFO, "N/A");
        }
        av_log(NULL, AV_LOG_INFO, "\n");
    }
    for (i = 0; i < ic->nb_chapters; i++) {
        AVChapter *ch = ic->chapters[i];
        av_log(NULL, AV_LOG_INFO, "    Chapter #%d.%d: ", index, i);
        av_log(NULL, AV_LOG_INFO, "start %f, ", ch->start * av_q2d(ch->time_base));
        av_log(NULL, AV_LOG_INFO, "end %f\n",   ch->end   * av_q2d(ch->time_base));

        dump_metadata(NULL, ch->metadata, "    ");
    }
    if(ic->nb_programs) {
        int j, k, total = 0;
        for(j=0; j<ic->nb_programs; j++) {
            AVDictionaryEntry *name = av_dict_get(ic->programs[j]->metadata,
                                                  "name", NULL, 0);
            av_log(NULL, AV_LOG_INFO, "  Program %d %s\n", ic->programs[j]->id,
                   name ? name->value : "");
            dump_metadata(NULL, ic->programs[j]->metadata, "    ");
            for(k=0; k<ic->programs[j]->nb_stream_indexes; k++) {
                dump_stream_format(ic, ic->programs[j]->stream_index[k], index, is_output);
                printed[ic->programs[j]->stream_index[k]] = 1;
            }
            total += ic->programs[j]->nb_stream_indexes;
        }
        if (total < ic->nb_streams)
            av_log(NULL, AV_LOG_INFO, "  No Program\n");
    }
    for(i=0;i<ic->nb_streams;i++)
        if (!printed[i])
            dump_stream_format(ic, i, index, is_output);

    av_free(printed);
}

int64_t av_gettime(void)
{
    struct timeval tv;
    gettimeofday(&tv,NULL);
    return (int64_t)tv.tv_sec * 1000000 + tv.tv_usec;
}

uint64_t ff_ntp_time(void)
{
  return (av_gettime() / 1000) * 1000 + NTP_OFFSET_US;
}

#if FF_API_PARSE_DATE
#include "libavutil/parseutils.h"

int64_t parse_date(const char *timestr, int duration)
{
    int64_t timeval;
    av_parse_time(&timeval, timestr, duration);
    return timeval;
}
#endif

#if FF_API_FIND_INFO_TAG
#include "libavutil/parseutils.h"

int find_info_tag(char *arg, int arg_size, const char *tag1, const char *info)
{
    return av_find_info_tag(arg, arg_size, tag1, info);
}
#endif

int av_get_frame_filename(char *buf, int buf_size,
                          const char *path, int number)
{
    const char *p;
    char *q, buf1[20], c;
    int nd, len, percentd_found;

    q = buf;
    p = path;
    percentd_found = 0;
    for(;;) {
        c = *p++;
        if (c == '\0')
            break;
        if (c == '%') {
            do {
                nd = 0;
                while (isdigit(*p)) {
                    nd = nd * 10 + *p++ - '0';
                }
                c = *p++;
            } while (isdigit(c));

            switch(c) {
            case '%':
                goto addchar;
            case 'd':
                if (percentd_found)
                    goto fail;
                percentd_found = 1;
                snprintf(buf1, sizeof(buf1), "%0*d", nd, number);
                len = strlen(buf1);
                if ((q - buf + len) > buf_size - 1)
                    goto fail;
                memcpy(q, buf1, len);
                q += len;
                break;
            default:
                goto fail;
            }
        } else {
        addchar:
            if ((q - buf) < buf_size - 1)
                *q++ = c;
        }
    }
    if (!percentd_found)
        goto fail;
    *q = '\0';
    return 0;
 fail:
    *q = '\0';
    return -1;
}

static void hex_dump_internal(void *avcl, FILE *f, int level, uint8_t *buf, int size)
{
    int len, i, j, c;
#undef fprintf
#define PRINT(...) do { if (!f) av_log(avcl, level, __VA_ARGS__); else fprintf(f, __VA_ARGS__); } while(0)

    for(i=0;i<size;i+=16) {
        len = size - i;
        if (len > 16)
            len = 16;
        PRINT("%08x ", i);
        for(j=0;j<16;j++) {
            if (j < len)
                PRINT(" %02x", buf[i+j]);
            else
                PRINT("   ");
        }
        PRINT(" ");
        for(j=0;j<len;j++) {
            c = buf[i+j];
            if (c < ' ' || c > '~')
                c = '.';
            PRINT("%c", c);
        }
        PRINT("\n");
    }
#undef PRINT
}

void av_hex_dump(FILE *f, uint8_t *buf, int size)
{
    hex_dump_internal(NULL, f, 0, buf, size);
}

void av_hex_dump_log(void *avcl, int level, uint8_t *buf, int size)
{
    hex_dump_internal(avcl, NULL, level, buf, size);
}

static void pkt_dump_internal(void *avcl, FILE *f, int level, AVPacket *pkt, int dump_payload, AVRational time_base)
{
#undef fprintf
#define PRINT(...) do { if (!f) av_log(avcl, level, __VA_ARGS__); else fprintf(f, __VA_ARGS__); } while(0)
    PRINT("stream #%d:\n", pkt->stream_index);
    PRINT("  keyframe=%d\n", ((pkt->flags & AV_PKT_FLAG_KEY) != 0));
    PRINT("  duration=%0.3f\n", pkt->duration * av_q2d(time_base));
    /* DTS is _always_ valid after av_read_frame() */
    PRINT("  dts=");
    if (pkt->dts == AV_NOPTS_VALUE)
        PRINT("N/A");
    else
        PRINT("%0.3f", pkt->dts * av_q2d(time_base));
    /* PTS may not be known if B-frames are present. */
    PRINT("  pts=");
    if (pkt->pts == AV_NOPTS_VALUE)
        PRINT("N/A");
    else
        PRINT("%0.3f", pkt->pts * av_q2d(time_base));
    PRINT("\n");
    PRINT("  size=%d\n", pkt->size);
#undef PRINT
    if (dump_payload)
        av_hex_dump(f, pkt->data, pkt->size);
}

#if FF_API_PKT_DUMP
void av_pkt_dump(FILE *f, AVPacket *pkt, int dump_payload)
{
    AVRational tb = { 1, AV_TIME_BASE };
    pkt_dump_internal(NULL, f, 0, pkt, dump_payload, tb);
}
#endif

void av_pkt_dump2(FILE *f, AVPacket *pkt, int dump_payload, AVStream *st)
{
    pkt_dump_internal(NULL, f, 0, pkt, dump_payload, st->time_base);
}

#if FF_API_PKT_DUMP
void av_pkt_dump_log(void *avcl, int level, AVPacket *pkt, int dump_payload)
{
    AVRational tb = { 1, AV_TIME_BASE };
    pkt_dump_internal(avcl, NULL, level, pkt, dump_payload, tb);
}
#endif

void av_pkt_dump_log2(void *avcl, int level, AVPacket *pkt, int dump_payload,
                      AVStream *st)
{
    pkt_dump_internal(avcl, NULL, level, pkt, dump_payload, st->time_base);
}

void av_url_split(char *proto, int proto_size,
                  char *authorization, int authorization_size,
                  char *hostname, int hostname_size,
                  int *port_ptr,
                  char *path, int path_size,
                  const char *url)
{
    const char *p, *ls, *at, *col, *brk;

    if (port_ptr)               *port_ptr = -1;
    if (proto_size > 0)         proto[0] = 0;
    if (authorization_size > 0) authorization[0] = 0;
    if (hostname_size > 0)      hostname[0] = 0;
    if (path_size > 0)          path[0] = 0;

    /* parse protocol */
    if ((p = strchr(url, ':'))) {
        av_strlcpy(proto, url, FFMIN(proto_size, p + 1 - url));
        p++; /* skip ':' */
        if (*p == '/') p++;
        if (*p == '/') p++;
    } else {
        /* no protocol means plain filename */
        av_strlcpy(path, url, path_size);
        return;
    }

    /* separate path from hostname */
    ls = strchr(p, '/');
    if(!ls)
        ls = strchr(p, '?');
    if(ls)
        av_strlcpy(path, ls, path_size);
    else
        ls = &p[strlen(p)]; // XXX

    /* the rest is hostname, use that to parse auth/port */
    if (ls != p) {
        /* authorization (user[:pass]@hostname) */
        if ((at = strchr(p, '@')) && at < ls) {
            av_strlcpy(authorization, p,
                       FFMIN(authorization_size, at + 1 - p));
            p = at + 1; /* skip '@' */
        }

        if (*p == '[' && (brk = strchr(p, ']')) && brk < ls) {
            /* [host]:port */
            av_strlcpy(hostname, p + 1,
                       FFMIN(hostname_size, brk - p));
            if (brk[1] == ':' && port_ptr)
                *port_ptr = atoi(brk + 2);
        } else if ((col = strchr(p, ':')) && col < ls) {
            av_strlcpy(hostname, p,
                       FFMIN(col + 1 - p, hostname_size));
            if (port_ptr) *port_ptr = atoi(col + 1);
        } else
            av_strlcpy(hostname, p,
                       FFMIN(ls + 1 - p, hostname_size));
    }
}

char *ff_data_to_hex(char *buff, const uint8_t *src, int s, int lowercase)
{
    int i;
    static const char hex_table_uc[16] = { '0', '1', '2', '3',
                                           '4', '5', '6', '7',
                                           '8', '9', 'A', 'B',
                                           'C', 'D', 'E', 'F' };
    static const char hex_table_lc[16] = { '0', '1', '2', '3',
                                           '4', '5', '6', '7',
                                           '8', '9', 'a', 'b',
                                           'c', 'd', 'e', 'f' };
    const char *hex_table = lowercase ? hex_table_lc : hex_table_uc;

    for(i = 0; i < s; i++) {
        buff[i * 2]     = hex_table[src[i] >> 4];
        buff[i * 2 + 1] = hex_table[src[i] & 0xF];
    }

    return buff;
}

int ff_hex_to_data(uint8_t *data, const char *p)
{
    int c, len, v;

    len = 0;
    v = 1;
    for (;;) {
        p += strspn(p, SPACE_CHARS);
        if (*p == '\0')
            break;
        c = toupper((unsigned char) *p++);
        if (c >= '0' && c <= '9')
            c = c - '0';
        else if (c >= 'A' && c <= 'F')
            c = c - 'A' + 10;
        else
            break;
        v = (v << 4) | c;
        if (v & 0x100) {
            if (data)
                data[len] = v;
            len++;
            v = 1;
        }
    }
    return len;
}

void av_set_pts_info(AVStream *s, int pts_wrap_bits,
                     unsigned int pts_num, unsigned int pts_den)
{
    AVRational new_tb;
    if(av_reduce(&new_tb.num, &new_tb.den, pts_num, pts_den, INT_MAX)){
        if(new_tb.num != pts_num)
            av_log(NULL, AV_LOG_DEBUG, "st:%d removing common factor %d from timebase\n", s->index, pts_num/new_tb.num);
    }else
        av_log(NULL, AV_LOG_WARNING, "st:%d has too large timebase, reducing\n", s->index);

    if(new_tb.num <= 0 || new_tb.den <= 0) {
        av_log(NULL, AV_LOG_ERROR, "Ignoring attempt to set invalid timebase for st:%d\n", s->index);
        return;
    }
    s->time_base = new_tb;
    s->pts_wrap_bits = pts_wrap_bits;
}

int ff_url_join(char *str, int size, const char *proto,
                const char *authorization, const char *hostname,
                int port, const char *fmt, ...)
{
#if CONFIG_NETWORK
    struct addrinfo hints, *ai;
#endif

    str[0] = '\0';
    if (proto)
        av_strlcatf(str, size, "%s://", proto);
    if (authorization && authorization[0])
        av_strlcatf(str, size, "%s@", authorization);
#if CONFIG_NETWORK && defined(AF_INET6)
    /* Determine if hostname is a numerical IPv6 address,
     * properly escape it within [] in that case. */
    memset(&hints, 0, sizeof(hints));
    hints.ai_flags = AI_NUMERICHOST;
    if (!getaddrinfo(hostname, NULL, &hints, &ai)) {
        if (ai->ai_family == AF_INET6) {
            av_strlcat(str, "[", size);
            av_strlcat(str, hostname, size);
            av_strlcat(str, "]", size);
        } else {
            av_strlcat(str, hostname, size);
        }
        freeaddrinfo(ai);
    } else
#endif
        /* Not an IPv6 address, just output the plain string. */
        av_strlcat(str, hostname, size);

    if (port >= 0)
        av_strlcatf(str, size, ":%d", port);
    if (fmt) {
        va_list vl;
        int len = strlen(str);

        va_start(vl, fmt);
        vsnprintf(str + len, size > len ? size - len : 0, fmt, vl);
        va_end(vl);
    }
    return strlen(str);
}

int ff_write_chained(AVFormatContext *dst, int dst_stream, AVPacket *pkt,
                     AVFormatContext *src)
{
    AVPacket local_pkt;

    local_pkt = *pkt;
    local_pkt.stream_index = dst_stream;
    if (pkt->pts != AV_NOPTS_VALUE)
        local_pkt.pts = av_rescale_q(pkt->pts,
                                     src->streams[pkt->stream_index]->time_base,
                                     dst->streams[dst_stream]->time_base);
    if (pkt->dts != AV_NOPTS_VALUE)
        local_pkt.dts = av_rescale_q(pkt->dts,
                                     src->streams[pkt->stream_index]->time_base,
                                     dst->streams[dst_stream]->time_base);
    return av_write_frame(dst, &local_pkt);
}

void ff_parse_key_value(const char *str, ff_parse_key_val_cb callback_get_buf,
                        void *context)
{
    const char *ptr = str;

    /* Parse key=value pairs. */
    for (;;) {
        const char *key;
        char *dest = NULL, *dest_end;
        int key_len, dest_len = 0;

        /* Skip whitespace and potential commas. */
        while (*ptr && (isspace(*ptr) || *ptr == ','))
            ptr++;
        if (!*ptr)
            break;

        key = ptr;

        if (!(ptr = strchr(key, '=')))
            break;
        ptr++;
        key_len = ptr - key;

        callback_get_buf(context, key, key_len, &dest, &dest_len);
        dest_end = dest + dest_len - 1;

        if (*ptr == '\"') {
            ptr++;
            while (*ptr && *ptr != '\"') {
                if (*ptr == '\\') {
                    if (!ptr[1])
                        break;
                    if (dest && dest < dest_end)
                        *dest++ = ptr[1];
                    ptr += 2;
                } else {
                    if (dest && dest < dest_end)
                        *dest++ = *ptr;
                    ptr++;
                }
            }
            if (*ptr == '\"')
                ptr++;
        } else {
            for (; *ptr && !(isspace(*ptr) || *ptr == ','); ptr++)
                if (dest && dest < dest_end)
                    *dest++ = *ptr;
        }
        if (dest)
            *dest = 0;
    }
}

int ff_find_stream_index(AVFormatContext *s, int id)
{
    int i;
    for (i = 0; i < s->nb_streams; i++) {
        if (s->streams[i]->id == id)
            return i;
    }
    return -1;
}

void ff_make_absolute_url(char *buf, int size, const char *base,
                          const char *rel)
{
    char *sep;
    /* Absolute path, relative to the current server */
    if (base && strstr(base, "://") && rel[0] == '/') {
        if (base != buf)
            av_strlcpy(buf, base, size);
        sep = strstr(buf, "://");
        if (sep) {
            sep += 3;
            sep = strchr(sep, '/');
            if (sep)
                *sep = '\0';
        }
        av_strlcat(buf, rel, size);
        return;
    }
    /* If rel actually is an absolute url, just copy it */
    if (!base || strstr(rel, "://") || rel[0] == '/') {
        av_strlcpy(buf, rel, size);
        return;
    }
    if (base != buf)
        av_strlcpy(buf, base, size);
    /* Remove the file name from the base url */
    sep = strrchr(buf, '/');
    if (sep)
        sep[1] = '\0';
    else
        buf[0] = '\0';
    while (av_strstart(rel, "../", NULL) && sep) {
        /* Remove the path delimiter at the end */
        sep[0] = '\0';
        sep = strrchr(buf, '/');
        /* If the next directory name to pop off is "..", break here */
        if (!strcmp(sep ? &sep[1] : buf, "..")) {
            /* Readd the slash we just removed */
            av_strlcat(buf, "/", size);
            break;
        }
        /* Cut off the directory name */
        if (sep)
            sep[1] = '\0';
        else
            buf[0] = '\0';
        rel += 3;
    }
    av_strlcat(buf, rel, size);
}

int64_t ff_iso8601_to_unix_time(const char *datestr)
{
#if HAVE_STRPTIME
    struct tm time = {0};
    strptime(datestr, "%Y - %m - %dT%T", &time);
    return mktime(&time);
#else
    av_log(NULL, AV_LOG_WARNING, "strptime() unavailable on this system, cannot convert "
                                 "the date string.\n");
    return 0;
#endif
}

int avformat_query_codec(AVOutputFormat *ofmt, enum CodecID codec_id, int std_compliance)
{
    if (ofmt) {
        if (ofmt->query_codec)
            return ofmt->query_codec(codec_id, std_compliance);
        else if (ofmt->codec_tag)
            return !!av_codec_get_tag(ofmt->codec_tag, codec_id);
        else if (codec_id == ofmt->video_codec || codec_id == ofmt->audio_codec ||
                 codec_id == ofmt->subtitle_codec)
            return 1;
    }
    return AVERROR_PATCHWELCOME;
}<|MERGE_RESOLUTION|>--- conflicted
+++ resolved
@@ -1826,13 +1826,9 @@
     }
 
     /* first, we try the format specific seek */
-<<<<<<< HEAD
     AV_NOWARN_DEPRECATED(
-    if (s->iformat->read_seek)
-=======
     if (s->iformat->read_seek) {
         ff_read_frame_flush(s);
->>>>>>> a62d3669
         ret = s->iformat->read_seek(s, stream_index, timestamp, flags);
     } else
         ret = -1;
