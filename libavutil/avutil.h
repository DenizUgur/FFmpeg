/*
 * copyright (c) 2006 Michael Niedermayer <michaelni@gmx.at>
 *
 * This file is part of FFmpeg.
 *
 * FFmpeg is free software; you can redistribute it and/or
 * modify it under the terms of the GNU Lesser General Public
 * License as published by the Free Software Foundation; either
 * version 2.1 of the License, or (at your option) any later version.
 *
 * FFmpeg is distributed in the hope that it will be useful,
 * but WITHOUT ANY WARRANTY; without even the implied warranty of
 * MERCHANTABILITY or FITNESS FOR A PARTICULAR PURPOSE.  See the GNU
 * Lesser General Public License for more details.
 *
 * You should have received a copy of the GNU Lesser General Public
 * License along with FFmpeg; if not, write to the Free Software
 * Foundation, Inc., 51 Franklin Street, Fifth Floor, Boston, MA 02110-1301 USA
 */

#ifndef AVUTIL_AVUTIL_H
#define AVUTIL_AVUTIL_H

/**
 * @file
 * external API header
 */

/**
 * @mainpage
 *
 * @section ffmpeg_intro Introduction
 *
 * This document describes the usage of the different libraries
 * provided by FFmpeg.
 *
 * @li @ref libavc "libavcodec" encoding/decoding library
 * @li @ref lavfi "libavfilter" graph-based frame editing library
 * @li @ref libavf "libavformat" I/O and muxing/demuxing library
 * @li @ref lavd "libavdevice" special devices muxing/demuxing library
 * @li @ref lavu "libavutil" common utility library
 * @li @ref lswr "libswresample" audio resampling, format conversion and mixing
 * @li @ref lpp  "libpostproc" post processing library
 * @li @ref libsws "libswscale" color conversion and scaling library
 *
 * @section ffmpeg_versioning Versioning and compatibility
 *
 * Each of the FFmpeg libraries contains a version.h header, which defines a
 * major, minor and micro version number with the
 * <em>LIBRARYNAME_VERSION_{MAJOR,MINOR,MICRO}</em> macros. The major version
 * number is incremented with backward incompatible changes - e.g. removing
 * parts of the public API, reordering public struct members, etc. The minor
 * version number is incremented for backward compatible API changes or major
 * new features - e.g. adding a new public function or a new decoder. The micro
 * version number is incremented for smaller changes that a calling program
 * might still want to check for - e.g. changing behavior in a previously
 * unspecified situation.
 *
 * FFmpeg guarantees backward API and ABI compatibility for each library as long
 * as its major version number is unchanged. This means that no public symbols
 * will be removed or renamed. Types and names of the public struct members and
 * values of public macros and enums will remain the same (unless they were
 * explicitly declared as not part of the public API). Documented behavior will
 * not change.
 *
 * In other words, any correct program that works with a given FFmpeg snapshot
 * should work just as well without any changes with any later snapshot with the
 * same major versions. This applies to both rebuilding the program against new
 * FFmpeg versions or to replacing the dynamic FFmpeg libraries that a program
 * links against.
 *
 * However, new public symbols may be added and new members may be appended to
 * public structs whose size is not part of public ABI (most public structs in
 * FFmpeg). New macros and enum values may be added. Behavior in undocumented
 * situations may change slightly (and be documented). All those are accompanied
 * by an entry in doc/APIchanges and incrementing either the minor or micro
 * version number.
 */

/**
 * @defgroup lavu Common utility functions
 *
 * @brief
 * libavutil contains the code shared across all the other FFmpeg
 * libraries
 *
 * @note In order to use the functions provided by avutil you must include
 * the specific header.
 *
 * @{
 *
 * @defgroup lavu_crypto Crypto and Hashing
 *
 * @{
 * @}
 *
 * @defgroup lavu_math Maths
 * @{
 *
 * @}
 *
 * @defgroup lavu_string String Manipulation
 *
 * @{
 *
 * @}
 *
 * @defgroup lavu_mem Memory Management
 *
 * @{
 *
 * @}
 *
 * @defgroup lavu_data Data Structures
 * @{
 *
 * @}
 *
 * @defgroup lavu_audio Audio related
 *
 * @{
 *
 * @}
 *
 * @defgroup lavu_error Error Codes
 *
 * @{
 *
 * @}
 *
 * @defgroup lavu_log Logging Facility
 *
 * @{
 *
 * @}
 *
 * @defgroup lavu_misc Other
 *
 * @{
 *
 * @defgroup lavu_internal Internal
 *
 * Not exported functions, for internal usage only
 *
 * @{
 *
 * @}
 *
 * @defgroup preproc_misc Preprocessor String Macros
 *
 * @{
 *
 * @}
 *
 * @defgroup version_utils Library Version Macros
 *
 * @{
 *
 * @}
 */


/**
 * @addtogroup lavu_ver
 * @{
 */

/**
 * Return the LIBAVUTIL_VERSION_INT constant.
 */
unsigned avutil_version(void);

/**
<<<<<<< HEAD
 * Return an informative version string. This usually the actual release version
 * number and a git hash. This string has no fixed format and can change any
 * time. It should never be parsed by code.
 */
const char *avutil_version_info(void);
=======
 * Return an informative version string. This usually is the actual release
 * version number or a git commit description. This string has no fixed format
 * and can change any time. It should never be parsed by code.
 */
const char *av_version_info(void);
>>>>>>> 1316df7a

/**
 * Return the libavutil build-time configuration.
 */
const char *avutil_configuration(void);

/**
 * Return the libavutil license.
 */
const char *avutil_license(void);

/**
 * @}
 */

/**
 * @addtogroup lavu_media Media Type
 * @brief Media Type
 */

enum AVMediaType {
    AVMEDIA_TYPE_UNKNOWN = -1,  ///< Usually treated as AVMEDIA_TYPE_DATA
    AVMEDIA_TYPE_VIDEO,
    AVMEDIA_TYPE_AUDIO,
    AVMEDIA_TYPE_DATA,          ///< Opaque data information usually continuous
    AVMEDIA_TYPE_SUBTITLE,
    AVMEDIA_TYPE_ATTACHMENT,    ///< Opaque data information usually sparse
    AVMEDIA_TYPE_NB
};

/**
 * Return a string describing the media_type enum, NULL if media_type
 * is unknown.
 */
const char *av_get_media_type_string(enum AVMediaType media_type);

/**
 * @defgroup lavu_const Constants
 * @{
 *
 * @defgroup lavu_enc Encoding specific
 *
 * @note those definition should move to avcodec
 * @{
 */

#define FF_LAMBDA_SHIFT 7
#define FF_LAMBDA_SCALE (1<<FF_LAMBDA_SHIFT)
#define FF_QP2LAMBDA 118 ///< factor to convert from H.263 QP to lambda
#define FF_LAMBDA_MAX (256*128-1)

#define FF_QUALITY_SCALE FF_LAMBDA_SCALE //FIXME maybe remove

/**
 * @}
 * @defgroup lavu_time Timestamp specific
 *
 * FFmpeg internal timebase and timestamp definitions
 *
 * @{
 */

/**
 * @brief Undefined timestamp value
 *
 * Usually reported by demuxer that work on containers that do not provide
 * either pts or dts.
 */

#define AV_NOPTS_VALUE          ((int64_t)UINT64_C(0x8000000000000000))

/**
 * Internal time base represented as integer
 */

#define AV_TIME_BASE            1000000

/**
 * Internal time base represented as fractional value
 */

#define AV_TIME_BASE_Q          (AVRational){1, AV_TIME_BASE}

/**
 * @}
 * @}
 * @defgroup lavu_picture Image related
 *
 * AVPicture types, pixel formats and basic image planes manipulation.
 *
 * @{
 */

enum AVPictureType {
    AV_PICTURE_TYPE_NONE = 0, ///< Undefined
    AV_PICTURE_TYPE_I,     ///< Intra
    AV_PICTURE_TYPE_P,     ///< Predicted
    AV_PICTURE_TYPE_B,     ///< Bi-dir predicted
    AV_PICTURE_TYPE_S,     ///< S(GMC)-VOP MPEG4
    AV_PICTURE_TYPE_SI,    ///< Switching Intra
    AV_PICTURE_TYPE_SP,    ///< Switching Predicted
    AV_PICTURE_TYPE_BI,    ///< BI type
};

/**
 * Return a single letter to describe the given picture type
 * pict_type.
 *
 * @param[in] pict_type the picture type @return a single character
 * representing the picture type, '?' if pict_type is unknown
 */
char av_get_picture_type_char(enum AVPictureType pict_type);

/**
 * @}
 */

#include "common.h"
#include "error.h"
#include "rational.h"
#include "version.h"
#include "macros.h"
#include "mathematics.h"
#include "log.h"
#include "pixfmt.h"

/**
 * Return x default pointer in case p is NULL.
 */
static inline void *av_x_if_null(const void *p, const void *x)
{
    return (void *)(intptr_t)(p ? p : x);
}

/**
 * Compute the length of an integer list.
 *
 * @param elsize  size in bytes of each list element (only 1, 2, 4 or 8)
 * @param term    list terminator (usually 0 or -1)
 * @param list    pointer to the list
 * @return  length of the list, in elements, not counting the terminator
 */
unsigned av_int_list_length_for_size(unsigned elsize,
                                     const void *list, uint64_t term) av_pure;

/**
 * Compute the length of an integer list.
 *
 * @param term  list terminator (usually 0 or -1)
 * @param list  pointer to the list
 * @return  length of the list, in elements, not counting the terminator
 */
#define av_int_list_length(list, term) \
    av_int_list_length_for_size(sizeof(*(list)), list, term)

/**
 * Open a file using a UTF-8 filename.
 * The API of this function matches POSIX fopen(), errors are returned through
 * errno.
 */
FILE *av_fopen_utf8(const char *path, const char *mode);

/**
 * Return the fractional representation of the internal time base.
 */
AVRational av_get_time_base_q(void);

/**
 * @}
 * @}
 */

#endif /* AVUTIL_AVUTIL_H */<|MERGE_RESOLUTION|>--- conflicted
+++ resolved
@@ -171,19 +171,11 @@
 unsigned avutil_version(void);
 
 /**
-<<<<<<< HEAD
- * Return an informative version string. This usually the actual release version
- * number and a git hash. This string has no fixed format and can change any
- * time. It should never be parsed by code.
- */
-const char *avutil_version_info(void);
-=======
  * Return an informative version string. This usually is the actual release
  * version number or a git commit description. This string has no fixed format
  * and can change any time. It should never be parsed by code.
  */
 const char *av_version_info(void);
->>>>>>> 1316df7a
 
 /**
  * Return the libavutil build-time configuration.
