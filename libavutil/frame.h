/*
 *
 * This file is part of FFmpeg.
 *
 * FFmpeg is free software; you can redistribute it and/or
 * modify it under the terms of the GNU Lesser General Public
 * License as published by the Free Software Foundation; either
 * version 2.1 of the License, or (at your option) any later version.
 *
 * FFmpeg is distributed in the hope that it will be useful,
 * but WITHOUT ANY WARRANTY; without even the implied warranty of
 * MERCHANTABILITY or FITNESS FOR A PARTICULAR PURPOSE.  See the GNU
 * Lesser General Public License for more details.
 *
 * You should have received a copy of the GNU Lesser General Public
 * License along with FFmpeg; if not, write to the Free Software
 * Foundation, Inc., 51 Franklin Street, Fifth Floor, Boston, MA 02110-1301 USA
 */

#ifndef AVUTIL_FRAME_H
#define AVUTIL_FRAME_H

#include <stdint.h>

#include "libavcodec/version.h"

#include "avutil.h"
#include "buffer.h"
#include "dict.h"
#include "rational.h"
#include "samplefmt.h"

enum AVFrameSideDataType {
    /**
     * The data is the AVPanScan struct defined in libavcodec.
     */
    AV_FRAME_DATA_PANSCAN,
};

typedef struct AVFrameSideData {
    enum AVFrameSideDataType type;
    uint8_t *data;
    int      size;
    AVDictionary *metadata;
} AVFrameSideData;

/**
 * This structure describes decoded (raw) audio or video data.
 *
 * AVFrame must be allocated using av_frame_alloc(). Not that this only
 * allocates the AVFrame itself, the buffers for the data must be managed
 * through other means (see below).
 * AVFrame must be freed with av_frame_free().
 *
 * AVFrame is typically allocated once and then reused multiple times to hold
 * different data (e.g. a single AVFrame to hold frames received from a
 * decoder). In such a case, av_frame_unref() will free any references held by
 * the frame and reset it to its original clean state before it
 * is reused again.
 *
 * The data described by an AVFrame is usually reference counted through the
 * AVBuffer API. The underlying buffer references are stored in AVFrame.buf /
 * AVFrame.extended_buf. An AVFrame is considered to be reference counted if at
 * least one reference is set, i.e. if AVFrame.buf[0] != NULL. In such a case,
 * every single data plane must be contained in one of the buffers in
 * AVFrame.buf or AVFrame.extended_buf.
 * There may be a single buffer for all the data, or one separate buffer for
 * each plane, or anything in between.
 *
 * sizeof(AVFrame) is not a part of the public ABI, so new fields may be added
 * to the end with a minor bump.
 * Similarly fields that are marked as to be only accessed by
 * av_opt_ptr() can be reordered. This allows 2 forks to add fields
 * without breaking compatibility with each other.
 */
typedef struct AVFrame {
#define AV_NUM_DATA_POINTERS 8
    /**
     * pointer to the picture/channel planes.
     * This might be different from the first allocated byte
     */
    uint8_t *data[AV_NUM_DATA_POINTERS];

    /**
     * For video, size in bytes of each picture line.
     * For audio, size in bytes of each plane.
     *
     * For audio, only linesize[0] may be set. For planar audio, each channel
     * plane must be the same size.
     */
    int linesize[AV_NUM_DATA_POINTERS];

    /**
     * pointers to the data planes/channels.
     *
     * For video, this should simply point to data[].
     *
     * For planar audio, each channel has a separate data pointer, and
     * linesize[0] contains the size of each channel buffer.
     * For packed audio, there is just one data pointer, and linesize[0]
     * contains the total size of the buffer for all channels.
     *
     * Note: Both data and extended_data should always be set in a valid frame,
     * but for planar audio with more channels that can fit in data,
     * extended_data must be used in order to access all channels.
     */
    uint8_t **extended_data;

    /**
     * width and height of the video frame
     */
    int width, height;

    /**
     * number of audio samples (per channel) described by this frame
     */
    int nb_samples;

    /**
     * format of the frame, -1 if unknown or unset
     * Values correspond to enum AVPixelFormat for video frames,
     * enum AVSampleFormat for audio)
     */
    int format;

    /**
     * 1 -> keyframe, 0-> not
     */
    int key_frame;

    /**
     * Picture type of the frame.
     */
    enum AVPictureType pict_type;

    uint8_t *base[AV_NUM_DATA_POINTERS];

    /**
     * Sample aspect ratio for the video frame, 0/1 if unknown/unspecified.
     */
    AVRational sample_aspect_ratio;

    /**
     * Presentation timestamp in time_base units (time when frame should be shown to user).
     */
    int64_t pts;

    /**
     * PTS copied from the AVPacket that was decoded to produce this frame.
     */
    int64_t pkt_pts;

    /**
     * DTS copied from the AVPacket that triggered returning this frame.
     */
    int64_t pkt_dts;

    /**
     * picture number in bitstream order
     */
    int coded_picture_number;
    /**
     * picture number in display order
     */
    int display_picture_number;

    /**
     * quality (between 1 (good) and FF_LAMBDA_MAX (bad))
     */
    int quality;

    int reference;

    /**
     * QP table
     */
    int8_t *qscale_table;
    /**
     * QP store stride
     */
    int qstride;

    int qscale_type;

    /**
     * mbskip_table[mb]>=1 if MB didn't change
     * stride= mb_width = (width+15)>>4
     */
    uint8_t *mbskip_table;

    /**
     * motion vector table
     * @code
     * example:
     * int mv_sample_log2= 4 - motion_subsample_log2;
     * int mb_width= (width+15)>>4;
     * int mv_stride= (mb_width << mv_sample_log2) + 1;
     * motion_val[direction][x + y*mv_stride][0->mv_x, 1->mv_y];
     * @endcode
     */
    int16_t (*motion_val[2])[2];

    /**
     * macroblock type table
     * mb_type_base + mb_width + 2
     */
    uint32_t *mb_type;

    /**
     * DCT coefficients
     */
    short *dct_coeff;

    /**
     * motion reference frame index
     * the order in which these are stored can depend on the codec.
     */
    int8_t *ref_index[2];

    /**
     * for some private data of the user
     */
    void *opaque;

    /**
     * error
     */
    uint64_t error[AV_NUM_DATA_POINTERS];

    int type;

    /**
     * When decoding, this signals how much the picture must be delayed.
     * extra_delay = repeat_pict / (2*fps)
     */
    int repeat_pict;

    /**
     * The content of the picture is interlaced.
     */
    int interlaced_frame;

    /**
     * If the content is interlaced, is top field displayed first.
     */
    int top_field_first;

    /**
     * Tell user application that palette has changed from previous frame.
     */
    int palette_has_changed;

    int buffer_hints;

    /**
     * Pan scan.
     */
    struct AVPanScan *pan_scan;

    /**
     * reordered opaque 64bit (generally an integer or a double precision float
     * PTS but can be anything).
     * The user sets AVCodecContext.reordered_opaque to represent the input at
     * that time,
     * the decoder reorders values as needed and sets AVFrame.reordered_opaque
     * to exactly one of the values provided by the user through AVCodecContext.reordered_opaque
     * @deprecated in favor of pkt_pts
     */
    int64_t reordered_opaque;

#if FF_API_AVFRAME_LAVC
    /**
     * @deprecated this field is unused
     */
    attribute_deprecated void *hwaccel_picture_private;
#endif

    struct AVCodecContext *owner;
    void *thread_opaque;

    /**
     * log2 of the size of the block which a single vector in motion_val represents:
     * (4->16x16, 3->8x8, 2-> 4x4, 1-> 2x2)
     */
    uint8_t motion_subsample_log2;

    /**
     * Sample rate of the audio data.
     */
    int sample_rate;

    /**
     * Channel layout of the audio data.
     */
    uint64_t channel_layout;

    /**
     * AVBuffer references backing the data for this frame. If all elements of
     * this array are NULL, then this frame is not reference counted.
     *
     * There may be at most one AVBuffer per data plane, so for video this array
     * always contains all the references. For planar audio with more than
     * AV_NUM_DATA_POINTERS channels, there may be more buffers than can fit in
     * this array. Then the extra AVBufferRef pointers are stored in the
     * extended_buf array.
     */
    AVBufferRef *buf[AV_NUM_DATA_POINTERS];

    /**
     * For planar audio which requires more than AV_NUM_DATA_POINTERS
     * AVBufferRef pointers, this array will hold all the references which
     * cannot fit into AVFrame.buf.
     *
     * Note that this is different from AVFrame.extended_data, which always
     * contains all the pointers. This array only contains the extra pointers,
     * which cannot fit into AVFrame.buf.
     *
     * This array is always allocated using av_malloc() by whoever constructs
     * the frame. It is freed in av_frame_unref().
     */
    AVBufferRef **extended_buf;
    /**
     * Number of elements in extended_buf.
     */
    int        nb_extended_buf;

<<<<<<< HEAD
    /**
     * frame timestamp estimated using various heuristics, in stream time base
     * Code outside libavcodec should access this field using:
     * av_frame_get_best_effort_timestamp(frame)
     * - encoding: unused
     * - decoding: set by libavcodec, read by user.
     */
    int64_t best_effort_timestamp;

    /**
     * reordered pos from the last AVPacket that has been input into the decoder
     * Code outside libavcodec should access this field using:
     * av_frame_get_pkt_pos(frame)
     * - encoding: unused
     * - decoding: Read by user.
     */
    int64_t pkt_pos;

    /**
     * duration of the corresponding packet, expressed in
     * AVStream->time_base units, 0 if unknown.
     * Code outside libavcodec should access this field using:
     * av_frame_get_pkt_duration(frame)
     * - encoding: unused
     * - decoding: Read by user.
     */
    int64_t pkt_duration;

    /**
     * metadata.
     * Code outside libavcodec should access this field using:
     * av_frame_get_metadata(frame)
     * - encoding: Set by user.
     * - decoding: Set by libavcodec.
     */
    AVDictionary *metadata;

    /**
     * decode error flags of the frame, set to a combination of
     * FF_DECODE_ERROR_xxx flags if the decoder produced a frame, but there
     * were errors during the decoding.
     * Code outside libavcodec should access this field using:
     * av_frame_get_decode_error_flags(frame)
     * - encoding: unused
     * - decoding: set by libavcodec, read by user.
     */
    int decode_error_flags;
#define FF_DECODE_ERROR_INVALID_BITSTREAM   1
#define FF_DECODE_ERROR_MISSING_REFERENCE   2

    /**
     * number of audio channels, only used for audio.
     * Code outside libavcodec should access this field using:
     * av_frame_get_channels(frame)
     * - encoding: unused
     * - decoding: Read by user.
     */
    int channels;

    /**
     * size of the corresponding packet containing the compressed
     * frame. It must be accessed using av_frame_get_pkt_size() and
     * av_frame_set_pkt_size().
     * It is set to a negative value if unknown.
     * - encoding: unused
     * - decoding: set by libavcodec, read by user.
     */
    int pkt_size;
=======
    AVFrameSideData **side_data;
    int            nb_side_data;
>>>>>>> 77b2cd7b
} AVFrame;

/**
 * Accessors for some AVFrame fields.
 * The position of these field in the structure is not part of the ABI,
 * they should not be accessed directly outside libavcodec.
 */
int64_t av_frame_get_best_effort_timestamp(const AVFrame *frame);
void    av_frame_set_best_effort_timestamp(AVFrame *frame, int64_t val);
int64_t av_frame_get_pkt_duration         (const AVFrame *frame);
void    av_frame_set_pkt_duration         (AVFrame *frame, int64_t val);
int64_t av_frame_get_pkt_pos              (const AVFrame *frame);
void    av_frame_set_pkt_pos              (AVFrame *frame, int64_t val);
int64_t av_frame_get_channel_layout       (const AVFrame *frame);
void    av_frame_set_channel_layout       (AVFrame *frame, int64_t val);
int     av_frame_get_channels             (const AVFrame *frame);
void    av_frame_set_channels             (AVFrame *frame, int     val);
int     av_frame_get_sample_rate          (const AVFrame *frame);
void    av_frame_set_sample_rate          (AVFrame *frame, int     val);
AVDictionary *av_frame_get_metadata       (const AVFrame *frame);
void          av_frame_set_metadata       (AVFrame *frame, AVDictionary *val);
int     av_frame_get_decode_error_flags   (const AVFrame *frame);
void    av_frame_set_decode_error_flags   (AVFrame *frame, int     val);
int     av_frame_get_pkt_size(const AVFrame *frame);
void    av_frame_set_pkt_size(AVFrame *frame, int val);
AVDictionary **avpriv_frame_get_metadatap(AVFrame *frame);

/**
 * Allocate an AVFrame and set its fields to default values.  The resulting
 * struct must be freed using av_frame_free().
 *
 * @return An AVFrame filled with default values or NULL on failure.
 *
 * @note this only allocates the AVFrame itself, not the data buffers. Those
 * must be allocated through other means, e.g. with av_frame_get_buffer() or
 * manually.
 */
AVFrame *av_frame_alloc(void);

/**
 * Free the frame and any dynamically allocated objects in it,
 * e.g. extended_data. If the frame is reference counted, it will be
 * unreferenced first.
 *
 * @param frame frame to be freed. The pointer will be set to NULL.
 */
void av_frame_free(AVFrame **frame);

/**
 * Setup a new reference to the data described by an given frame.
 *
 * Copy frame properties from src to dst and create a new reference for each
 * AVBufferRef from src.
 *
 * If src is not reference counted, new buffers are allocated and the data is
 * copied.
 *
 * @return 0 on success, a negative AVERROR on error
 */
int av_frame_ref(AVFrame *dst, AVFrame *src);

/**
 * Create a new frame that references the same data as src.
 *
 * This is a shortcut for av_frame_alloc()+av_frame_ref().
 *
 * @return newly created AVFrame on success, NULL on error.
 */
AVFrame *av_frame_clone(AVFrame *src);

/**
 * Unreference all the buffers referenced by frame and reset the frame fields.
 */
void av_frame_unref(AVFrame *frame);

/**
 * Move everythnig contained in src to dst and reset src.
 */
void av_frame_move_ref(AVFrame *dst, AVFrame *src);

/**
 * Allocate new buffer(s) for audio or video data.
 *
 * The following fields must be set on frame before calling this function:
 * - format (pixel format for video, sample format for audio)
 * - width and height for video
 * - nb_samples and channel_layout for audio
 *
 * This function will fill AVFrame.data and AVFrame.buf arrays and, if
 * necessary, allocate and fill AVFrame.extended_data and AVFrame.extended_buf.
 * For planar formats, one buffer will be allocated for each plane.
 *
 * @param frame frame in which to store the new buffers.
 * @param align required buffer size alignment
 *
 * @return 0 on success, a negative AVERROR on error.
 */
int av_frame_get_buffer(AVFrame *frame, int align);

/**
 * Check if the frame data is writable.
 *
 * @return A positive value if the frame data is writable (which is true if and
 * only if each of the underlying buffers has only one reference, namely the one
 * stored in this frame). Return 0 otherwise.
 *
 * If 1 is returned the answer is valid until av_buffer_ref() is called on any
 * of the underlying AVBufferRefs (e.g. through av_frame_ref() or directly).
 *
 * @see av_frame_make_writable(), av_buffer_is_writable()
 */
int av_frame_is_writable(AVFrame *frame);

/**
 * Ensure that the frame data is writable, avoiding data copy if possible.
 *
 * Do nothing if the frame is writable, allocate new buffers and copy the data
 * if it is not.
 *
 * @return 0 on success, a negative AVERROR on error.
 *
 * @see av_frame_is_writable(), av_buffer_is_writable(),
 * av_buffer_make_writable()
 */
int av_frame_make_writable(AVFrame *frame);

/**
 * Copy only "metadata" fields from src to dst.
 *
 * Metadata for the purpose of this function are those fields that do not affect
 * the data layout in the buffers.  E.g. pts, sample rate (for audio) or sample
 * aspect ratio (for video), but not width/height or channel layout.
 * Side data is also copied.
 */
int av_frame_copy_props(AVFrame *dst, const AVFrame *src);

/**
 * Get the buffer reference a given data plane is stored in.
 *
 * @param plane index of the data plane of interest in frame->extended_data.
 *
 * @return the buffer reference that contains the plane or NULL if the input
 * frame is not valid.
 */
AVBufferRef *av_frame_get_plane_buffer(AVFrame *frame, int plane);

/**
 * Add a new side data to a frame.
 *
 * @param frame a frame to which the side data should be added
 * @param type type of the added side data
 * @param size size of the side data
 *
 * @return newly added side data on success, NULL on error
 */
AVFrameSideData *av_frame_new_side_data(AVFrame *frame,
                                        enum AVFrameSideDataType type,
                                        int size);

/**
 * @return a pointer to the side data of a given type on success, NULL if there
 * is no side data with such type in this frame.
 */
AVFrameSideData *av_frame_get_side_data(AVFrame *frame,
                                        enum AVFrameSideDataType type);

#endif /* AVUTIL_FRAME_H */<|MERGE_RESOLUTION|>--- conflicted
+++ resolved
@@ -324,7 +324,9 @@
      */
     int        nb_extended_buf;
 
-<<<<<<< HEAD
+    AVFrameSideData **side_data;
+    int            nb_side_data;
+
     /**
      * frame timestamp estimated using various heuristics, in stream time base
      * Code outside libavcodec should access this field using:
@@ -393,10 +395,6 @@
      * - decoding: set by libavcodec, read by user.
      */
     int pkt_size;
-=======
-    AVFrameSideData **side_data;
-    int            nb_side_data;
->>>>>>> 77b2cd7b
 } AVFrame;
 
 /**
