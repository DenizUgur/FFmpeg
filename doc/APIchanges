--- conflicted
+++ resolved
@@ -15,7 +15,10 @@
 
 API changes, most recent first:
 
-<<<<<<< HEAD
+2014-02-xx - xxxxxxx - lavf 55.11.0 - avformat.h
+  Add AVFormatContext.max_interleave_delta for controlling amount of buffering
+  when interleaving.
+
 2014-02-02 - xxxxxxx - lavf 55.29.100 - avformat.h
   Add output_ts_offset muxing option to AVFormatContext.
 
@@ -30,11 +33,6 @@
 2014-01-24 - 86bee79 - lavf 55.26.100 - avformat.h
   Add AVFormatContext option metadata_header_padding to allow control over the
   amount of padding added.
-=======
-2014-02-xx - xxxxxxx - lavf 55.11.0 - avformat.h
-  Add AVFormatContext.max_interleave_delta for controlling amount of buffering
-  when interleaving.
->>>>>>> d9ae1031
 
 2014-01-xx - xxxxxxx - lavc 55.32.1 - avcodec.h
   Edges are not required anymore on video buffers allocated by get_buffer2()
