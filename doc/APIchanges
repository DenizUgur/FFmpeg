--- conflicted
+++ resolved
@@ -15,14 +15,10 @@
 
 API changes, most recent first:
 
-<<<<<<< HEAD
+2016-xx-xx - lavc 57.25.0 - avcodec.h
+  Add AVCodecContext.hw_frames_ctx.
+
 2016-xx-xx - lavfi 6.36.0 - avfilter.h
-=======
-2016-xx-xx - lavc 57.13.0 - avcodec.h
-  Add AVCodecContext.hw_frames_ctx.
-
-2016-xx-xx - lavfi 6.2.0 - avfilter.h
->>>>>>> 7b3214d0
   xxxxxxx avfilter.h - Add AVFilterLink.hw_frames_ctx.
   xxxxxxx buffersrc.h - Add AVBufferSrcParameters and functions for handling it.
 
