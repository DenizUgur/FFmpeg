--- conflicted
+++ resolved
@@ -112,23 +112,12 @@
 noticeable when running make for a second time (for example during
 @code{make install}).
 
-<<<<<<< HEAD
 @item In order to compile FFplay, you must have the MinGW development library
-of @uref{http://www.libsdl.org/, SDL}.
-Edit the @file{bin/sdl-config} script so that it points to the correct prefix
-where SDL was installed. Verify that @file{sdl-config} can be launched from
-the MSYS command line.
+of @uref{http://www.libsdl.org/, SDL} and @code{pkg-config} installed.
 
 @item By using @code{./configure --enable-shared} when configuring FFmpeg,
 you can build the FFmpeg libraries (e.g. libavutil, libavcodec,
 libavformat) as DLLs.
-=======
-@item In order to compile AVplay, you must have the MinGW development library
-of @uref{http://www.libsdl.org/, SDL} and @code{pkg-config} installed.
-
-@item By using @code{./configure --enable-shared} when configuring Libav,
-you can build all libraries as DLLs.
->>>>>>> 100c70b0
 
 @end itemize
 
@@ -148,11 +137,7 @@
 
 @subsection Using static libraries
 
-<<<<<<< HEAD
-Assuming you have just built and installed FFmpeg in @file{/usr/local}.
-=======
-Assuming you have just built and installed Libav in @file{/usr/local}:
->>>>>>> 100c70b0
+Assuming you have just built and installed FFmpeg in @file{/usr/local}:
 
 @enumerate
 
