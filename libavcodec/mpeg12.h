--- conflicted
+++ resolved
@@ -41,13 +41,8 @@
     int save_width, save_height, save_progressive_seq;
     AVRational frame_rate_ext;       ///< MPEG-2 specific framerate modificator
     int sync;                        ///< Did we reach a sync point like a GOP/SEQ/KEYFrame?
-<<<<<<< HEAD
     int tmpgexs;
-    int parsed_extra;
-=======
-    int closed_gop;                  ///< GOP is closed
     int extradata_decoded;
->>>>>>> b2fe6756
 } Mpeg1Context;
 
 extern uint8_t ff_mpeg12_static_rl_table_store[2][2][2*MAX_RUN + MAX_LEVEL + 3];
