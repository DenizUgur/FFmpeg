/*
 * MSMPEG4 backend for encoder and decoder
 * Copyright (c) 2001 Fabrice Bellard
 * Copyright (c) 2002-2013 Michael Niedermayer <michaelni@gmx.at>
 *
 * msmpeg4v1 & v2 stuff by Michael Niedermayer <michaelni@gmx.at>
 *
 * This file is part of FFmpeg.
 *
 * FFmpeg is free software; you can redistribute it and/or
 * modify it under the terms of the GNU Lesser General Public
 * License as published by the Free Software Foundation; either
 * version 2.1 of the License, or (at your option) any later version.
 *
 * FFmpeg is distributed in the hope that it will be useful,
 * but WITHOUT ANY WARRANTY; without even the implied warranty of
 * MERCHANTABILITY or FITNESS FOR A PARTICULAR PURPOSE.  See the GNU
 * Lesser General Public License for more details.
 *
 * You should have received a copy of the GNU Lesser General Public
 * License along with FFmpeg; if not, write to the Free Software
 * Foundation, Inc., 51 Franklin Street, Fifth Floor, Boston, MA 02110-1301 USA
 */

#include "avcodec.h"
#include "dsputil.h"
#include "mpegvideo.h"
#include "msmpeg4.h"
#include "libavutil/imgutils.h"
#include "libavutil/x86/asm.h"
#include "h263.h"
#include "mpeg4video.h"
#include "msmpeg4data.h"
#include "vc1data.h"

#define DC_VLC_BITS 9
#define V2_INTRA_CBPC_VLC_BITS 3
#define V2_MB_TYPE_VLC_BITS 7
#define MV_VLC_BITS 9
#define V2_MV_VLC_BITS 9
#define TEX_VLC_BITS 9

#define DEFAULT_INTER_INDEX 3

static inline int msmpeg4v1_pred_dc(MpegEncContext * s, int n,
                                    int32_t **dc_val_ptr)
{
    int i;

    if (n < 4) {
        i= 0;
    } else {
        i= n-3;
    }

    *dc_val_ptr= &s->last_dc[i];
    return s->last_dc[i];
}

/****************************************/
/* decoding stuff */

VLC ff_mb_non_intra_vlc[4];
static VLC v2_dc_lum_vlc;
static VLC v2_dc_chroma_vlc;
static VLC v2_intra_cbpc_vlc;
static VLC v2_mb_type_vlc;
static VLC v2_mv_vlc;
VLC ff_inter_intra_vlc;

/* This is identical to h263 except that its range is multiplied by 2. */
static int msmpeg4v2_decode_motion(MpegEncContext * s, int pred, int f_code)
{
    int code, val, sign, shift;

    code = get_vlc2(&s->gb, v2_mv_vlc.table, V2_MV_VLC_BITS, 2);
    av_dlog(s, "MV code %d at %d %d pred: %d\n", code, s->mb_x,s->mb_y, pred);
    if (code < 0)
        return 0xffff;

    if (code == 0)
        return pred;
    sign = get_bits1(&s->gb);
    shift = f_code - 1;
    val = code;
    if (shift) {
        val = (val - 1) << shift;
        val |= get_bits(&s->gb, shift);
        val++;
    }
    if (sign)
        val = -val;

    val += pred;
    if (val <= -64)
        val += 64;
    else if (val >= 64)
        val -= 64;

    return val;
}

static int msmpeg4v12_decode_mb(MpegEncContext *s, int16_t block[6][64])
{
    int cbp, code, i;
    uint32_t * const mb_type_ptr = &s->current_picture.mb_type[s->mb_x + s->mb_y*s->mb_stride];

    if (s->pict_type == AV_PICTURE_TYPE_P) {
        if (s->use_skip_mb_code) {
            if (get_bits1(&s->gb)) {
                /* skip mb */
                s->mb_intra = 0;
                for(i=0;i<6;i++)
                    s->block_last_index[i] = -1;
                s->mv_dir = MV_DIR_FORWARD;
                s->mv_type = MV_TYPE_16X16;
                s->mv[0][0][0] = 0;
                s->mv[0][0][1] = 0;
                s->mb_skipped = 1;
                *mb_type_ptr = MB_TYPE_SKIP | MB_TYPE_L0 | MB_TYPE_16x16;
                return 0;
            }
        }

        if(s->msmpeg4_version==2)
            code = get_vlc2(&s->gb, v2_mb_type_vlc.table, V2_MB_TYPE_VLC_BITS, 1);
        else
            code = get_vlc2(&s->gb, ff_h263_inter_MCBPC_vlc.table, INTER_MCBPC_VLC_BITS, 2);
        if(code<0 || code>7){
            av_log(s->avctx, AV_LOG_ERROR, "cbpc %d invalid at %d %d\n", code, s->mb_x, s->mb_y);
            return -1;
        }

        s->mb_intra = code >>2;

        cbp = code & 0x3;
    } else {
        s->mb_intra = 1;
        if(s->msmpeg4_version==2)
            cbp= get_vlc2(&s->gb, v2_intra_cbpc_vlc.table, V2_INTRA_CBPC_VLC_BITS, 1);
        else
            cbp= get_vlc2(&s->gb, ff_h263_intra_MCBPC_vlc.table, INTRA_MCBPC_VLC_BITS, 1);
        if(cbp<0 || cbp>3){
            av_log(s->avctx, AV_LOG_ERROR, "cbpc %d invalid at %d %d\n", cbp, s->mb_x, s->mb_y);
            return -1;
        }
    }

    if (!s->mb_intra) {
        int mx, my, cbpy;

        cbpy= get_vlc2(&s->gb, ff_h263_cbpy_vlc.table, CBPY_VLC_BITS, 1);
        if(cbpy<0){
            av_log(s->avctx, AV_LOG_ERROR, "cbpy %d invalid at %d %d\n", cbp, s->mb_x, s->mb_y);
            return -1;
        }

        cbp|= cbpy<<2;
        if(s->msmpeg4_version==1 || (cbp&3) != 3) cbp^= 0x3C;

        ff_h263_pred_motion(s, 0, 0, &mx, &my);
        mx= msmpeg4v2_decode_motion(s, mx, 1);
        my= msmpeg4v2_decode_motion(s, my, 1);

        s->mv_dir = MV_DIR_FORWARD;
        s->mv_type = MV_TYPE_16X16;
        s->mv[0][0][0] = mx;
        s->mv[0][0][1] = my;
        *mb_type_ptr = MB_TYPE_L0 | MB_TYPE_16x16;
    } else {
        if(s->msmpeg4_version==2){
            s->ac_pred = get_bits1(&s->gb);
            cbp|= get_vlc2(&s->gb, ff_h263_cbpy_vlc.table, CBPY_VLC_BITS, 1)<<2; //FIXME check errors
        } else{
            s->ac_pred = 0;
            cbp|= get_vlc2(&s->gb, ff_h263_cbpy_vlc.table, CBPY_VLC_BITS, 1)<<2; //FIXME check errors
            if(s->pict_type==AV_PICTURE_TYPE_P) cbp^=0x3C;
        }
        *mb_type_ptr = MB_TYPE_INTRA;
    }

    s->dsp.clear_blocks(s->block[0]);
    for (i = 0; i < 6; i++) {
        if (ff_msmpeg4_decode_block(s, block[i], i, (cbp >> (5 - i)) & 1, NULL) < 0)
        {
             av_log(s->avctx, AV_LOG_ERROR, "\nerror while decoding block: %d x %d (%d)\n", s->mb_x, s->mb_y, i);
             return -1;
        }
    }
    return 0;
}

static int msmpeg4v34_decode_mb(MpegEncContext *s, int16_t block[6][64])
{
    int cbp, code, i;
    uint8_t *coded_val;
    uint32_t * const mb_type_ptr = &s->current_picture.mb_type[s->mb_x + s->mb_y*s->mb_stride];

    if (s->pict_type == AV_PICTURE_TYPE_P) {
        if (s->use_skip_mb_code) {
            if (get_bits1(&s->gb)) {
                /* skip mb */
                s->mb_intra = 0;
                for(i=0;i<6;i++)
                    s->block_last_index[i] = -1;
                s->mv_dir = MV_DIR_FORWARD;
                s->mv_type = MV_TYPE_16X16;
                s->mv[0][0][0] = 0;
                s->mv[0][0][1] = 0;
                s->mb_skipped = 1;
                *mb_type_ptr = MB_TYPE_SKIP | MB_TYPE_L0 | MB_TYPE_16x16;

                return 0;
            }
        }

        code = get_vlc2(&s->gb, ff_mb_non_intra_vlc[DEFAULT_INTER_INDEX].table, MB_NON_INTRA_VLC_BITS, 3);
        if (code < 0)
            return -1;
        //s->mb_intra = (code & 0x40) ? 0 : 1;
        s->mb_intra = (~code & 0x40) >> 6;

        cbp = code & 0x3f;
    } else {
        s->mb_intra = 1;
        code = get_vlc2(&s->gb, ff_msmp4_mb_i_vlc.table, MB_INTRA_VLC_BITS, 2);
        if (code < 0)
            return -1;
        /* predict coded block pattern */
        cbp = 0;
        for(i=0;i<6;i++) {
            int val = ((code >> (5 - i)) & 1);
            if (i < 4) {
                int pred = ff_msmpeg4_coded_block_pred(s, i, &coded_val);
                val = val ^ pred;
                *coded_val = val;
            }
            cbp |= val << (5 - i);
        }
    }

    if (!s->mb_intra) {
        int mx, my;
        if(s->per_mb_rl_table && cbp){
            s->rl_table_index = decode012(&s->gb);
            s->rl_chroma_table_index = s->rl_table_index;
        }
        ff_h263_pred_motion(s, 0, 0, &mx, &my);
        if (ff_msmpeg4_decode_motion(s, &mx, &my) < 0)
            return -1;
        s->mv_dir = MV_DIR_FORWARD;
        s->mv_type = MV_TYPE_16X16;
        s->mv[0][0][0] = mx;
        s->mv[0][0][1] = my;
        *mb_type_ptr = MB_TYPE_L0 | MB_TYPE_16x16;
    } else {
        av_dlog(s, "I at %d %d %d %06X\n", s->mb_x, s->mb_y,
                ((cbp & 3) ? 1 : 0) +((cbp & 0x3C)? 2 : 0),
                show_bits(&s->gb, 24));
        s->ac_pred = get_bits1(&s->gb);
        *mb_type_ptr = MB_TYPE_INTRA;
        if(s->inter_intra_pred){
            s->h263_aic_dir= get_vlc2(&s->gb, ff_inter_intra_vlc.table, INTER_INTRA_VLC_BITS, 1);
            av_dlog(s, "%d%d %d %d/",
                    s->ac_pred, s->h263_aic_dir, s->mb_x, s->mb_y);
        }
        if(s->per_mb_rl_table && cbp){
            s->rl_table_index = decode012(&s->gb);
            s->rl_chroma_table_index = s->rl_table_index;
        }
    }

    s->dsp.clear_blocks(s->block[0]);
    for (i = 0; i < 6; i++) {
        if (ff_msmpeg4_decode_block(s, block[i], i, (cbp >> (5 - i)) & 1, NULL) < 0)
        {
            av_log(s->avctx, AV_LOG_ERROR, "\nerror while decoding block: %d x %d (%d)\n", s->mb_x, s->mb_y, i);
            return -1;
        }
    }

    return 0;
}

/* init all vlc decoding tables */
av_cold int ff_msmpeg4_decode_init(AVCodecContext *avctx)
{
    MpegEncContext *s = avctx->priv_data;
    static volatile int done = 0;
    int i, ret;
    MVTable *mv;

    if ((ret = av_image_check_size(avctx->width, avctx->height, 0, avctx)) < 0)
        return ret;

    if (ff_h263_decode_init(avctx) < 0)
        return -1;

    ff_msmpeg4_common_init(s);

    if (!done) {
        for(i=0;i<NB_RL_TABLES;i++) {
            ff_init_rl(&ff_rl_table[i], ff_static_rl_table_store[i]);
        }
        INIT_VLC_RL(ff_rl_table[0], 642);
        INIT_VLC_RL(ff_rl_table[1], 1104);
        INIT_VLC_RL(ff_rl_table[2], 554);
        INIT_VLC_RL(ff_rl_table[3], 940);
        INIT_VLC_RL(ff_rl_table[4], 962);
        INIT_VLC_RL(ff_rl_table[5], 554);

        mv = &ff_mv_tables[0];
        INIT_VLC_STATIC(&mv->vlc, MV_VLC_BITS, mv->n + 1,
                    mv->table_mv_bits, 1, 1,
                    mv->table_mv_code, 2, 2, 3714);
        mv = &ff_mv_tables[1];
        INIT_VLC_STATIC(&mv->vlc, MV_VLC_BITS, mv->n + 1,
                    mv->table_mv_bits, 1, 1,
                    mv->table_mv_code, 2, 2, 2694);

        INIT_VLC_STATIC(&ff_msmp4_dc_luma_vlc[0], DC_VLC_BITS, 120,
                 &ff_table0_dc_lum[0][1], 8, 4,
                 &ff_table0_dc_lum[0][0], 8, 4, 1158);
        INIT_VLC_STATIC(&ff_msmp4_dc_chroma_vlc[0], DC_VLC_BITS, 120,
                 &ff_table0_dc_chroma[0][1], 8, 4,
                 &ff_table0_dc_chroma[0][0], 8, 4, 1118);
        INIT_VLC_STATIC(&ff_msmp4_dc_luma_vlc[1], DC_VLC_BITS, 120,
                 &ff_table1_dc_lum[0][1], 8, 4,
                 &ff_table1_dc_lum[0][0], 8, 4, 1476);
        INIT_VLC_STATIC(&ff_msmp4_dc_chroma_vlc[1], DC_VLC_BITS, 120,
                 &ff_table1_dc_chroma[0][1], 8, 4,
                 &ff_table1_dc_chroma[0][0], 8, 4, 1216);

        INIT_VLC_STATIC(&v2_dc_lum_vlc, DC_VLC_BITS, 512,
                 &ff_v2_dc_lum_table[0][1], 8, 4,
                 &ff_v2_dc_lum_table[0][0], 8, 4, 1472);
        INIT_VLC_STATIC(&v2_dc_chroma_vlc, DC_VLC_BITS, 512,
                 &ff_v2_dc_chroma_table[0][1], 8, 4,
                 &ff_v2_dc_chroma_table[0][0], 8, 4, 1506);

        INIT_VLC_STATIC(&v2_intra_cbpc_vlc, V2_INTRA_CBPC_VLC_BITS, 4,
                 &ff_v2_intra_cbpc[0][1], 2, 1,
                 &ff_v2_intra_cbpc[0][0], 2, 1, 8);
        INIT_VLC_STATIC(&v2_mb_type_vlc, V2_MB_TYPE_VLC_BITS, 8,
                 &ff_v2_mb_type[0][1], 2, 1,
                 &ff_v2_mb_type[0][0], 2, 1, 128);
        INIT_VLC_STATIC(&v2_mv_vlc, V2_MV_VLC_BITS, 33,
                 &ff_mvtab[0][1], 2, 1,
                 &ff_mvtab[0][0], 2, 1, 538);

        INIT_VLC_STATIC(&ff_mb_non_intra_vlc[0], MB_NON_INTRA_VLC_BITS, 128,
                     &ff_wmv2_inter_table[0][0][1], 8, 4,
                     &ff_wmv2_inter_table[0][0][0], 8, 4, 1636);
        INIT_VLC_STATIC(&ff_mb_non_intra_vlc[1], MB_NON_INTRA_VLC_BITS, 128,
                     &ff_wmv2_inter_table[1][0][1], 8, 4,
                     &ff_wmv2_inter_table[1][0][0], 8, 4, 2648);
        INIT_VLC_STATIC(&ff_mb_non_intra_vlc[2], MB_NON_INTRA_VLC_BITS, 128,
                     &ff_wmv2_inter_table[2][0][1], 8, 4,
                     &ff_wmv2_inter_table[2][0][0], 8, 4, 1532);
        INIT_VLC_STATIC(&ff_mb_non_intra_vlc[3], MB_NON_INTRA_VLC_BITS, 128,
                     &ff_wmv2_inter_table[3][0][1], 8, 4,
                     &ff_wmv2_inter_table[3][0][0], 8, 4, 2488);

        INIT_VLC_STATIC(&ff_msmp4_mb_i_vlc, MB_INTRA_VLC_BITS, 64,
                 &ff_msmp4_mb_i_table[0][1], 4, 2,
                 &ff_msmp4_mb_i_table[0][0], 4, 2, 536);

        INIT_VLC_STATIC(&ff_inter_intra_vlc, INTER_INTRA_VLC_BITS, 4,
                 &ff_table_inter_intra[0][1], 2, 1,
                 &ff_table_inter_intra[0][0], 2, 1, 8);
        done = 1;
    }

    switch(s->msmpeg4_version){
    case 1:
    case 2:
        s->decode_mb= msmpeg4v12_decode_mb;
        break;
    case 3:
    case 4:
        s->decode_mb= msmpeg4v34_decode_mb;
        break;
    case 5:
        if (CONFIG_WMV2_DECODER)
            s->decode_mb= ff_wmv2_decode_mb;
    case 6:
        //FIXME + TODO VC1 decode mb
        break;
    }

    s->slice_height= s->mb_height; //to avoid 1/0 if the first frame is not a keyframe

    return 0;
}

int ff_msmpeg4_decode_picture_header(MpegEncContext * s)
{
    int code;

    if(s->msmpeg4_version==1){
        int start_code = get_bits_long(&s->gb, 32);
        if(start_code!=0x00000100){
            av_log(s->avctx, AV_LOG_ERROR, "invalid startcode\n");
            return -1;
        }

        skip_bits(&s->gb, 5); // frame number */
    }

    s->pict_type = get_bits(&s->gb, 2) + 1;
    if (s->pict_type != AV_PICTURE_TYPE_I &&
        s->pict_type != AV_PICTURE_TYPE_P){
        av_log(s->avctx, AV_LOG_ERROR, "invalid picture type\n");
        return -1;
    }
#if 0
{
    static int had_i=0;
    if(s->pict_type == AV_PICTURE_TYPE_I) had_i=1;
    if(!had_i) return -1;
}
#endif
    s->chroma_qscale= s->qscale = get_bits(&s->gb, 5);
    if(s->qscale==0){
        av_log(s->avctx, AV_LOG_ERROR, "invalid qscale\n");
        return -1;
    }

    if (s->pict_type == AV_PICTURE_TYPE_I) {
        code = get_bits(&s->gb, 5);
        if(s->msmpeg4_version==1){
            if(code==0 || code>s->mb_height){
                av_log(s->avctx, AV_LOG_ERROR, "invalid slice height %d\n", code);
                return -1;
            }

            s->slice_height = code;
        }else{
            /* 0x17: one slice, 0x18: two slices, ... */
            if (code < 0x17){
                av_log(s->avctx, AV_LOG_ERROR, "error, slice code was %X\n", code);
                return -1;
            }

            s->slice_height = s->mb_height / (code - 0x16);
        }

        switch(s->msmpeg4_version){
        case 1:
        case 2:
            s->rl_chroma_table_index = 2;
            s->rl_table_index = 2;

            s->dc_table_index = 0; //not used
            break;
        case 3:
            s->rl_chroma_table_index = decode012(&s->gb);
            s->rl_table_index = decode012(&s->gb);

            s->dc_table_index = get_bits1(&s->gb);
            break;
        case 4:
            ff_msmpeg4_decode_ext_header(s, (2+5+5+17+7)/8);

            if(s->bit_rate > MBAC_BITRATE) s->per_mb_rl_table= get_bits1(&s->gb);
            else                           s->per_mb_rl_table= 0;

            if(!s->per_mb_rl_table){
                s->rl_chroma_table_index = decode012(&s->gb);
                s->rl_table_index = decode012(&s->gb);
            }

            s->dc_table_index = get_bits1(&s->gb);
            s->inter_intra_pred= 0;
            break;
        }
        s->no_rounding = 1;
        if(s->avctx->debug&FF_DEBUG_PICT_INFO)
            av_log(s->avctx, AV_LOG_DEBUG, "qscale:%d rlc:%d rl:%d dc:%d mbrl:%d slice:%d   \n",
                s->qscale,
                s->rl_chroma_table_index,
                s->rl_table_index,
                s->dc_table_index,
                s->per_mb_rl_table,
                s->slice_height);
    } else {
        switch(s->msmpeg4_version){
        case 1:
        case 2:
            if(s->msmpeg4_version==1)
                s->use_skip_mb_code = 1;
            else
                s->use_skip_mb_code = get_bits1(&s->gb);
            s->rl_table_index = 2;
            s->rl_chroma_table_index = s->rl_table_index;
            s->dc_table_index = 0; //not used
            s->mv_table_index = 0;
            break;
        case 3:
            s->use_skip_mb_code = get_bits1(&s->gb);
            s->rl_table_index = decode012(&s->gb);
            s->rl_chroma_table_index = s->rl_table_index;

            s->dc_table_index = get_bits1(&s->gb);

            s->mv_table_index = get_bits1(&s->gb);
            break;
        case 4:
            s->use_skip_mb_code = get_bits1(&s->gb);

            if(s->bit_rate > MBAC_BITRATE) s->per_mb_rl_table= get_bits1(&s->gb);
            else                           s->per_mb_rl_table= 0;

            if(!s->per_mb_rl_table){
                s->rl_table_index = decode012(&s->gb);
                s->rl_chroma_table_index = s->rl_table_index;
            }

            s->dc_table_index = get_bits1(&s->gb);

            s->mv_table_index = get_bits1(&s->gb);
            s->inter_intra_pred= (s->width*s->height < 320*240 && s->bit_rate<=II_BITRATE);
            break;
        }

        if(s->avctx->debug&FF_DEBUG_PICT_INFO)
            av_log(s->avctx, AV_LOG_DEBUG, "skip:%d rl:%d rlc:%d dc:%d mv:%d mbrl:%d qp:%d   \n",
                s->use_skip_mb_code,
                s->rl_table_index,
                s->rl_chroma_table_index,
                s->dc_table_index,
                s->mv_table_index,
                s->per_mb_rl_table,
                s->qscale);

        if(s->flipflop_rounding){
            s->no_rounding ^= 1;
        }else{
            s->no_rounding = 0;
        }
    }
    av_dlog(s->avctx, "%d %d %d %d %d\n", s->pict_type, s->bit_rate,
            s->inter_intra_pred, s->width, s->height);

    s->esc3_level_length= 0;
    s->esc3_run_length= 0;

    return 0;
}

int ff_msmpeg4_decode_ext_header(MpegEncContext * s, int buf_size)
{
    int left= buf_size*8 - get_bits_count(&s->gb);
    int length= s->msmpeg4_version>=3 ? 17 : 16;
    /* the alt_bitstream reader could read over the end so we need to check it */
    if(left>=length && left<length+8)
    {
        skip_bits(&s->gb, 5); /* fps */
        s->bit_rate= get_bits(&s->gb, 11)*1024;
        if(s->msmpeg4_version>=3)
            s->flipflop_rounding= get_bits1(&s->gb);
        else
            s->flipflop_rounding= 0;
    }
    else if(left<length+8)
    {
        s->flipflop_rounding= 0;
        if(s->msmpeg4_version != 2)
            av_log(s->avctx, AV_LOG_ERROR, "ext header missing, %d left\n", left);
    }
    else
    {
        av_log(s->avctx, AV_LOG_ERROR, "I frame too long, ignoring ext header\n");
    }

    return 0;
}

static int msmpeg4_decode_dc(MpegEncContext * s, int n, int *dir_ptr)
{
    int level, pred;

    if(s->msmpeg4_version<=2){
        if (n < 4) {
            level = get_vlc2(&s->gb, v2_dc_lum_vlc.table, DC_VLC_BITS, 3);
        } else {
            level = get_vlc2(&s->gb, v2_dc_chroma_vlc.table, DC_VLC_BITS, 3);
        }
        if (level < 0)
            return -1;
        level-=256;
    }else{  //FIXME optimize use unified tables & index
        if (n < 4) {
            level = get_vlc2(&s->gb, ff_msmp4_dc_luma_vlc[s->dc_table_index].table, DC_VLC_BITS, 3);
        } else {
            level = get_vlc2(&s->gb, ff_msmp4_dc_chroma_vlc[s->dc_table_index].table, DC_VLC_BITS, 3);
        }
        if (level < 0){
            av_log(s->avctx, AV_LOG_ERROR, "illegal dc vlc\n");
            return -1;
        }

        if (level == DC_MAX) {
            level = get_bits(&s->gb, 8);
            if (get_bits1(&s->gb))
                level = -level;
        } else if (level != 0) {
            if (get_bits1(&s->gb))
                level = -level;
        }
    }

    if(s->msmpeg4_version==1){
        int32_t *dc_val;
        pred = msmpeg4v1_pred_dc(s, n, &dc_val);
        level += pred;

        /* update predictor */
        *dc_val= level;
    }else{
        int16_t *dc_val;
        pred   = ff_msmpeg4_pred_dc(s, n, &dc_val, dir_ptr);
        level += pred;

        /* update predictor */
        if (n < 4) {
            *dc_val = level * s->y_dc_scale;
        } else {
            *dc_val = level * s->c_dc_scale;
        }
    }

    return level;
}

//#define ERROR_DETAILS
int ff_msmpeg4_decode_block(MpegEncContext * s, int16_t * block,
                              int n, int coded, const uint8_t *scan_table)
{
    int level, i, last, run, run_diff;
    int av_uninit(dc_pred_dir);
    RLTable *rl;
    RL_VLC_ELEM *rl_vlc;
    int qmul, qadd;

    if (s->mb_intra) {
        qmul=1;
        qadd=0;

        /* DC coef */
        level = msmpeg4_decode_dc(s, n, &dc_pred_dir);

        if (level < 0){
            av_log(s->avctx, AV_LOG_ERROR, "dc overflow- block: %d qscale: %d//\n", n, s->qscale);
            if(s->inter_intra_pred) level=0;
        }
        if (n < 4) {
            rl = &ff_rl_table[s->rl_table_index];
            if(level > 256*s->y_dc_scale){
                av_log(s->avctx, AV_LOG_ERROR, "dc overflow+ L qscale: %d//\n", s->qscale);
                if(!s->inter_intra_pred) return -1;
            }
        } else {
            rl = &ff_rl_table[3 + s->rl_chroma_table_index];
            if(level > 256*s->c_dc_scale){
                av_log(s->avctx, AV_LOG_ERROR, "dc overflow+ C qscale: %d//\n", s->qscale);
                if(!s->inter_intra_pred) return -1;
            }
        }
        block[0] = level;

        run_diff = s->msmpeg4_version >= 4;
        i = 0;
        if (!coded) {
            goto not_coded;
        }
        if (s->ac_pred) {
            if (dc_pred_dir == 0)
                scan_table = s->intra_v_scantable.permutated; /* left */
            else
                scan_table = s->intra_h_scantable.permutated; /* top */
        } else {
            scan_table = s->intra_scantable.permutated;
        }
        rl_vlc= rl->rl_vlc[0];
    } else {
        qmul = s->qscale << 1;
        qadd = (s->qscale - 1) | 1;
        i = -1;
        rl = &ff_rl_table[3 + s->rl_table_index];

        if(s->msmpeg4_version==2)
            run_diff = 0;
        else
            run_diff = 1;

        if (!coded) {
            s->block_last_index[n] = i;
            return 0;
        }
        if(!scan_table)
            scan_table = s->inter_scantable.permutated;
        rl_vlc= rl->rl_vlc[s->qscale];
    }
  {
    OPEN_READER(re, &s->gb);
    for(;;) {
        UPDATE_CACHE(re, &s->gb);
        GET_RL_VLC(level, run, re, &s->gb, rl_vlc, TEX_VLC_BITS, 2, 0);
        if (level==0) {
            int cache;
            cache= GET_CACHE(re, &s->gb);
            /* escape */
            if (s->msmpeg4_version==1 || (cache&0x80000000)==0) {
                if (s->msmpeg4_version==1 || (cache&0x40000000)==0) {
                    /* third escape */
                    if(s->msmpeg4_version!=1) LAST_SKIP_BITS(re, &s->gb, 2);
                    UPDATE_CACHE(re, &s->gb);
                    if(s->msmpeg4_version<=3){
                        last=  SHOW_UBITS(re, &s->gb, 1); SKIP_CACHE(re, &s->gb, 1);
                        run=   SHOW_UBITS(re, &s->gb, 6); SKIP_CACHE(re, &s->gb, 6);
                        level= SHOW_SBITS(re, &s->gb, 8);
                        SKIP_COUNTER(re, &s->gb, 1+6+8);
                    }else{
                        int sign;
                        last=  SHOW_UBITS(re, &s->gb, 1); SKIP_BITS(re, &s->gb, 1);
                        if(!s->esc3_level_length){
                            int ll;
                            av_dlog(s->avctx, "ESC-3 %X at %d %d\n",
                                    show_bits(&s->gb, 24), s->mb_x, s->mb_y);
                            if(s->qscale<8){
                                ll= SHOW_UBITS(re, &s->gb, 3); SKIP_BITS(re, &s->gb, 3);
                                if(ll==0){
                                    ll= 8+SHOW_UBITS(re, &s->gb, 1); SKIP_BITS(re, &s->gb, 1);
                                }
                            }else{
                                ll=2;
                                while(ll<8 && SHOW_UBITS(re, &s->gb, 1)==0){
                                    ll++;
                                    SKIP_BITS(re, &s->gb, 1);
                                }
                                if(ll<8) SKIP_BITS(re, &s->gb, 1);
                            }

                            s->esc3_level_length= ll;
                            s->esc3_run_length= SHOW_UBITS(re, &s->gb, 2) + 3; SKIP_BITS(re, &s->gb, 2);
                            UPDATE_CACHE(re, &s->gb);
                        }
                        run=   SHOW_UBITS(re, &s->gb, s->esc3_run_length);
                        SKIP_BITS(re, &s->gb, s->esc3_run_length);

                        sign=  SHOW_UBITS(re, &s->gb, 1);
                        SKIP_BITS(re, &s->gb, 1);

                        level= SHOW_UBITS(re, &s->gb, s->esc3_level_length);
                        SKIP_BITS(re, &s->gb, s->esc3_level_length);
                        if(sign) level= -level;
                    }

#if 0 // waste of time / this will detect very few errors
                    {
                        const int abs_level= FFABS(level);
                        const int run1= run - rl->max_run[last][abs_level] - run_diff;
                        if(abs_level<=MAX_LEVEL && run<=MAX_RUN){
                            if(abs_level <= rl->max_level[last][run]){
                                av_log(s->avctx, AV_LOG_ERROR, "illegal 3. esc, vlc encoding possible\n");
                                return DECODING_AC_LOST;
                            }
                            if(abs_level <= rl->max_level[last][run]*2){
                                av_log(s->avctx, AV_LOG_ERROR, "illegal 3. esc, esc 1 encoding possible\n");
                                return DECODING_AC_LOST;
                            }
                            if(run1>=0 && abs_level <= rl->max_level[last][run1]){
                                av_log(s->avctx, AV_LOG_ERROR, "illegal 3. esc, esc 2 encoding possible\n");
                                return DECODING_AC_LOST;
                            }
                        }
                    }
#endif
                    //level = level * qmul + (level>0) * qadd - (level<=0) * qadd ;
                    if (level>0) level= level * qmul + qadd;
                    else         level= level * qmul - qadd;
#if 0 // waste of time too :(
                    if(level>2048 || level<-2048){
                        av_log(s->avctx, AV_LOG_ERROR, "|level| overflow in 3. esc\n");
                        return DECODING_AC_LOST;
                    }
#endif
                    i+= run + 1;
                    if(last) i+=192;
#ifdef ERROR_DETAILS
                if(run==66)
                    av_log(s->avctx, AV_LOG_ERROR, "illegal vlc code in ESC3 level=%d\n", level);
                else if((i>62 && i<192) || i>192+63)
                    av_log(s->avctx, AV_LOG_ERROR, "run overflow in ESC3 i=%d run=%d level=%d\n", i, run, level);
#endif
                } else {
                    /* second escape */
                    SKIP_BITS(re, &s->gb, 2);
                    GET_RL_VLC(level, run, re, &s->gb, rl_vlc, TEX_VLC_BITS, 2, 1);
                    i+= run + rl->max_run[run>>7][level/qmul] + run_diff; //FIXME opt indexing
                    level = (level ^ SHOW_SBITS(re, &s->gb, 1)) - SHOW_SBITS(re, &s->gb, 1);
                    LAST_SKIP_BITS(re, &s->gb, 1);
#ifdef ERROR_DETAILS
                if(run==66)
                    av_log(s->avctx, AV_LOG_ERROR, "illegal vlc code in ESC2 level=%d\n", level);
                else if((i>62 && i<192) || i>192+63)
                    av_log(s->avctx, AV_LOG_ERROR, "run overflow in ESC2 i=%d run=%d level=%d\n", i, run, level);
#endif
                }
            } else {
                /* first escape */
                SKIP_BITS(re, &s->gb, 1);
                GET_RL_VLC(level, run, re, &s->gb, rl_vlc, TEX_VLC_BITS, 2, 1);
                i+= run;
                level = level + rl->max_level[run>>7][(run-1)&63] * qmul;//FIXME opt indexing
                level = (level ^ SHOW_SBITS(re, &s->gb, 1)) - SHOW_SBITS(re, &s->gb, 1);
                LAST_SKIP_BITS(re, &s->gb, 1);
#ifdef ERROR_DETAILS
                if(run==66)
                    av_log(s->avctx, AV_LOG_ERROR, "illegal vlc code in ESC1 level=%d\n", level);
                else if((i>62 && i<192) || i>192+63)
                    av_log(s->avctx, AV_LOG_ERROR, "run overflow in ESC1 i=%d run=%d level=%d\n", i, run, level);
#endif
            }
        } else {
            i+= run;
            level = (level ^ SHOW_SBITS(re, &s->gb, 1)) - SHOW_SBITS(re, &s->gb, 1);
            LAST_SKIP_BITS(re, &s->gb, 1);
#ifdef ERROR_DETAILS
                if(run==66)
                    av_log(s->avctx, AV_LOG_ERROR, "illegal vlc code level=%d\n", level);
                else if((i>62 && i<192) || i>192+63)
                    av_log(s->avctx, AV_LOG_ERROR, "run overflow i=%d run=%d level=%d\n", i, run, level);
#endif
        }
        if (i > 62){
            i-= 192;
            if(i&(~63)){
                const int left= get_bits_left(&s->gb);
                if(((i+192 == 64 && level/qmul==-1) || !(s->err_recognition&(AV_EF_BITSTREAM|AV_EF_COMPLIANT))) && left>=0){
                    av_log(s->avctx, AV_LOG_ERROR, "ignoring overflow at %d %d\n", s->mb_x, s->mb_y);
                    i = 63;
                    break;
                }else{
                    av_log(s->avctx, AV_LOG_ERROR, "ac-tex damaged at %d %d\n", s->mb_x, s->mb_y);
                    return -1;
                }
            }

            block[scan_table[i]] = level;
            break;
        }

        block[scan_table[i]] = level;
    }
    CLOSE_READER(re, &s->gb);
  }
 not_coded:
    if (s->mb_intra) {
        ff_mpeg4_pred_ac(s, block, n, dc_pred_dir);
        if (s->ac_pred) {
            i = 63; /* XXX: not optimal */
        }
    }
    if(s->msmpeg4_version>=4 && i>0) i=63; //FIXME/XXX optimize
    s->block_last_index[n] = i;

    return 0;
}

int ff_msmpeg4_decode_motion(MpegEncContext * s,
                                 int *mx_ptr, int *my_ptr)
{
    MVTable *mv;
    int code, mx, my;

    mv = &ff_mv_tables[s->mv_table_index];

    code = get_vlc2(&s->gb, mv->vlc.table, MV_VLC_BITS, 2);
    if (code < 0){
        av_log(s->avctx, AV_LOG_ERROR, "illegal MV code at %d %d\n", s->mb_x, s->mb_y);
        return -1;
    }
    if (code == mv->n) {
        mx = get_bits(&s->gb, 6);
        my = get_bits(&s->gb, 6);
    } else {
        mx = mv->table_mvx[code];
        my = mv->table_mvy[code];
    }

    mx += *mx_ptr - 32;
    my += *my_ptr - 32;
    /* WARNING : they do not do exactly modulo encoding */
    if (mx <= -64)
        mx += 64;
    else if (mx >= 64)
        mx -= 64;

    if (my <= -64)
        my += 64;
    else if (my >= 64)
        my -= 64;
    *mx_ptr = mx;
    *my_ptr = my;
    return 0;
}

AVCodec ff_msmpeg4v1_decoder = {
    .name           = "msmpeg4v1",
    .long_name      = NULL_IF_CONFIG_SMALL("MPEG-4 part 2 Microsoft variant version 1"),
    .type           = AVMEDIA_TYPE_VIDEO,
    .id             = AV_CODEC_ID_MSMPEG4V1,
    .priv_data_size = sizeof(MpegEncContext),
    .init           = ff_msmpeg4_decode_init,
    .close          = ff_h263_decode_end,
    .decode         = ff_h263_decode_frame,
    .capabilities   = CODEC_CAP_DRAW_HORIZ_BAND | CODEC_CAP_DR1,
<<<<<<< HEAD
    .max_lowres     = 3,
    .long_name      = NULL_IF_CONFIG_SMALL("MPEG-4 part 2 Microsoft variant version 1"),
=======
>>>>>>> b2bed932
    .pix_fmts       = ff_pixfmt_list_420,
};

AVCodec ff_msmpeg4v2_decoder = {
    .name           = "msmpeg4v2",
    .long_name      = NULL_IF_CONFIG_SMALL("MPEG-4 part 2 Microsoft variant version 2"),
    .type           = AVMEDIA_TYPE_VIDEO,
    .id             = AV_CODEC_ID_MSMPEG4V2,
    .priv_data_size = sizeof(MpegEncContext),
    .init           = ff_msmpeg4_decode_init,
    .close          = ff_h263_decode_end,
    .decode         = ff_h263_decode_frame,
    .capabilities   = CODEC_CAP_DRAW_HORIZ_BAND | CODEC_CAP_DR1,
<<<<<<< HEAD
    .max_lowres     = 3,
    .long_name      = NULL_IF_CONFIG_SMALL("MPEG-4 part 2 Microsoft variant version 2"),
=======
>>>>>>> b2bed932
    .pix_fmts       = ff_pixfmt_list_420,
};

AVCodec ff_msmpeg4v3_decoder = {
    .name           = "msmpeg4",
    .long_name      = NULL_IF_CONFIG_SMALL("MPEG-4 part 2 Microsoft variant version 3"),
    .type           = AVMEDIA_TYPE_VIDEO,
    .id             = AV_CODEC_ID_MSMPEG4V3,
    .priv_data_size = sizeof(MpegEncContext),
    .init           = ff_msmpeg4_decode_init,
    .close          = ff_h263_decode_end,
    .decode         = ff_h263_decode_frame,
    .capabilities   = CODEC_CAP_DRAW_HORIZ_BAND | CODEC_CAP_DR1,
<<<<<<< HEAD
    .max_lowres     = 3,
    .long_name      = NULL_IF_CONFIG_SMALL("MPEG-4 part 2 Microsoft variant version 3"),
=======
>>>>>>> b2bed932
    .pix_fmts       = ff_pixfmt_list_420,
};

AVCodec ff_wmv1_decoder = {
    .name           = "wmv1",
    .long_name      = NULL_IF_CONFIG_SMALL("Windows Media Video 7"),
    .type           = AVMEDIA_TYPE_VIDEO,
    .id             = AV_CODEC_ID_WMV1,
    .priv_data_size = sizeof(MpegEncContext),
    .init           = ff_msmpeg4_decode_init,
    .close          = ff_h263_decode_end,
    .decode         = ff_h263_decode_frame,
    .capabilities   = CODEC_CAP_DRAW_HORIZ_BAND | CODEC_CAP_DR1,
<<<<<<< HEAD
    .max_lowres     = 3,
    .long_name      = NULL_IF_CONFIG_SMALL("Windows Media Video 7"),
=======
>>>>>>> b2bed932
    .pix_fmts       = ff_pixfmt_list_420,
};<|MERGE_RESOLUTION|>--- conflicted
+++ resolved
@@ -917,11 +917,7 @@
     .close          = ff_h263_decode_end,
     .decode         = ff_h263_decode_frame,
     .capabilities   = CODEC_CAP_DRAW_HORIZ_BAND | CODEC_CAP_DR1,
-<<<<<<< HEAD
     .max_lowres     = 3,
-    .long_name      = NULL_IF_CONFIG_SMALL("MPEG-4 part 2 Microsoft variant version 1"),
-=======
->>>>>>> b2bed932
     .pix_fmts       = ff_pixfmt_list_420,
 };
 
@@ -935,11 +931,7 @@
     .close          = ff_h263_decode_end,
     .decode         = ff_h263_decode_frame,
     .capabilities   = CODEC_CAP_DRAW_HORIZ_BAND | CODEC_CAP_DR1,
-<<<<<<< HEAD
     .max_lowres     = 3,
-    .long_name      = NULL_IF_CONFIG_SMALL("MPEG-4 part 2 Microsoft variant version 2"),
-=======
->>>>>>> b2bed932
     .pix_fmts       = ff_pixfmt_list_420,
 };
 
@@ -953,11 +945,7 @@
     .close          = ff_h263_decode_end,
     .decode         = ff_h263_decode_frame,
     .capabilities   = CODEC_CAP_DRAW_HORIZ_BAND | CODEC_CAP_DR1,
-<<<<<<< HEAD
     .max_lowres     = 3,
-    .long_name      = NULL_IF_CONFIG_SMALL("MPEG-4 part 2 Microsoft variant version 3"),
-=======
->>>>>>> b2bed932
     .pix_fmts       = ff_pixfmt_list_420,
 };
 
@@ -971,10 +959,6 @@
     .close          = ff_h263_decode_end,
     .decode         = ff_h263_decode_frame,
     .capabilities   = CODEC_CAP_DRAW_HORIZ_BAND | CODEC_CAP_DR1,
-<<<<<<< HEAD
     .max_lowres     = 3,
-    .long_name      = NULL_IF_CONFIG_SMALL("Windows Media Video 7"),
-=======
->>>>>>> b2bed932
     .pix_fmts       = ff_pixfmt_list_420,
 };