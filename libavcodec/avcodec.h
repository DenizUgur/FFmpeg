--- conflicted
+++ resolved
@@ -3585,7 +3585,6 @@
     AVBufferRef *hw_frames_ctx;
 
     /**
-<<<<<<< HEAD
      * Control the form of AVSubtitle.rects[N]->ass
      * - decoding: set by user
      * - encoding: unused
@@ -3645,7 +3644,8 @@
      *             AVCodecContext.get_format callback)
      */
     int hwaccel_flags;
-=======
+
+    /**
      * Video decoding only. Certain video codecs support cropping, meaning that
      * only a sub-rectangle of the decoded frame is intended for display.  This
      * option controls how cropping is handled by libavcodec.
@@ -3671,7 +3671,6 @@
      * (with the display dimensions being determined by the crop_* fields).
      */
     int apply_cropping;
->>>>>>> 019ab88a
 } AVCodecContext;
 
 AVRational av_codec_get_pkt_timebase         (const AVCodecContext *avctx);
