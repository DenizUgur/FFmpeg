--- conflicted
+++ resolved
@@ -769,8 +769,8 @@
     log check_ld "$@"
     type=$1
     shift 1
-    flags=$(filter_out '-l*' $@)
-    libs=$(filter '-l*' $@)
+    flags=$(filter_out '-l*' "$@")
+    libs=$(filter '-l*' "$@")
     check_$type $($cflags_filter $flags) || return
     flags=$($ldflags_filter $flags)
     libs=$($ldflags_filter $libs)
@@ -3649,7 +3649,7 @@
 enabled libaacplus && require  "libaacplus >= 2.0.0" aacplus.h aacplusEncOpen -laacplus
 enabled libass     && require_pkg_config libass ass/ass.h ass_library_init
 enabled libbluray  && require libbluray libbluray/bluray.h bd_open -lbluray
-enabled libcdio    && require2 libcdio "cdio/cdda.h cdio/paranoia.h" cdio_cddap_open "-lcdio_paranoia -lcdio_cdda -lcdio"
+enabled libcdio    && require2 libcdio "cdio/cdda.h cdio/paranoia.h" cdio_cddap_open -lcdio_paranoia -lcdio_cdda -lcdio
 enabled libcelt    && require libcelt celt/celt.h celt_decode -lcelt0 &&
                       { check_lib celt/celt.h celt_decoder_create_custom -lcelt0 ||
                         die "ERROR: libcelt must be installed and version must be >= 0.11.0."; }
@@ -3782,12 +3782,7 @@
 
 enabled_any sndio_indev sndio_outdev && check_lib2 sndio.h sio_open -lsndio
 
-<<<<<<< HEAD
-=======
-enabled libcdio &&
-    check_lib2 "cdio/cdda.h cdio/paranoia.h" cdio_cddap_open -lcdio_paranoia -lcdio_cdda -lcdio
-
->>>>>>> 1cd432e1
+
 enabled x11grab                                           &&
 require X11 X11/Xlib.h XOpenDisplay -lX11                 &&
 require Xext X11/extensions/XShm.h XShmCreateImage -lXext &&
