--- conflicted
+++ resolved
@@ -2077,11 +2077,7 @@
     vaapi_drm
     vaapi_x11
     vdpau_x11
-<<<<<<< HEAD
     winrt
-    xlib
-=======
->>>>>>> c21d78a9
 "
 
 # options emitted with CONFIG_ prefix but not available on the command line
