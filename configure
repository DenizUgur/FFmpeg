#!/bin/sh
#
# FFmpeg configure script
#
# Copyright (c) 2000-2002 Fabrice Bellard
# Copyright (c) 2005-2008 Diego Biurrun
# Copyright (c) 2005-2008 Mans Rullgard
#

# Prevent locale nonsense from breaking basic text processing.
LC_ALL=C
export LC_ALL

# make sure we are running under a compatible shell
# try to make this part work with most shells

try_exec(){
    echo "Trying shell $1"
    type "$1" > /dev/null 2>&1 && exec "$@"
}

unset foo
(: ${foo%%bar}) 2> /dev/null
E1="$?"

(: ${foo?}) 2> /dev/null
E2="$?"

if test "$E1" != 0 || test "$E2" = 0; then
    echo "Broken shell detected.  Trying alternatives."
    export FF_CONF_EXEC
    if test "0$FF_CONF_EXEC" -lt 1; then
        FF_CONF_EXEC=1
        try_exec bash "$0" "$@"
    fi
    if test "0$FF_CONF_EXEC" -lt 2; then
        FF_CONF_EXEC=2
        try_exec ksh "$0" "$@"
    fi
    if test "0$FF_CONF_EXEC" -lt 3; then
        FF_CONF_EXEC=3
        try_exec /usr/xpg4/bin/sh "$0" "$@"
    fi
    echo "No compatible shell script interpreter found."
    echo "This configure script requires a POSIX-compatible shell"
    echo "such as bash or ksh."
    echo "THIS IS NOT A BUG IN FFMPEG, DO NOT REPORT IT AS SUCH."
    echo "Instead, install a working POSIX-compatible shell."
    echo "Disabling this configure test will create a broken FFmpeg."
    if test "$BASH_VERSION" = '2.04.0(1)-release'; then
        echo "This bash version ($BASH_VERSION) is broken on your platform."
        echo "Upgrade to a later version if available."
    fi
    exit 1
fi

test -d /usr/xpg4/bin && PATH=/usr/xpg4/bin:$PATH

show_help(){
    cat <<EOF
Usage: configure [options]
Options: [defaults in brackets after descriptions]

Help options:
  --help                   print this message
  --quiet                  Suppress showing informative output
  --list-decoders          show all available decoders
  --list-encoders          show all available encoders
  --list-hwaccels          show all available hardware accelerators
  --list-demuxers          show all available demuxers
  --list-muxers            show all available muxers
  --list-parsers           show all available parsers
  --list-protocols         show all available protocols
  --list-bsfs              show all available bitstream filters
  --list-indevs            show all available input devices
  --list-outdevs           show all available output devices
  --list-filters           show all available filters

Standard options:
  --logfile=FILE           log tests and output to FILE [ffbuild/config.log]
  --disable-logging        do not log configure debug information
  --fatal-warnings         fail if any configure warning is generated
  --prefix=PREFIX          install in PREFIX [$prefix_default]
  --bindir=DIR             install binaries in DIR [PREFIX/bin]
  --datadir=DIR            install data files in DIR [PREFIX/share/ffmpeg]
  --docdir=DIR             install documentation in DIR [PREFIX/share/doc/ffmpeg]
  --libdir=DIR             install libs in DIR [PREFIX/lib]
  --shlibdir=DIR           install shared libs in DIR [LIBDIR]
  --incdir=DIR             install includes in DIR [PREFIX/include]
  --mandir=DIR             install man page in DIR [PREFIX/share/man]
  --pkgconfigdir=DIR       install pkg-config files in DIR [LIBDIR/pkgconfig]
  --enable-rpath           use rpath to allow installing libraries in paths
                           not part of the dynamic linker search path
                           use rpath when linking programs (USE WITH CARE)
  --install-name-dir=DIR   Darwin directory name for installed targets

Licensing options:
  --enable-gpl             allow use of GPL code, the resulting libs
                           and binaries will be under GPL [no]
  --enable-version3        upgrade (L)GPL to version 3 [no]
  --enable-nonfree         allow use of nonfree code, the resulting libs
                           and binaries will be unredistributable [no]

Configuration options:
  --disable-static         do not build static libraries [no]
  --enable-shared          build shared libraries [no]
  --enable-small           optimize for size instead of speed
  --disable-runtime-cpudetect disable detecting CPU capabilities at runtime (smaller binary)
  --enable-gray            enable full grayscale support (slower color)
  --disable-swscale-alpha  disable alpha channel support in swscale
  --disable-all            disable building components, libraries and programs
  --disable-autodetect     disable automatically detected external libraries [no]

Program options:
  --disable-programs       do not build command line programs
  --disable-ffmpeg         disable ffmpeg build
  --disable-ffplay         disable ffplay build
  --disable-ffprobe        disable ffprobe build

Documentation options:
  --disable-doc            do not build documentation
  --disable-htmlpages      do not build HTML documentation pages
  --disable-manpages       do not build man documentation pages
  --disable-podpages       do not build POD documentation pages
  --disable-txtpages       do not build text documentation pages

Component options:
  --disable-avdevice       disable libavdevice build
  --disable-avcodec        disable libavcodec build
  --disable-avformat       disable libavformat build
  --disable-swresample     disable libswresample build
  --disable-swscale        disable libswscale build
  --disable-postproc       disable libpostproc build
  --disable-avfilter       disable libavfilter build
  --enable-avresample      enable libavresample build (deprecated) [no]
  --disable-pthreads       disable pthreads [autodetect]
  --disable-w32threads     disable Win32 threads [autodetect]
  --disable-os2threads     disable OS/2 threads [autodetect]
  --disable-network        disable network support [no]
  --disable-dct            disable DCT code
  --disable-dwt            disable DWT code
  --disable-error-resilience disable error resilience code
  --disable-lsp            disable LSP code
  --disable-lzo            disable LZO decoder code
  --disable-mdct           disable MDCT code
  --disable-rdft           disable RDFT code
  --disable-fft            disable FFT code
  --disable-faan           disable floating point AAN (I)DCT code
  --disable-pixelutils     disable pixel utils in libavutil

Individual component options:
  --disable-everything     disable all components listed below
  --disable-encoder=NAME   disable encoder NAME
  --enable-encoder=NAME    enable encoder NAME
  --disable-encoders       disable all encoders
  --disable-decoder=NAME   disable decoder NAME
  --enable-decoder=NAME    enable decoder NAME
  --disable-decoders       disable all decoders
  --disable-hwaccel=NAME   disable hwaccel NAME
  --enable-hwaccel=NAME    enable hwaccel NAME
  --disable-hwaccels       disable all hwaccels
  --disable-muxer=NAME     disable muxer NAME
  --enable-muxer=NAME      enable muxer NAME
  --disable-muxers         disable all muxers
  --disable-demuxer=NAME   disable demuxer NAME
  --enable-demuxer=NAME    enable demuxer NAME
  --disable-demuxers       disable all demuxers
  --enable-parser=NAME     enable parser NAME
  --disable-parser=NAME    disable parser NAME
  --disable-parsers        disable all parsers
  --enable-bsf=NAME        enable bitstream filter NAME
  --disable-bsf=NAME       disable bitstream filter NAME
  --disable-bsfs           disable all bitstream filters
  --enable-protocol=NAME   enable protocol NAME
  --disable-protocol=NAME  disable protocol NAME
  --disable-protocols      disable all protocols
  --enable-indev=NAME      enable input device NAME
  --disable-indev=NAME     disable input device NAME
  --disable-indevs         disable input devices
  --enable-outdev=NAME     enable output device NAME
  --disable-outdev=NAME    disable output device NAME
  --disable-outdevs        disable output devices
  --disable-devices        disable all devices
  --enable-filter=NAME     enable filter NAME
  --disable-filter=NAME    disable filter NAME
  --disable-filters        disable all filters

External library support:

  Using any of the following switches will allow FFmpeg to link to the
  corresponding external library. All the components depending on that library
  will become enabled, if all their other dependencies are met and they are not
  explicitly disabled. E.g. --enable-libwavpack will enable linking to
  libwavpack and allow the libwavpack encoder to be built, unless it is
  specifically disabled with --disable-encoder=libwavpack.

  Note that only the system libraries are auto-detected. All the other external
  libraries must be explicitly enabled.

  Also note that the following help text describes the purpose of the libraries
<<<<<<< HEAD
  themselves, not all their features will necessarily be usable by FFmpeg.

  --disable-alsa           disable ALSA support [autodetect]
  --disable-appkit         disable Apple AppKit framework [autodetect]
  --disable-avfoundation   disable Apple AVFoundation framework [autodetect]
  --enable-avisynth        enable reading of AviSynth script files [no]
  --disable-bzlib          disable bzlib [autodetect]
  --disable-coreimage      disable Apple CoreImage framework [autodetect]
  --enable-chromaprint     enable audio fingerprinting with chromaprint [no]
  --enable-frei0r          enable frei0r video filtering [no]
  --enable-gcrypt          enable gcrypt, needed for rtmp(t)e support
                           if openssl, librtmp or gmp is not used [no]
  --enable-gmp             enable gmp, needed for rtmp(t)e support
                           if openssl or librtmp is not used [no]
  --enable-gnutls          enable gnutls, needed for https support
                           if openssl or libtls is not used [no]
  --disable-iconv          disable iconv [autodetect]
  --enable-jni             enable JNI support [no]
  --enable-ladspa          enable LADSPA audio filtering [no]
  --enable-libass          enable libass subtitles rendering,
                           needed for subtitles and ass filter [no]
  --enable-libbluray       enable BluRay reading using libbluray [no]
  --enable-libbs2b         enable bs2b DSP library [no]
  --enable-libcaca         enable textual display using libcaca [no]
  --enable-libcelt         enable CELT decoding via libcelt [no]
  --enable-libcdio         enable audio CD grabbing with libcdio [no]
  --enable-libcodec2       enable codec2 en/decoding using libcodec2 [no]
  --enable-libdc1394       enable IIDC-1394 grabbing using libdc1394
                           and libraw1394 [no]
  --enable-libfdk-aac      enable AAC de/encoding via libfdk-aac [no]
  --enable-libflite        enable flite (voice synthesis) support via libflite [no]
  --enable-libfontconfig   enable libfontconfig, useful for drawtext filter [no]
  --enable-libfreetype     enable libfreetype, needed for drawtext filter [no]
  --enable-libfribidi      enable libfribidi, improves drawtext filter [no]
  --enable-libgme          enable Game Music Emu via libgme [no]
  --enable-libgsm          enable GSM de/encoding via libgsm [no]
  --enable-libiec61883     enable iec61883 via libiec61883 [no]
  --enable-libilbc         enable iLBC de/encoding via libilbc [no]
  --enable-libjack         enable JACK audio sound server [no]
  --enable-libkvazaar      enable HEVC encoding via libkvazaar [no]
  --enable-libmodplug      enable ModPlug via libmodplug [no]
  --enable-libmp3lame      enable MP3 encoding via libmp3lame [no]
  --enable-libopencore-amrnb enable AMR-NB de/encoding via libopencore-amrnb [no]
  --enable-libopencore-amrwb enable AMR-WB decoding via libopencore-amrwb [no]
  --enable-libopencv       enable video filtering via libopencv [no]
  --enable-libopenh264     enable H.264 encoding via OpenH264 [no]
  --enable-libopenjpeg     enable JPEG 2000 de/encoding via OpenJPEG [no]
  --enable-libopenmpt      enable decoding tracked files via libopenmpt [no]
  --enable-libopus         enable Opus de/encoding via libopus [no]
  --enable-libpulse        enable Pulseaudio input via libpulse [no]
  --enable-librsvg         enable SVG rasterization via librsvg [no]
  --enable-librubberband   enable rubberband needed for rubberband filter [no]
  --enable-librtmp         enable RTMP[E] support via librtmp [no]
  --enable-libshine        enable fixed-point MP3 encoding via libshine [no]
  --enable-libsmbclient    enable Samba protocol via libsmbclient [no]
  --enable-libsnappy       enable Snappy compression, needed for hap encoding [no]
  --enable-libsoxr         enable Include libsoxr resampling [no]
  --enable-libspeex        enable Speex de/encoding via libspeex [no]
  --enable-libssh          enable SFTP protocol via libssh [no]
  --enable-libtesseract    enable Tesseract, needed for ocr filter [no]
  --enable-libtheora       enable Theora encoding via libtheora [no]
  --enable-libtls          enable LibreSSL (via libtls), needed for https support
                           if openssl or gnutls is not used [no]
  --enable-libtwolame      enable MP2 encoding via libtwolame [no]
  --enable-libv4l2         enable libv4l2/v4l-utils [no]
  --enable-libvidstab      enable video stabilization using vid.stab [no]
  --enable-libvmaf         enable vmaf filter via libvmaf [no]
  --enable-libvo-amrwbenc  enable AMR-WB encoding via libvo-amrwbenc [no]
  --enable-libvorbis       enable Vorbis en/decoding via libvorbis,
                           native implementation exists [no]
  --enable-libvpx          enable VP8 and VP9 de/encoding via libvpx [no]
  --enable-libwavpack      enable wavpack encoding via libwavpack [no]
  --enable-libwebp         enable WebP encoding via libwebp [no]
  --enable-libx264         enable H.264 encoding via x264 [no]
  --enable-libx265         enable HEVC encoding via x265 [no]
  --enable-libxavs         enable AVS encoding via xavs [no]
  --enable-libxcb          enable X11 grabbing using XCB [autodetect]
  --enable-libxcb-shm      enable X11 grabbing shm communication [autodetect]
  --enable-libxcb-xfixes   enable X11 grabbing mouse rendering [autodetect]
  --enable-libxcb-shape    enable X11 grabbing shape rendering [autodetect]
  --enable-libxvid         enable Xvid encoding via xvidcore,
                           native MPEG-4/Xvid encoder exists [no]
  --enable-libxml2         enable XML parsing using the C library libxml2 [no]
  --enable-libzimg         enable z.lib, needed for zscale filter [no]
  --enable-libzmq          enable message passing via libzmq [no]
  --enable-libzvbi         enable teletext support via libzvbi [no]
  --enable-lv2             enable LV2 audio filtering [no]
  --disable-lzma           disable lzma [autodetect]
  --enable-decklink        enable Blackmagic DeckLink I/O support [no]
  --enable-libndi_newtek   enable Newteck NDI I/O support [no]
  --enable-mediacodec      enable Android MediaCodec support [no]
  --enable-libmysofa       enable libmysofa, needed for sofalizer filter [no]
  --enable-openal          enable OpenAL 1.1 capture support [no]
  --enable-opencl          enable OpenCL processing [no]
  --enable-opengl          enable OpenGL rendering [no]
  --enable-openssl         enable openssl, needed for https support
                           if gnutls or libtls is not used [no]
  --disable-sndio          disable sndio support [autodetect]
  --disable-schannel       disable SChannel SSP, needed for TLS support on
                           Windows if openssl and gnutls are not used [autodetect]
  --disable-sdl2           disable sdl2 [autodetect]
  --disable-securetransport disable Secure Transport, needed for TLS support
                           on OSX if openssl and gnutls are not used [autodetect]
  --disable-xlib           disable xlib [autodetect]
  --disable-zlib           disable zlib [autodetect]
=======
  themselves, not all their features will necessarily be usable by Libav.

  --enable-avisynth          video frameserver
  --enable-avxsynth          Linux version of AviSynth
  --enable-bzlib             bzip2 compression [autodetect]
  --enable-frei0r            video filtering plugins
  --enable-gnutls            crypto
  --enable-libaom            AV1 video encoding/decoding
  --enable-libbs2b           Bauer stereophonic-to-binaural DSP
  --enable-libcdio           audio CD input
  --enable-libdc1394         IEEE 1394/Firewire camera input
  --enable-libdcadec         DCA audio decoding
  --enable-libfaac           AAC audio encoding
  --enable-libfdk-aac        AAC audio encoding/decoding
  --enable-libfontconfig     font configuration and management
  --enable-libfreetype       font rendering
  --enable-libgsm            GSM audio encoding/decoding
  --enable-libhdcd           HDCD decoding filter
  --enable-libilbc           ILBC audio encoding/decoding
  --enable-libjack           JACK audio sound server
  --enable-libkvazaar        HEVC video encoding
  --enable-libmp3lame        MP3 audio encoding
  --enable-libopencore-amrnb AMR-NB audio encoding/decoding
  --enable-libopencore-amrwb AMR-WB audio decoding
  --enable-libopencv         computer vision
  --enable-libopenh264       H.264 video encoding/decoding
  --enable-libopenjpeg       JPEG 2000 image encoding/decoding
  --enable-libopus           Opus audio encoding/decoding
  --enable-libpulse          Pulseaudio sound server
  --enable-librtmp           RTMP streaming
  --enable-libschroedinger   Dirac video encoding/decoding
  --enable-libsnappy         snappy compression
  --enable-libspeex          Speex audio encoding/decoding
  --enable-libtheora         Theora video encoding/decoding
  --enable-libtwolame        MP2 audio encoding
  --enable-libvo-aacenc      AAC audio encoding
  --enable-libvo-amrwbenc    AMR-WB audio encoding
  --enable-libvorbis         Vorbis audio encoding/decoding
  --enable-libvpx            VP* video encoding/decoding
  --enable-libwavpack        Wavpack audio encoding/decoding
  --enable-libwebp           WebP image encoding/decoding
  --enable-libx264           H.264 video encoding
  --enable-libx265           HEVC video encoding
  --enable-libxavs           Chinese AVS video encoding
  --enable-libxcb            X window system protocol communication
  --enable-libxcb-shm        X11 shm communication [auto]
  --enable-libxcb-xfixes     X11 mouse rendering [auto]
  --enable-libxvid           MPEG-4 ASP video encoding
  --enable-openssl           crypto
  --enable-zlib              compression [autodetect]
>>>>>>> c438899a

  The following libraries provide various hardware acceleration features:
  --disable-amf            disable AMF video encoding code [autodetect]
  --disable-audiotoolbox   disable Apple AudioToolbox code [autodetect]
  --enable-cuda-sdk        enable CUDA features that require the CUDA SDK [no]
  --disable-cuvid          disable Nvidia CUVID support [autodetect]
  --disable-d3d11va        disable Microsoft Direct3D 11 video acceleration code [autodetect]
  --disable-dxva2          disable Microsoft DirectX 9 video acceleration code [autodetect]
  --disable-ffnvcodec      disable dynamically linked Nvidia code [autodetect]
  --enable-libdrm          enable DRM code (Linux) [no]
  --enable-libmfx          enable Intel MediaSDK (AKA Quick Sync Video) code via libmfx [no]
  --enable-libnpp          enable Nvidia Performance Primitives-based code [no]
  --enable-mmal            enable Broadcom Multi-Media Abstraction Layer (Raspberry Pi) via MMAL [no]
  --disable-nvdec          disable Nvidia video decoding acceleration (via hwaccel) [autodetect]
  --disable-nvenc          disable Nvidia video encoding code [autodetect]
  --enable-omx             enable OpenMAX IL code [no]
  --enable-omx-rpi         enable OpenMAX IL code for Raspberry Pi [no]
  --enable-rkmpp           enable Rockchip Media Process Platform code [no]
  --disable-v4l2-m2m       disable V4L2 mem2mem code [autodetect]
  --disable-vaapi          disable Video Acceleration API (mainly Unix/Intel) code [autodetect]
  --disable-vdpau          disable Nvidia Video Decode and Presentation API for Unix code [autodetect]
  --disable-videotoolbox   disable VideoToolbox code [autodetect]

Toolchain options:
  --arch=ARCH              select architecture [$arch]
  --cpu=CPU                select the minimum required CPU (affects
                           instruction selection, may crash on older CPUs)
  --cross-prefix=PREFIX    use PREFIX for compilation tools [$cross_prefix]
  --progs-suffix=SUFFIX    program name suffix []
  --enable-cross-compile   assume a cross-compiler is used
  --sysroot=PATH           root of cross-build tree
  --sysinclude=PATH        location of cross-build system headers
  --target-os=OS           compiler targets OS [$target_os]
  --target-exec=CMD        command to run executables on target
  --target-path=DIR        path to view of build directory on target
  --target-samples=DIR     path to samples directory on target
  --tempprefix=PATH        force fixed dir/prefix instead of mktemp for checks
  --toolchain=NAME         set tool defaults according to NAME
  --nm=NM                  use nm tool NM [$nm_default]
  --ar=AR                  use archive tool AR [$ar_default]
  --as=AS                  use assembler AS [$as_default]
  --ln_s=LN_S              use symbolic link tool LN_S [$ln_s_default]
  --strip=STRIP            use strip tool STRIP [$strip_default]
  --windres=WINDRES        use windows resource compiler WINDRES [$windres_default]
  --x86asmexe=EXE          use nasm-compatible assembler EXE [$x86asmexe_default]
  --cc=CC                  use C compiler CC [$cc_default]
  --cxx=CXX                use C compiler CXX [$cxx_default]
  --objcc=OCC              use ObjC compiler OCC [$cc_default]
  --dep-cc=DEPCC           use dependency generator DEPCC [$cc_default]
  --nvcc=NVCC              use Nvidia CUDA compiler NVCC [$nvcc_default]
  --ld=LD                  use linker LD [$ld_default]
  --pkg-config=PKGCONFIG   use pkg-config tool PKGCONFIG [$pkg_config_default]
  --pkg-config-flags=FLAGS pass additional flags to pkgconf []
  --ranlib=RANLIB          use ranlib RANLIB [$ranlib_default]
  --doxygen=DOXYGEN        use DOXYGEN to generate API doc [$doxygen_default]
  --host-cc=HOSTCC         use host C compiler HOSTCC
  --host-cflags=HCFLAGS    use HCFLAGS when compiling for host
  --host-cppflags=HCPPFLAGS use HCPPFLAGS when compiling for host
  --host-ld=HOSTLD         use host linker HOSTLD
  --host-ldflags=HLDFLAGS  use HLDFLAGS when linking for host
  --host-libs=HLIBS        use libs HLIBS when linking for host
  --host-os=OS             compiler host OS [$target_os]
  --extra-cflags=ECFLAGS   add ECFLAGS to CFLAGS [$CFLAGS]
  --extra-cxxflags=ECFLAGS add ECFLAGS to CXXFLAGS [$CXXFLAGS]
  --extra-objcflags=FLAGS  add FLAGS to OBJCFLAGS [$CFLAGS]
  --extra-ldflags=ELDFLAGS add ELDFLAGS to LDFLAGS [$LDFLAGS]
  --extra-ldexeflags=ELDFLAGS add ELDFLAGS to LDEXEFLAGS [$LDEXEFLAGS]
  --extra-ldsoflags=ELDFLAGS add ELDFLAGS to LDSOFLAGS [$LDSOFLAGS]
  --extra-libs=ELIBS       add ELIBS [$ELIBS]
  --extra-version=STRING   version string suffix []
  --optflags=OPTFLAGS      override optimization-related compiler flags
  --nvccflags=NVCCFLAGS    override nvcc flags [$nvccflags_default]
  --build-suffix=SUFFIX    library name suffix []
  --enable-pic             build position-independent code
  --enable-thumb           compile for Thumb instruction set
  --enable-lto             use link-time optimization
  --env="ENV=override"     override the environment variables

Advanced options (experts only):
  --malloc-prefix=PREFIX   prefix malloc and related names with PREFIX
  --custom-allocator=NAME  use a supported custom allocator
  --disable-symver         disable symbol versioning
  --enable-hardcoded-tables use hardcoded tables instead of runtime generation
  --disable-safe-bitstream-reader
                           disable buffer boundary checking in bitreaders
                           (faster, but may crash)
  --sws-max-filter-size=N  the max filter size swscale uses [$sws_max_filter_size_default]

Optimization options (experts only):
  --disable-asm            disable all assembly optimizations
  --disable-altivec        disable AltiVec optimizations
  --disable-vsx            disable VSX optimizations
  --disable-power8         disable POWER8 optimizations
  --disable-amd3dnow       disable 3DNow! optimizations
  --disable-amd3dnowext    disable 3DNow! extended optimizations
  --disable-mmx            disable MMX optimizations
  --disable-mmxext         disable MMXEXT optimizations
  --disable-sse            disable SSE optimizations
  --disable-sse2           disable SSE2 optimizations
  --disable-sse3           disable SSE3 optimizations
  --disable-ssse3          disable SSSE3 optimizations
  --disable-sse4           disable SSE4 optimizations
  --disable-sse42          disable SSE4.2 optimizations
  --disable-avx            disable AVX optimizations
  --disable-xop            disable XOP optimizations
  --disable-fma3           disable FMA3 optimizations
  --disable-fma4           disable FMA4 optimizations
  --disable-avx2           disable AVX2 optimizations
  --disable-avx512         disable AVX-512 optimizations
  --disable-aesni          disable AESNI optimizations
  --disable-armv5te        disable armv5te optimizations
  --disable-armv6          disable armv6 optimizations
  --disable-armv6t2        disable armv6t2 optimizations
  --disable-vfp            disable VFP optimizations
  --disable-neon           disable NEON optimizations
  --disable-inline-asm     disable use of inline assembly
  --disable-x86asm         disable use of standalone x86 assembly
  --disable-mipsdsp        disable MIPS DSP ASE R1 optimizations
  --disable-mipsdspr2      disable MIPS DSP ASE R2 optimizations
  --disable-msa            disable MSA optimizations
  --disable-mipsfpu        disable floating point MIPS optimizations
  --disable-mmi            disable Loongson SIMD optimizations
  --disable-fast-unaligned consider unaligned accesses slow

Developer options (useful when working on FFmpeg itself):
  --disable-debug          disable debugging symbols
  --enable-debug=LEVEL     set the debug level [$debuglevel]
  --disable-optimizations  disable compiler optimizations
  --enable-extra-warnings  enable more compiler warnings
  --disable-stripping      disable stripping of executables and shared libraries
  --assert-level=level     0(default), 1 or 2, amount of assertion testing,
                           2 causes a slowdown at runtime.
  --enable-memory-poisoning fill heap uninitialized allocated space with arbitrary data
  --valgrind=VALGRIND      run "make fate" tests through valgrind to detect memory
                           leaks and errors, using the specified valgrind binary.
                           Cannot be combined with --target-exec
  --enable-ftrapv          Trap arithmetic overflows
  --samples=PATH           location of test samples for FATE, if not set use
                           \$FATE_SAMPLES at make invocation time.
  --enable-neon-clobber-test check NEON registers for clobbering (should be
                           used only for debugging purposes)
  --enable-xmm-clobber-test check XMM registers for clobbering (Win64-only;
                           should be used only for debugging purposes)
  --enable-random          randomly enable/disable components
  --disable-random
  --enable-random=LIST     randomly enable/disable specific components or
  --disable-random=LIST    component groups. LIST is a comma-separated list
                           of NAME[:PROB] entries where NAME is a component
                           (group) and PROB the probability associated with
                           NAME (default 0.5).
  --random-seed=VALUE      seed value for --enable/disable-random
  --disable-valgrind-backtrace do not print a backtrace under Valgrind
                           (only applies to --disable-optimizations builds)
  --enable-osfuzz          Enable building fuzzer tool
  --libfuzzer=PATH         path to libfuzzer
  --ignore-tests=TESTS     comma-separated list (without "fate-" prefix
                           in the name) of tests whose result is ignored
  --enable-linux-perf      enable Linux Performance Monitor API

NOTE: Object files are built at the place where configure is launched.
EOF
  exit 0
}

if test -t 1 && which tput >/dev/null 2>&1; then
    ncolors=$(tput colors)
    if test -n "$ncolors" && test $ncolors -ge 8; then
        bold_color=$(tput bold)
        warn_color=$(tput setaf 3)
        error_color=$(tput setaf 1)
        reset_color=$(tput sgr0)
    fi
    # 72 used instead of 80 since that's the default of pr
    ncols=$(tput cols)
fi
: ${ncols:=72}

log(){
    echo "$@" >> $logfile
}

log_file(){
    log BEGIN $1
    pr -n -t $1 >> $logfile
    log END $1
}

warn(){
    log "WARNING: $*"
    WARNINGS="${WARNINGS}WARNING: $*\n"
}

die(){
    log "$@"
    echo "$error_color$bold_color$@$reset_color"
    cat <<EOF

If you think configure made a mistake, make sure you are using the latest
version from Git.  If the latest version fails, report the problem to the
ffmpeg-user@ffmpeg.org mailing list or IRC #ffmpeg on irc.freenode.net.
EOF
    if disabled logging; then
        cat <<EOF
Rerun configure with logging enabled (do not use --disable-logging), and
include the log this produces with your report.
EOF
    else
        cat <<EOF
Include the log file "$logfile" produced by configure as this will help
solve the problem.
EOF
    fi
    exit 1
}

# Avoid locale weirdness, besides we really just want to translate ASCII.
toupper(){
    echo "$@" | tr abcdefghijklmnopqrstuvwxyz ABCDEFGHIJKLMNOPQRSTUVWXYZ
}

tolower(){
    echo "$@" | tr ABCDEFGHIJKLMNOPQRSTUVWXYZ abcdefghijklmnopqrstuvwxyz
}

c_escape(){
    echo "$*" | sed 's/["\\]/\\\0/g'
}

sh_quote(){
    v=$(echo "$1" | sed "s/'/'\\\\''/g")
    test "x$v" = "x${v#*[!A-Za-z0-9_/.+-]}" || v="'$v'"
    echo "$v"
}

cleanws(){
    echo "$@" | sed 's/^ *//;s/[[:space:]][[:space:]]*/ /g;s/ *$//'
}

filter(){
    pat=$1
    shift
    for v; do
        eval "case '$v' in $pat) printf '%s ' '$v' ;; esac"
    done
}

filter_out(){
    pat=$1
    shift
    for v; do
        eval "case '$v' in $pat) ;; *) printf '%s ' '$v' ;; esac"
    done
}

map(){
    m=$1
    shift
    for v; do eval $m; done
}

add_suffix(){
    suffix=$1
    shift
    for v; do echo ${v}${suffix}; done
}

remove_suffix(){
    suffix=$1
    shift
    for v; do echo ${v%$suffix}; done
}

set_all(){
    value=$1
    shift
    for var in $*; do
        eval $var=$value
    done
}

set_weak(){
    value=$1
    shift
    for var; do
        eval : \${$var:=$value}
    done
}

sanitize_var_name(){
    echo $@ | sed 's/[^A-Za-z0-9_]/_/g'
}

set_sanitized(){
    var=$1
    shift
    eval $(sanitize_var_name "$var")='$*'
}

get_sanitized(){
    eval echo \$$(sanitize_var_name "$1")
}

pushvar(){
    for pvar in $*; do
        eval level=\${${pvar}_level:=0}
        eval ${pvar}_${level}="\$$pvar"
        eval ${pvar}_level=$(($level+1))
    done
}

popvar(){
    for pvar in $*; do
        eval level=\${${pvar}_level:-0}
        test $level = 0 && continue
        eval level=$(($level-1))
        eval $pvar="\${${pvar}_${level}}"
        eval ${pvar}_level=$level
        eval unset ${pvar}_${level}
    done
}

request(){
    for var in $*; do
        eval ${var}_requested=yes
        eval $var=
    done
}

enable(){
    set_all yes $*
}

disable(){
    set_all no $*
}

enable_weak(){
    set_weak yes $*
}

disable_weak(){
    set_weak no $*
}

enable_sanitized(){
    for var; do
        enable $(sanitize_var_name $var)
    done
}

disable_sanitized(){
    for var; do
        disable $(sanitize_var_name $var)
    done
}

do_enable_deep(){
    for var; do
        enabled $var && continue
        eval sel="\$${var}_select"
        eval sgs="\$${var}_suggest"
        pushvar var sgs
        enable_deep $sel
        popvar sgs
        enable_deep_weak $sgs
        popvar var
    done
}

enable_deep(){
    do_enable_deep $*
    enable $*
}

enable_deep_weak(){
    for var; do
        disabled $var && continue
        pushvar var
        do_enable_deep $var
        popvar var
        enable_weak $var
    done
}

requested(){
    test "${1#!}" = "$1" && op="=" || op="!="
    eval test "x\$${1#!}_requested" $op "xyes"
}

enabled(){
    test "${1#!}" = "$1" && op="=" || op="!="
    eval test "x\$${1#!}" $op "xyes"
}

disabled(){
    test "${1#!}" = "$1" && op="=" || op="!="
    eval test "x\$${1#!}" $op "xno"
}

enabled_all(){
    for opt; do
        enabled $opt || return 1
    done
}

disabled_all(){
    for opt; do
        disabled $opt || return 1
    done
}

enabled_any(){
    for opt; do
        enabled $opt && return 0
    done
}

disabled_any(){
    for opt; do
        disabled $opt && return 0
    done
    return 1
}

set_default(){
    for opt; do
        eval : \${$opt:=\$${opt}_default}
    done
}

is_in(){
    value=$1
    shift
    for var in $*; do
        [ $var = $value ] && return 0
    done
    return 1
}

check_deps(){
    for cfg; do
        enabled ${cfg}_checking && die "Circular dependency for $cfg."
        disabled ${cfg}_checking && continue
        enable ${cfg}_checking

        eval dep_all="\$${cfg}_deps"
        eval dep_any="\$${cfg}_deps_any"
        eval dep_con="\$${cfg}_conflict"
        eval dep_sel="\$${cfg}_select"
        eval dep_sgs="\$${cfg}_suggest"
        eval dep_ifa="\$${cfg}_if"
        eval dep_ifn="\$${cfg}_if_any"

        pushvar cfg dep_all dep_any dep_con dep_sel dep_sgs dep_ifa dep_ifn
        check_deps $dep_all $dep_any $dep_con $dep_sel $dep_sgs $dep_ifa $dep_ifn
        popvar cfg dep_all dep_any dep_con dep_sel dep_sgs dep_ifa dep_ifn

        [ -n "$dep_ifa" ] && { enabled_all $dep_ifa && enable_weak $cfg; }
        [ -n "$dep_ifn" ] && { enabled_any $dep_ifn && enable_weak $cfg; }
        enabled_all  $dep_all || { disable $cfg && requested $cfg && die "ERROR: $cfg requested, but not all dependencies are satisfied: $dep_all"; }
        enabled_any  $dep_any || { disable $cfg && requested $cfg && die "ERROR: $cfg requested, but not any dependency is satisfied: $dep_any"; }
        disabled_all $dep_con || { disable $cfg && requested $cfg && die "ERROR: $cfg requested, but some conflicting dependencies are unsatisfied: $dep_con"; }
        disabled_any $dep_sel && { disable $cfg && requested $cfg && die "ERROR: $cfg requested, but some selected dependency is unsatisfied: $dep_sel"; }

        enabled $cfg && enable_deep_weak $dep_sel $dep_sgs

        for dep in $dep_all $dep_any $dep_sel $dep_sgs; do
            # filter out library deps, these do not belong in extralibs
            is_in $dep $LIBRARY_LIST && continue
            enabled $dep && eval append ${cfg}_extralibs ${dep}_extralibs
        done

        disable ${cfg}_checking
    done
}

print_config(){
    pfx=$1
    files=$2
    shift 2
    map 'eval echo "$v \${$v:-no}"' "$@" |
    awk "BEGIN { split(\"$files\", files) }
        {
            c = \"$pfx\" toupper(\$1);
            v = \$2;
            sub(/yes/, 1, v);
            sub(/no/,  0, v);
            for (f in files) {
                file = files[f];
                if (file ~ /\\.h\$/) {
                    printf(\"#define %s %d\\n\", c, v) >>file;
                } else if (file ~ /\\.asm\$/) {
                    printf(\"%%define %s %d\\n\", c, v) >>file;
                } else if (file ~ /\\.mak\$/) {
                    n = -v ? \"\" : \"!\";
                    printf(\"%s%s=yes\\n\", n, c) >>file;
                } else if (file ~ /\\.texi\$/) {
                    pre = -v ? \"\" : \"@c \";
                    yesno = \$2;
                    c2 = tolower(c);
                    gsub(/_/, \"-\", c2);
                    printf(\"%s@set %s %s\\n\", pre, c2, yesno) >>file;
                }
            }
        }"
}

print_enabled(){
    suf=$1
    shift
    for v; do
        enabled $v && printf "%s\n" ${v%$suf}
    done
}

append(){
    var=$1
    shift
    eval "$var=\"\$$var $*\""
}

prepend(){
    var=$1
    shift
    eval "$var=\"$* \$$var\""
}

unique(){
    var=$1
    uniq_list=""
    for tok in $(eval echo \$$var); do
        uniq_list="$(filter_out $tok $uniq_list) $tok"
    done
    eval "$var=\"${uniq_list}\""
}

resolve(){
    var=$1
    tmpvar=
    for entry in $(eval echo \$$var); do
        tmpvar="$tmpvar $(eval echo \$${entry})"
    done
    eval "$var=\"${tmpvar}\""
}

add_cppflags(){
    append CPPFLAGS "$@"
}

add_cflags(){
    append CFLAGS $($cflags_filter "$@")
}

add_cflags_headers(){
    append CFLAGS_HEADERS $($cflags_filter "$@")
}

add_cxxflags(){
    append CXXFLAGS $($cflags_filter "$@")
}

add_asflags(){
    append ASFLAGS $($asflags_filter "$@")
}

add_objcflags(){
    append OBJCFLAGS $($objcflags_filter "$@")
}

add_ldflags(){
    append LDFLAGS $($ldflags_filter "$@")
}

add_ldexeflags(){
    append LDEXEFLAGS $($ldflags_filter "$@")
}

add_ldsoflags(){
    append LDSOFLAGS $($ldflags_filter "$@")
}

add_stripflags(){
    append ASMSTRIPFLAGS "$@"
}

add_extralibs(){
    prepend extralibs $($ldflags_filter "$@")
}

add_host_cppflags(){
    append host_cppflags "$@"
}

add_host_cflags(){
    append host_cflags $($host_cflags_filter "$@")
}

add_host_ldflags(){
    append host_ldflags $($host_ldflags_filter "$@")
}

add_compat(){
    append compat_objs $1
    shift
    map 'add_cppflags -D$v' "$@"
}

test_cmd(){
    log "$@"
    "$@" >> $logfile 2>&1
}

test_stat(){
    log test_stat "$@"
    stat "$1" >> $logfile 2>&1
}

cc_o(){
    eval printf '%s\\n' $CC_O
}

cc_e(){
    eval printf '%s\\n' $CC_E
}

test_cc(){
    log test_cc "$@"
    cat > $TMPC
    log_file $TMPC
    test_cmd $cc $CPPFLAGS $CFLAGS "$@" $CC_C $(cc_o $TMPO) $TMPC
}

test_cxx(){
    log test_cxx "$@"
    cat > $TMPCPP
    log_file $TMPCPP
    test_cmd $cxx $CPPFLAGS $CFLAGS $CXXFLAGS "$@" $CXX_C -o $TMPO $TMPCPP
}

test_objcc(){
    log test_objcc "$@"
    cat > $TMPM
    log_file $TMPM
    test_cmd $objcc -Werror=missing-prototypes $CPPFLAGS $CFLAGS $OBJCFLAGS "$@" $OBJCC_C $(cc_o $TMPO) $TMPM
}

test_cpp(){
    log test_cpp "$@"
    cat > $TMPC
    log_file $TMPC
    test_cmd $cc $CPPFLAGS $CFLAGS "$@" $(cc_e $TMPO) $TMPC
}

as_o(){
    eval printf '%s\\n' $AS_O
}

test_as(){
    log test_as "$@"
    cat > $TMPS
    log_file $TMPS
    test_cmd $as $CPPFLAGS $ASFLAGS "$@" $AS_C $(as_o $TMPO) $TMPS
}

check_cmd(){
    log check_cmd "$@"
    cmd=$1
    disabled $cmd && return
    disable $cmd
    test_cmd $@ && enable $cmd
}

check_as(){
    log check_as "$@"
    name=$1
    code=$2
    shift 2
    disable $name
    test_as $@ <<EOF && enable $name
$code
EOF
}

check_inline_asm(){
    log check_inline_asm "$@"
    name="$1"
    code="$2"
    shift 2
    disable $name
    test_cc "$@" <<EOF && enable $name
void foo(void){ __asm__ volatile($code); }
EOF
}

check_inline_asm_flags(){
    log check_inline_asm_flags "$@"
    name="$1"
    code="$2"
    flags=''
    shift 2
    while [ "$1" != "" ]; do
      append flags $1
      shift
    done;
    disable $name
    cat > $TMPC <<EOF
void foo(void){ __asm__ volatile($code); }
EOF
    log_file $TMPC
    test_cmd $cc $CPPFLAGS $CFLAGS $flags "$@" $CC_C $(cc_o $TMPO) $TMPC &&
    enable $name && add_cflags $flags && add_asflags $flags && add_ldflags $flags
}

check_insn(){
    log check_insn "$@"
    check_inline_asm ${1}_inline "$2"
    check_as ${1}_external "$2"
}

test_x86asm(){
    log test_x86asm "$@"
    echo "$1" > $TMPS
    log_file $TMPS
    shift 1
    test_cmd $x86asmexe $X86ASMFLAGS -Werror "$@" -o $TMPO $TMPS
}

ld_o(){
    eval printf '%s\\n' $LD_O
}

test_ld(){
    log test_ld "$@"
    type=$1
    shift 1
    flags=$(filter_out '-l*|*.so' $@)
    libs=$(filter '-l*|*.so' $@)
    test_$type $($cflags_filter $flags) || return
    flags=$($ldflags_filter $flags)
    libs=$($ldflags_filter $libs)
    test_cmd $ld $LDFLAGS $LDEXEFLAGS $flags $(ld_o $TMPE) $TMPO $libs $extralibs
}

check_ld(){
    log check_ld "$@"
    type=$1
    name=$2
    shift 2
    disable $name
    test_ld $type $@ && enable $name
}

print_include(){
    hdr=$1
    test "${hdr%.h}" = "${hdr}" &&
        echo "#include $hdr"    ||
        echo "#include <$hdr>"
}

test_code(){
    log test_code "$@"
    check=$1
    headers=$2
    code=$3
    shift 3
    {
        for hdr in $headers; do
            print_include $hdr
        done
        echo "int main(void) { $code; return 0; }"
    } | test_$check "$@"
}

check_cppflags(){
    log check_cppflags "$@"
    test_cpp "$@" <<EOF && append CPPFLAGS "$@"
#include <stdlib.h>
EOF
}

test_cflags(){
    log test_cflags "$@"
    set -- $($cflags_filter "$@")
    test_cc "$@" <<EOF
int x;
EOF
}

check_cflags(){
    log check_cflags "$@"
    test_cflags "$@" && add_cflags "$@"
}

check_cxxflags(){
    log check_cxxflags "$@"
    set -- $($cflags_filter "$@")
    test_cxx "$@" <<EOF && append CXXFLAGS "$@"
int x;
EOF
}

test_objcflags(){
    log test_objcflags "$@"
    set -- $($objcflags_filter "$@")
    test_objcc "$@" <<EOF
int x;
EOF
}

check_objcflags(){
    log check_objcflags "$@"
    test_objcflags "$@" && add_objcflags "$@"
}

test_ldflags(){
    log test_ldflags "$@"
    set -- $($ldflags_filter "$@")
    test_ld "cc" "$@" <<EOF
int main(void){ return 0; }
EOF
}

check_ldflags(){
    log check_ldflags "$@"
    test_ldflags "$@" && add_ldflags "$@"
}

test_stripflags(){
    log test_stripflags "$@"
    # call test_cc to get a fresh TMPO
    test_cc <<EOF
int main(void) { return 0; }
EOF
    test_cmd $strip $ASMSTRIPFLAGS "$@" $TMPO
}

check_stripflags(){
    log check_stripflags "$@"
    test_stripflags "$@" && add_stripflags "$@"
}

check_header(){
    log check_header "$@"
    headers=$1
    shift
    disable_sanitized $headers
    {
        for hdr in $headers; do
            print_include $hdr
        done
        echo "int x;"
    } | test_cpp "$@" && enable_sanitized $headers
}

check_header_objcc(){
    log check_header_objcc "$@"
    rm -f -- "$TMPO"
    header=$1
    shift
    disable_sanitized $header
    {
       echo "#include <$header>"
       echo "int main(void) { return 0; }"
    } | test_objcc && test_stat "$TMPO" && enable_sanitized $header
}

check_apple_framework(){
    log check_apple_framework "$@"
    framework="$1"
    name="$(tolower $framework)"
    header="${framework}/${framework}.h"
    disable $name
    check_header_objcc $header &&
        enable $name && eval ${name}_extralibs='"-framework $framework"'
}

check_func(){
    log check_func "$@"
    func=$1
    shift
    disable $func
    test_ld "cc" "$@" <<EOF && enable $func
extern int $func();
int main(void){ $func(); }
EOF
}

check_complexfunc(){
    log check_complexfunc "$@"
    func=$1
    narg=$2
    shift 2
    test $narg = 2 && args="f, g" || args="f * I"
    disable $func
    test_ld "cc" "$@" <<EOF && enable $func
#include <complex.h>
#include <math.h>
float foo(complex float f, complex float g) { return $func($args); }
int main(void){ return (int) foo; }
EOF
}

check_mathfunc(){
    log check_mathfunc "$@"
    func=$1
    narg=$2
    shift 2
    test $narg = 2 && args="f, g" || args="f"
    disable $func
    test_ld "cc" "$@" <<EOF && enable $func
#include <math.h>
float foo(float f, float g) { return $func($args); }
int main(void){ return (int) foo; }
EOF
}

check_func_headers(){
    log check_func_headers "$@"
    headers=$1
    funcs=$2
    shift 2
    {
        for hdr in $headers; do
            print_include $hdr
        done
        echo "#include <stdint.h>"
        for func in $funcs; do
            echo "long check_$func(void) { return (long) $func; }"
        done
        echo "int main(void) { int ret = 0;"
        # LTO could optimize out the test functions without this
        for func in $funcs; do
            echo " ret |= ((intptr_t)check_$func) & 0xFFFF;"
        done
        echo "return ret; }"
    } | test_ld "cc" "$@" && enable $funcs && enable_sanitized $headers
}

check_class_headers_cpp(){
    log check_class_headers_cpp "$@"
    headers=$1
    classes=$2
    shift 2
    {
        for hdr in $headers; do
            echo "#include <$hdr>"
        done
        echo "int main(void) { "
        i=1
        for class in $classes; do
            echo "$class obj$i;"
            i=$(expr $i + 1)
        done
        echo "return 0; }"
    } | test_ld "cxx" "$@" && enable $funcs && enable_sanitized $headers
}

test_cpp_condition(){
    log test_cpp_condition "$@"
    header=$1
    condition=$2
    shift 2
    test_cpp "$@" <<EOF
#include <$header>
#if !($condition)
#error "unsatisfied condition: $condition"
#endif
EOF
}

check_cpp_condition(){
    log check_cpp_condition "$@"
    name=$1
    shift 1
    disable $name
    test_cpp_condition "$@" && enable $name
}

test_cflags_cc(){
    log test_cflags_cc "$@"
    flags=$1
    header=$2
    condition=$3
    shift 3
    set -- $($cflags_filter "$flags")
    test_cc "$@" <<EOF
#include <$header>
#if !($condition)
#error "unsatisfied condition: $condition"
#endif
EOF
}

check_lib(){
    log check_lib "$@"
    name="$1"
    headers="$2"
    funcs="$3"
    shift 3
    disable $name
    check_func_headers "$headers" "$funcs" "$@" &&
        enable $name && eval ${name}_extralibs="\$@"
}

check_lib_cpp(){
    log check_lib_cpp "$@"
    name="$1"
    headers="$2"
    classes="$3"
    shift 3
    disable $name
    check_class_headers_cpp "$headers" "$classes" "$@" &&
        enable $name && eval ${name}_extralibs="\$@"
}

test_pkg_config(){
    log test_pkg_config "$@"
    name="$1"
    pkg_version="$2"
    pkg="${2%% *}"
    headers="$3"
    funcs="$4"
    shift 4
    disable $name
    test_cmd $pkg_config --exists --print-errors $pkg_version || return
    pkg_cflags=$($pkg_config --cflags $pkg_config_flags $pkg)
    pkg_libs=$($pkg_config --libs $pkg_config_flags $pkg)
    check_func_headers "$headers" "$funcs" $pkg_cflags $pkg_libs "$@" &&
        enable $name &&
        set_sanitized "${name}_cflags"    $pkg_cflags &&
        set_sanitized "${name}_extralibs" $pkg_libs
}

check_pkg_config(){
    log check_pkg_config "$@"
    name="$1"
    test_pkg_config "$@" &&
        eval add_cflags \$${name}_cflags
}

test_exec(){
    test_ld "cc" "$@" && { enabled cross_compile || $TMPE >> $logfile 2>&1; }
}

check_exec_crash(){
    log check_exec_crash "$@"
    code=$(cat)

    # exit() is not async signal safe.  _Exit (C99) and _exit (POSIX)
    # are safe but may not be available everywhere.  Thus we use
    # raise(SIGTERM) instead.  The check is run in a subshell so we
    # can redirect the "Terminated" message from the shell.  SIGBUS
    # is not defined by standard C so it is used conditionally.

    (test_exec "$@") >> $logfile 2>&1 <<EOF
#include <signal.h>
static void sighandler(int sig){
    raise(SIGTERM);
}
int foo(void){
    $code
}
int (*func_ptr)(void) = foo;
int main(void){
    signal(SIGILL, sighandler);
    signal(SIGFPE, sighandler);
    signal(SIGSEGV, sighandler);
#ifdef SIGBUS
    signal(SIGBUS, sighandler);
#endif
    return func_ptr();
}
EOF
}

check_type(){
    log check_type "$@"
    headers=$1
    type=$2
    shift 2
    disable_sanitized "$type"
    test_code cc "$headers" "$type v" "$@" && enable_sanitized "$type"
}

check_struct(){
    log check_struct "$@"
    headers=$1
    struct=$2
    member=$3
    shift 3
    disable_sanitized "${struct}_${member}"
    test_code cc "$headers" "const void *p = &(($struct *)0)->$member" "$@" &&
        enable_sanitized "${struct}_${member}"
}

check_builtin(){
    log check_builtin "$@"
    name=$1
    headers=$2
    builtin=$3
    shift 3
    disable "$name"
    test_code ld "$headers" "$builtin" "cc" "$@" && enable "$name"
}

check_compile_assert(){
    log check_compile_assert "$@"
    name=$1
    headers=$2
    condition=$3
    shift 3
    disable "$name"
    test_code cc "$headers" "char c[2 * !!($condition) - 1]" "$@" && enable "$name"
}

check_cc(){
    log check_cc "$@"
    name=$1
    shift
    disable "$name"
    test_code cc "$@" && enable "$name"
}

require(){
    log require "$@"
    name_version="$1"
    name="${1%% *}"
    shift
    check_lib $name "$@" || die "ERROR: $name_version not found"
}

require_cc(){
    log require_cc "$@"
    name="$1"
    shift
    test_code cc "$@" || die "ERROR: $name failed"
}

require_cpp(){
    name="$1"
    headers="$2"
    classes="$3"
    shift 3
    check_lib_cpp "$headers" "$classes" "$@" || die "ERROR: $name not found"
}

require_header(){
    log require_header "$@"
    headers="$1"
    check_header "$@" || die "ERROR: $headers not found"
}

require_cpp_condition(){
    log require_cpp_condition "$@"
    condition="$2"
    test_cpp_condition "$@" || die "ERROR: $condition not satisfied"
}

require_pkg_config(){
    log require_pkg_config "$@"
    pkg_version="$2"
    check_pkg_config "$@" || die "ERROR: $pkg_version not found using pkg-config$pkg_config_fail_message"
}

hostcc_e(){
    eval printf '%s\\n' $HOSTCC_E
}

hostcc_o(){
    eval printf '%s\\n' $HOSTCC_O
}

test_host_cc(){
    log test_host_cc "$@"
    cat > $TMPC
    log_file $TMPC
    test_cmd $host_cc $host_cflags "$@" $HOSTCC_C $(hostcc_o $TMPO) $TMPC
}

test_host_cpp(){
    log test_host_cpp "$@"
    cat > $TMPC
    log_file $TMPC
    test_cmd $host_cc $host_cppflags $host_cflags "$@" $(hostcc_e $TMPO) $TMPC
}

check_host_cppflags(){
    log check_host_cppflags "$@"
    test_host_cpp "$@" <<EOF && append host_cppflags "$@"
#include <stdlib.h>
EOF
}

check_host_cflags(){
    log check_host_cflags "$@"
    set -- $($host_cflags_filter "$@")
    test_host_cc "$@" <<EOF && append host_cflags "$@"
int x;
EOF
}

test_host_cpp_condition(){
    log test_host_cpp_condition "$@"
    header=$1
    condition=$2
    shift 2
    test_host_cpp "$@" <<EOF
#include <$header>
#if !($condition)
#error "unsatisfied condition: $condition"
#endif
EOF
}

check_host_cpp_condition(){
    log check_host_cpp_condition "$@"
    name=$1
    shift 1
    disable $name
    test_host_cpp_condition "$@" && enable $name
}

cp_if_changed(){
    cmp -s "$1" "$2" && { test "$quiet" != "yes" && echo "$2 is unchanged"; } && return
    mkdir -p "$(dirname $2)"
    cp -f "$1" "$2"
}

# CONFIG_LIST contains configurable options, while HAVE_LIST is for
# system-dependent things.

AVCODEC_COMPONENTS="
    bsfs
    decoders
    encoders
    hwaccels
    parsers
"

AVDEVICE_COMPONENTS="
    indevs
    outdevs
"

AVFILTER_COMPONENTS="
    filters
"

AVFORMAT_COMPONENTS="
    demuxers
    muxers
    protocols
"

COMPONENT_LIST="
    $AVCODEC_COMPONENTS
    $AVDEVICE_COMPONENTS
    $AVFILTER_COMPONENTS
    $AVFORMAT_COMPONENTS
"

EXAMPLE_LIST="
    avio_dir_cmd_example
    avio_reading_example
    decode_audio_example
    decode_video_example
    demuxing_decoding_example
    encode_audio_example
    encode_video_example
    extract_mvs_example
    filter_audio_example
    filtering_audio_example
    filtering_video_example
    http_multiclient_example
    hw_decode_example
    metadata_example
    muxing_example
    qsvdec_example
    remuxing_example
    resampling_audio_example
    scaling_video_example
    transcode_aac_example
    transcoding_example
    vaapi_encode_example
    vaapi_transcode_example
"

EXTERNAL_AUTODETECT_LIBRARY_LIST="
    alsa
    appkit
    avfoundation
    bzlib
    coreimage
    iconv
    libxcb
    libxcb_shm
    libxcb_shape
    libxcb_xfixes
    lzma
    schannel
    sdl2
    securetransport
    sndio
    xlib
    zlib
"

EXTERNAL_LIBRARY_GPL_LIST="
    avisynth
    frei0r
    libcdio
    librubberband
    libvidstab
    libx264
    libx265
    libxavs
    libxvid
"

EXTERNAL_LIBRARY_NONFREE_LIST="
    decklink
    libndi_newtek
    libfdk_aac
    openssl
    libtls
"

EXTERNAL_LIBRARY_VERSION3_LIST="
    gmp
    libopencore_amrnb
    libopencore_amrwb
    libvmaf
    libvo_amrwbenc
    rkmpp
"

EXTERNAL_LIBRARY_GPLV3_LIST="
    libsmbclient
"

EXTERNAL_LIBRARY_LIST="
    $EXTERNAL_LIBRARY_GPL_LIST
    $EXTERNAL_LIBRARY_NONFREE_LIST
    $EXTERNAL_LIBRARY_VERSION3_LIST
    $EXTERNAL_LIBRARY_GPLV3_LIST
    chromaprint
    gcrypt
    gnutls
<<<<<<< HEAD
    jni
    ladspa
    libass
    libbluray
=======
    libaom
>>>>>>> c438899a
    libbs2b
    libcaca
    libcelt
    libcodec2
    libdc1394
    libdrm
    libflite
    libfontconfig
    libfreetype
    libfribidi
    libgme
    libgsm
    libiec61883
    libilbc
    libjack
    libkvazaar
    libmodplug
    libmp3lame
    libmysofa
    libopencv
    libopenh264
    libopenjpeg
    libopenmpt
    libopus
    libpulse
    librsvg
    librtmp
    libshine
    libsmbclient
    libsnappy
    libsoxr
    libspeex
    libssh
    libtesseract
    libtheora
    libtwolame
    libv4l2
    libvorbis
    libvpx
    libwavpack
    libwebp
    libxml2
    libzimg
    libzmq
    libzvbi
    lv2
    mediacodec
    openal
    opengl
"

HWACCEL_AUTODETECT_LIBRARY_LIST="
    amf
    audiotoolbox
    crystalhd
    cuda
    cuvid
    d3d11va
    dxva2
    ffnvcodec
    nvdec
    nvenc
    vaapi
    vdpau
    videotoolbox
    v4l2_m2m
    xvmc
"

# catchall list of things that require external libs to link
EXTRALIBS_LIST="
    cpu_init
    cws2fws
"

HWACCEL_LIBRARY_NONFREE_LIST="
    cuda_sdk
    libnpp
"

HWACCEL_LIBRARY_LIST="
    $HWACCEL_LIBRARY_NONFREE_LIST
    libmfx
    mmal
    omx
    opencl
"

DOCUMENT_LIST="
    doc
    htmlpages
    manpages
    podpages
    txtpages
"

FEATURE_LIST="
    ftrapv
    gray
    hardcoded_tables
    omx_rpi
    runtime_cpudetect
    safe_bitstream_reader
    shared
    small
    static
    swscale_alpha
"

LIBRARY_LIST="
    avcodec
    avdevice
    avfilter
    avformat
    avresample
    avutil
    postproc
    swresample
    swscale
"

LICENSE_LIST="
    gpl
    nonfree
    version3
"

PROGRAM_LIST="
    ffplay
    ffprobe
    ffmpeg
"

SUBSYSTEM_LIST="
    dct
    dwt
    error_resilience
    faan
    fast_unaligned
    fft
    lsp
    lzo
    mdct
    pixelutils
    network
    rdft
"

# COMPONENT_LIST needs to come last to ensure correct dependency checking
CONFIG_LIST="
    $DOCUMENT_LIST
    $EXAMPLE_LIST
    $EXTERNAL_LIBRARY_LIST
    $EXTERNAL_AUTODETECT_LIBRARY_LIST
    $HWACCEL_LIBRARY_LIST
    $HWACCEL_AUTODETECT_LIBRARY_LIST
    $FEATURE_LIST
    $LICENSE_LIST
    $LIBRARY_LIST
    $PROGRAM_LIST
    $SUBSYSTEM_LIST
    autodetect
    fontconfig
    linux_perf
    memory_poisoning
    neon_clobber_test
    ossfuzz
    pic
    thumb
    valgrind_backtrace
    xmm_clobber_test
    $COMPONENT_LIST
"

THREADS_LIST="
    pthreads
    os2threads
    w32threads
"

ATOMICS_LIST="
    atomics_gcc
    atomics_suncc
    atomics_win32
"

AUTODETECT_LIBS="
    $EXTERNAL_AUTODETECT_LIBRARY_LIST
    $HWACCEL_AUTODETECT_LIBRARY_LIST
    $THREADS_LIST
"

ARCH_LIST="
    aarch64
    alpha
    arm
    avr32
    avr32_ap
    avr32_uc
    bfin
    ia64
    m68k
    mips
    mips64
    parisc
    ppc
    ppc64
    s390
    sh4
    sparc
    sparc64
    tilegx
    tilepro
    tomi
    x86
    x86_32
    x86_64
"

ARCH_EXT_LIST_ARM="
    armv5te
    armv6
    armv6t2
    armv8
    neon
    vfp
    vfpv3
    setend
"

ARCH_EXT_LIST_MIPS="
    mipsfpu
    mips32r2
    mips32r5
    mips64r2
    mips32r6
    mips64r6
    mipsdsp
    mipsdspr2
    msa
"

ARCH_EXT_LIST_LOONGSON="
    loongson2
    loongson3
    mmi
"

ARCH_EXT_LIST_X86_SIMD="
    aesni
    amd3dnow
    amd3dnowext
    avx
    avx2
    avx512
    fma3
    fma4
    mmx
    mmxext
    sse
    sse2
    sse3
    sse4
    sse42
    ssse3
    xop
"

ARCH_EXT_LIST_PPC="
    altivec
    dcbzl
    ldbrx
    power8
    ppc4xx
    vsx
"

ARCH_EXT_LIST_X86="
    $ARCH_EXT_LIST_X86_SIMD
    cpunop
    i686
"

ARCH_EXT_LIST="
    $ARCH_EXT_LIST_ARM
    $ARCH_EXT_LIST_PPC
    $ARCH_EXT_LIST_X86
    $ARCH_EXT_LIST_MIPS
    $ARCH_EXT_LIST_LOONGSON
"

ARCH_FEATURES="
    aligned_stack
    fast_64bit
    fast_clz
    fast_cmov
    local_aligned
    simd_align_16
    simd_align_32
    simd_align_64
"

BUILTIN_LIST="
    atomic_cas_ptr
    machine_rw_barrier
    MemoryBarrier
    mm_empty
    rdtsc
    sem_timedwait
    sync_val_compare_and_swap
"
HAVE_LIST_CMDLINE="
    inline_asm
    symver
    x86asm
"

HAVE_LIST_PUB="
    bigendian
    fast_unaligned
"

HEADERS_LIST="
    arpa_inet_h
    asm_types_h
    cdio_paranoia_h
    cdio_paranoia_paranoia_h
    cuda_h
    dispatch_dispatch_h
    dev_bktr_ioctl_bt848_h
    dev_bktr_ioctl_meteor_h
    dev_ic_bt8xx_h
    dev_video_bktr_ioctl_bt848_h
    dev_video_meteor_ioctl_meteor_h
    direct_h
    dirent_h
    dxgidebug_h
    dxva_h
    ES2_gl_h
    gsm_h
    io_h
    machine_ioctl_bt848_h
    machine_ioctl_meteor_h
    malloc_h
    opencv2_core_core_c_h
    OpenGL_gl3_h
    poll_h
    sys_param_h
    sys_resource_h
    sys_select_h
    sys_soundcard_h
    sys_time_h
    sys_un_h
    sys_videoio_h
    termios_h
    udplite_h
    unistd_h
    valgrind_valgrind_h
    windows_h
    winsock2_h
"

INTRINSICS_LIST="
    intrinsics_neon
"

COMPLEX_FUNCS="
    cabs
    cexp
"

MATH_FUNCS="
    atanf
    atan2f
    cbrt
    cbrtf
    copysign
    cosf
    erf
    exp2
    exp2f
    expf
    hypot
    isfinite
    isinf
    isnan
    ldexpf
    llrint
    llrintf
    log2
    log2f
    log10f
    lrint
    lrintf
    powf
    rint
    round
    roundf
    sinf
    trunc
    truncf
"

SYSTEM_FEATURES="
    dos_paths
    libc_msvcrt
    MMAL_PARAMETER_VIDEO_MAX_NUM_CALLBACKS
    section_data_rel_ro
    threads
    uwp
    winrt
"

SYSTEM_FUNCS="
    access
    aligned_malloc
    arc4random
    clock_gettime
    closesocket
    CommandLineToArgvW
    fcntl
    getaddrinfo
    gethrtime
    getopt
    GetProcessAffinityMask
    GetProcessMemoryInfo
    GetProcessTimes
    getrusage
    GetSystemTimeAsFileTime
    gettimeofday
    glob
    glXGetProcAddress
    gmtime_r
    inet_aton
    isatty
    kbhit
    localtime_r
    lstat
    lzo1x_999_compress
    mach_absolute_time
    MapViewOfFile
    memalign
    mkstemp
    mmap
    mprotect
    nanosleep
    PeekNamedPipe
    posix_memalign
    pthread_cancel
    sched_getaffinity
    SecItemImport
    SetConsoleTextAttribute
    SetConsoleCtrlHandler
    setmode
    setrlimit
    Sleep
    strerror_r
    sysconf
    sysctl
    usleep
    UTGetOSTypeFromString
    VirtualAlloc
    wglGetProcAddress
"

SYSTEM_LIBRARIES="
    vaapi_drm
    vaapi_x11
    vdpau_x11
    wincrypt
"

TOOLCHAIN_FEATURES="
    as_arch_directive
    as_fpu_directive
    as_func
    as_object_arch
    asm_mod_q
    blocks_extension
    ebp_available
    ebx_available
    gnu_as
    gnu_windres
    ibm_asm
    inline_asm_direct_symbol_refs
    inline_asm_labels
    inline_asm_nonlocal_labels
    pragma_deprecated
    rsync_contimeout
    symver_asm_label
    symver_gnu_asm
    vfp_args
    xform_asm
    xmm_clobbers
"

TYPES_LIST="
    kCMVideoCodecType_HEVC
    socklen_t
    struct_addrinfo
    struct_group_source_req
    struct_ip_mreq_source
    struct_ipv6_mreq
    struct_msghdr_msg_flags
    struct_pollfd
    struct_rusage_ru_maxrss
    struct_sctp_event_subscribe
    struct_sockaddr_in6
    struct_sockaddr_sa_len
    struct_sockaddr_storage
    struct_stat_st_mtim_tv_nsec
    struct_v4l2_frmivalenum_discrete
"

HAVE_LIST="
    $ARCH_EXT_LIST
    $(add_suffix _external $ARCH_EXT_LIST)
    $(add_suffix _inline   $ARCH_EXT_LIST)
    $ARCH_FEATURES
    $BUILTIN_LIST
    $COMPLEX_FUNCS
    $HAVE_LIST_CMDLINE
    $HAVE_LIST_PUB
    $HEADERS_LIST
    $INTRINSICS_LIST
    $MATH_FUNCS
    $SYSTEM_FEATURES
    $SYSTEM_FUNCS
    $SYSTEM_LIBRARIES
    $THREADS_LIST
    $TOOLCHAIN_FEATURES
    $TYPES_LIST
    makeinfo
    makeinfo_html
    opencl_d3d11
    opencl_drm_arm
    opencl_drm_beignet
    opencl_dxva2
    opencl_vaapi_beignet
    opencl_vaapi_intel_media
    perl
    pod2man
    texi2html
"

# options emitted with CONFIG_ prefix but not available on the command line
CONFIG_EXTRA="
    aandcttables
    ac3dsp
    adts_header
    audio_frame_queue
    audiodsp
    blockdsp
    bswapdsp
    cabac
    cbs
    cbs_h264
    cbs_h265
    cbs_mpeg2
    dirac_parse
    dvprofile
    exif
    faandct
    faanidct
    fdctdsp
    flacdsp
    fmtconvert
    frame_thread_encoder
    g722dsp
    golomb
    gplv3
    h263dsp
    h264chroma
    h264dsp
    h264parse
    h264pred
    h264qpel
    hevcparse
    hpeldsp
    huffman
    huffyuvdsp
    huffyuvencdsp
    idctdsp
    iirfilter
    mdct15
    intrax8
    iso_media
    ividsp
    jpegtables
    lgplv3
    libx262
    llauddsp
    llviddsp
    llvidencdsp
    lpc
    lzf
    me_cmp
    mpeg_er
    mpegaudio
    mpegaudiodsp
    mpegaudioheader
    mpegvideo
    mpegvideoenc
    mss34dsp
    pixblockdsp
    qpeldsp
    qsv
    qsvdec
    qsvenc
    qsvvpp
    rangecoder
    riffdec
    riffenc
    rtpdec
    rtpenc_chain
    rv34dsp
    sinewin
    snappy
    srtp
    startcode
    texturedsp
    texturedspenc
    tpeldsp
    vaapi_1
    vaapi_encode
    vc1dsp
    videodsp
    vp3dsp
    vp56dsp
    vp8dsp
    wma_freqs
    wmv2dsp
"

CMDLINE_SELECT="
    $ARCH_EXT_LIST
    $CONFIG_LIST
    $HAVE_LIST_CMDLINE
    $THREADS_LIST
    asm
    cross_compile
    debug
    extra_warnings
    logging
    lto
    optimizations
    rpath
    stripping
"

PATHS_LIST="
    bindir
    datadir
    docdir
    incdir
    libdir
    mandir
    pkgconfigdir
    prefix
    shlibdir
    install_name_dir
"

CMDLINE_SET="
    $PATHS_LIST
    ar
    arch
    as
    assert_level
    build_suffix
    cc
    objcc
    cpu
    cross_prefix
    custom_allocator
    cxx
    dep_cc
    doxygen
    env
    extra_version
    gas
    host_cc
    host_cflags
    host_extralibs
    host_ld
    host_ldflags
    host_os
    ignore_tests
    install
    ld
    ln_s
    logfile
    malloc_prefix
    nm
    optflags
    nvccflags
    pkg_config
    pkg_config_flags
    progs_suffix
    random_seed
    ranlib
    samples
    strip
    sws_max_filter_size
    sysinclude
    sysroot
    target_exec
    target_os
    target_path
    target_samples
    tempprefix
    toolchain
    valgrind
    x86asmexe
"

CMDLINE_APPEND="
    extra_cflags
    extra_cxxflags
    extra_objcflags
    host_cppflags
"

# code dependency declarations

# architecture extensions

armv5te_deps="arm"
armv6_deps="arm"
armv6t2_deps="arm"
armv8_deps="aarch64"
neon_deps_any="aarch64 arm"
intrinsics_neon_deps="neon"
vfp_deps_any="aarch64 arm"
vfpv3_deps="vfp"
setend_deps="arm"

map 'eval ${v}_inline_deps=inline_asm' $ARCH_EXT_LIST_ARM

altivec_deps="ppc"
dcbzl_deps="ppc"
ldbrx_deps="ppc"
ppc4xx_deps="ppc"
vsx_deps="altivec"
power8_deps="vsx"

loongson2_deps="mips"
loongson3_deps="mips"
mips32r2_deps="mips"
mips32r5_deps="mips"
mips32r6_deps="mips"
mips64r2_deps="mips"
mips64r6_deps="mips"
mipsfpu_deps="mips"
mipsdsp_deps="mips"
mipsdspr2_deps="mips"
mmi_deps="mips"
msa_deps="mipsfpu"

cpunop_deps="i686"
x86_64_select="i686"
x86_64_suggest="fast_cmov"

amd3dnow_deps="mmx"
amd3dnowext_deps="amd3dnow"
i686_deps="x86"
mmx_deps="x86"
mmxext_deps="mmx"
sse_deps="mmxext"
sse2_deps="sse"
sse3_deps="sse2"
ssse3_deps="sse3"
sse4_deps="ssse3"
sse42_deps="sse4"
aesni_deps="sse42"
avx_deps="sse42"
xop_deps="avx"
fma3_deps="avx"
fma4_deps="avx"
avx2_deps="avx"
avx512_deps="avx2"

mmx_external_deps="x86asm"
mmx_inline_deps="inline_asm x86"
mmx_suggest="mmx_external mmx_inline"

for ext in $(filter_out mmx $ARCH_EXT_LIST_X86_SIMD); do
    eval dep=\$${ext}_deps
    eval ${ext}_external_deps='"${dep}_external"'
    eval ${ext}_inline_deps='"${dep}_inline"'
    eval ${ext}_suggest='"${ext}_external ${ext}_inline"'
done

aligned_stack_if_any="aarch64 ppc x86"
fast_64bit_if_any="aarch64 alpha ia64 mips64 parisc64 ppc64 sparc64 x86_64"
fast_clz_if_any="aarch64 alpha avr32 mips ppc x86"
fast_unaligned_if_any="aarch64 ppc x86"
simd_align_16_if_any="altivec neon sse"
simd_align_32_if_any="avx"
simd_align_64_if_any="avx512"

# system capabilities
symver_if_any="symver_asm_label symver_gnu_asm"
valgrind_backtrace_conflict="optimizations"
valgrind_backtrace_deps="valgrind_valgrind_h"

# threading support
atomics_gcc_if="sync_val_compare_and_swap"
atomics_suncc_if="atomic_cas_ptr machine_rw_barrier"
atomics_win32_if="MemoryBarrier"
atomics_native_if_any="$ATOMICS_LIST"
w32threads_deps="atomics_native"
threads_if_any="$THREADS_LIST"

# subsystems
cbs_h264_select="cbs golomb"
cbs_h265_select="cbs golomb"
cbs_mpeg2_select="cbs"
dct_select="rdft"
dirac_parse_select="golomb"
error_resilience_select="me_cmp"
faandct_deps="faan"
faandct_select="fdctdsp"
faanidct_deps="faan"
faanidct_select="idctdsp"
h264dsp_select="startcode"
hevcparse_select="golomb"
frame_thread_encoder_deps="encoders threads"
intrax8_select="blockdsp idctdsp"
mdct_select="fft"
mdct15_select="fft"
me_cmp_select="fdctdsp idctdsp pixblockdsp"
mpeg_er_select="error_resilience"
mpegaudio_select="mpegaudiodsp mpegaudioheader"
mpegaudiodsp_select="dct"
mpegvideo_select="blockdsp h264chroma hpeldsp idctdsp me_cmp mpeg_er videodsp"
mpegvideoenc_select="me_cmp mpegvideo pixblockdsp qpeldsp"
vc1dsp_select="h264chroma qpeldsp startcode"
rdft_select="fft"

# decoders / encoders
aac_decoder_select="adts_header mdct15 mdct sinewin"
aac_fixed_decoder_select="adts_header mdct sinewin"
aac_encoder_select="audio_frame_queue iirfilter lpc mdct sinewin"
aac_latm_decoder_select="aac_decoder aac_latm_parser"
ac3_decoder_select="ac3_parser ac3dsp bswapdsp fmtconvert mdct"
ac3_fixed_decoder_select="ac3_parser ac3dsp bswapdsp mdct"
ac3_encoder_select="ac3dsp audiodsp mdct me_cmp"
ac3_fixed_encoder_select="ac3dsp audiodsp mdct me_cmp"
adpcm_g722_decoder_select="g722dsp"
adpcm_g722_encoder_select="g722dsp"
aic_decoder_select="golomb idctdsp"
alac_encoder_select="lpc"
als_decoder_select="bswapdsp"
amrnb_decoder_select="lsp"
amrwb_decoder_select="lsp"
amv_decoder_select="sp5x_decoder exif"
amv_encoder_select="aandcttables jpegtables mpegvideoenc"
ape_decoder_select="bswapdsp llauddsp"
apng_decoder_deps="zlib"
apng_encoder_deps="zlib"
apng_encoder_select="llvidencdsp"
aptx_decoder_select="audio_frame_queue"
aptx_encoder_select="audio_frame_queue"
aptx_hd_decoder_select="audio_frame_queue"
aptx_hd_encoder_select="audio_frame_queue"
asv1_decoder_select="blockdsp bswapdsp idctdsp"
asv1_encoder_select="bswapdsp fdctdsp pixblockdsp"
asv2_decoder_select="blockdsp bswapdsp idctdsp"
asv2_encoder_select="bswapdsp fdctdsp pixblockdsp"
atrac1_decoder_select="mdct sinewin"
atrac3_decoder_select="mdct"
atrac3p_decoder_select="mdct sinewin"
avrn_decoder_select="exif jpegtables"
bink_decoder_select="blockdsp hpeldsp"
binkaudio_dct_decoder_select="mdct rdft dct sinewin wma_freqs"
binkaudio_rdft_decoder_select="mdct rdft sinewin wma_freqs"
cavs_decoder_select="blockdsp golomb h264chroma idctdsp qpeldsp videodsp"
clearvideo_decoder_select="idctdsp"
cllc_decoder_select="bswapdsp"
comfortnoise_encoder_select="lpc"
cook_decoder_select="audiodsp mdct sinewin"
cscd_decoder_select="lzo"
cscd_decoder_suggest="zlib"
dca_decoder_select="mdct"
dds_decoder_select="texturedsp"
dirac_decoder_select="dirac_parse dwt golomb videodsp mpegvideoenc"
dnxhd_decoder_select="blockdsp idctdsp"
dnxhd_encoder_select="aandcttables blockdsp fdctdsp idctdsp mpegvideoenc pixblockdsp"
dolby_e_decoder_select="mdct"
dvvideo_decoder_select="dvprofile idctdsp"
dvvideo_encoder_select="dvprofile fdctdsp me_cmp pixblockdsp"
dxa_decoder_deps="zlib"
dxv_decoder_select="lzf texturedsp"
eac3_decoder_select="ac3_decoder"
eac3_encoder_select="ac3_encoder"
eamad_decoder_select="aandcttables blockdsp bswapdsp idctdsp mpegvideo"
eatgq_decoder_select="aandcttables"
eatqi_decoder_select="aandcttables blockdsp bswapdsp idctdsp"
exr_decoder_deps="zlib"
ffv1_decoder_select="rangecoder"
ffv1_encoder_select="rangecoder"
ffvhuff_decoder_select="huffyuv_decoder"
ffvhuff_encoder_select="huffyuv_encoder"
fic_decoder_select="golomb"
flac_decoder_select="flacdsp"
flac_encoder_select="bswapdsp flacdsp lpc"
flashsv2_decoder_deps="zlib"
flashsv2_encoder_deps="zlib"
flashsv_decoder_deps="zlib"
flashsv_encoder_deps="zlib"
flv_decoder_select="h263_decoder"
flv_encoder_select="h263_encoder"
fourxm_decoder_select="blockdsp bswapdsp"
fraps_decoder_select="bswapdsp huffman"
g2m_decoder_deps="zlib"
g2m_decoder_select="blockdsp idctdsp jpegtables"
g729_decoder_select="audiodsp"
h261_decoder_select="mpegvideo"
h261_encoder_select="aandcttables mpegvideoenc"
h263_decoder_select="h263_parser h263dsp mpegvideo qpeldsp"
h263_encoder_select="aandcttables h263dsp mpegvideoenc"
h263i_decoder_select="h263_decoder"
h263p_decoder_select="h263_decoder"
h263p_encoder_select="h263_encoder"
h264_decoder_select="cabac golomb h264chroma h264dsp h264parse h264pred h264qpel videodsp"
h264_decoder_suggest="error_resilience"
hap_decoder_select="snappy texturedsp"
hap_encoder_deps="libsnappy"
hap_encoder_select="texturedspenc"
hevc_decoder_select="bswapdsp cabac golomb hevcparse videodsp"
huffyuv_decoder_select="bswapdsp huffyuvdsp llviddsp"
huffyuv_encoder_select="bswapdsp huffman huffyuvencdsp llvidencdsp"
iac_decoder_select="imc_decoder"
imc_decoder_select="bswapdsp fft mdct sinewin"
indeo3_decoder_select="hpeldsp"
indeo4_decoder_select="ividsp"
indeo5_decoder_select="ividsp"
interplay_video_decoder_select="hpeldsp"
jpegls_decoder_select="mjpeg_decoder"
jv_decoder_select="blockdsp"
lagarith_decoder_select="llviddsp"
ljpeg_encoder_select="aandcttables idctdsp jpegtables mpegvideoenc"
magicyuv_decoder_select="llviddsp"
magicyuv_encoder_select="llvidencdsp"
mdec_decoder_select="blockdsp idctdsp mpegvideo"
metasound_decoder_select="lsp mdct sinewin"
mimic_decoder_select="blockdsp bswapdsp hpeldsp idctdsp"
mjpeg_decoder_select="blockdsp hpeldsp exif idctdsp jpegtables"
mjpeg_encoder_select="aandcttables jpegtables mpegvideoenc"
mjpegb_decoder_select="mjpeg_decoder"
mlp_decoder_select="mlp_parser"
mlp_encoder_select="lpc"
motionpixels_decoder_select="bswapdsp"
mp1_decoder_select="mpegaudio"
mp1float_decoder_select="mpegaudio"
mp2_decoder_select="mpegaudio"
mp2float_decoder_select="mpegaudio"
mp3_decoder_select="mpegaudio"
mp3adu_decoder_select="mpegaudio"
mp3adufloat_decoder_select="mpegaudio"
mp3float_decoder_select="mpegaudio"
mp3on4_decoder_select="mpegaudio"
mp3on4float_decoder_select="mpegaudio"
mpc7_decoder_select="bswapdsp mpegaudiodsp"
mpc8_decoder_select="mpegaudiodsp"
mpegvideo_decoder_select="mpegvideo"
mpeg1video_decoder_select="mpegvideo"
mpeg1video_encoder_select="aandcttables mpegvideoenc h263dsp"
mpeg2video_decoder_select="mpegvideo"
mpeg2video_encoder_select="aandcttables mpegvideoenc h263dsp"
mpeg4_decoder_select="h263_decoder mpeg4video_parser"
mpeg4_encoder_select="h263_encoder"
msa1_decoder_select="mss34dsp"
mscc_decoder_deps="zlib"
msmpeg4v1_decoder_select="h263_decoder"
msmpeg4v2_decoder_select="h263_decoder"
msmpeg4v2_encoder_select="h263_encoder"
msmpeg4v3_decoder_select="h263_decoder"
msmpeg4v3_encoder_select="h263_encoder"
mss2_decoder_select="mpegvideo qpeldsp vc1_decoder"
mts2_decoder_select="mss34dsp"
mxpeg_decoder_select="mjpeg_decoder"
nellymoser_decoder_select="mdct sinewin"
nellymoser_encoder_select="audio_frame_queue mdct sinewin"
nuv_decoder_select="idctdsp lzo"
on2avc_decoder_select="mdct"
opus_decoder_deps="swresample"
opus_decoder_select="mdct15"
opus_encoder_select="audio_frame_queue mdct15"
png_decoder_deps="zlib"
png_encoder_deps="zlib"
png_encoder_select="llvidencdsp"
prores_decoder_select="blockdsp idctdsp"
prores_encoder_select="fdctdsp"
qcelp_decoder_select="lsp"
qdm2_decoder_select="mdct rdft mpegaudiodsp"
ra_144_decoder_select="audiodsp"
ra_144_encoder_select="audio_frame_queue lpc audiodsp"
ralf_decoder_select="golomb"
rawvideo_decoder_select="bswapdsp"
rscc_decoder_deps="zlib"
rtjpeg_decoder_select="me_cmp"
rv10_decoder_select="h263_decoder"
rv10_encoder_select="h263_encoder"
rv20_decoder_select="h263_decoder"
rv20_encoder_select="h263_encoder"
rv30_decoder_select="golomb h264pred h264qpel mpegvideo rv34dsp"
rv40_decoder_select="golomb h264pred h264qpel mpegvideo rv34dsp"
screenpresso_decoder_deps="zlib"
shorten_decoder_select="bswapdsp"
sipr_decoder_select="lsp"
snow_decoder_select="dwt h264qpel hpeldsp me_cmp rangecoder videodsp"
snow_encoder_select="aandcttables dwt h264qpel hpeldsp me_cmp mpegvideoenc rangecoder"
sonic_decoder_select="golomb rangecoder"
sonic_encoder_select="golomb rangecoder"
sonic_ls_encoder_select="golomb rangecoder"
sp5x_decoder_select="mjpeg_decoder"
srgc_decoder_deps="zlib"
svq1_decoder_select="hpeldsp"
svq1_encoder_select="aandcttables hpeldsp me_cmp mpegvideoenc"
svq3_decoder_select="golomb h264dsp h264parse h264pred hpeldsp tpeldsp videodsp"
svq3_decoder_suggest="zlib"
tak_decoder_select="audiodsp"
tdsc_decoder_deps="zlib"
tdsc_decoder_select="mjpeg_decoder"
theora_decoder_select="vp3_decoder"
thp_decoder_select="mjpeg_decoder"
tiff_decoder_suggest="zlib lzma"
tiff_encoder_suggest="zlib"
truehd_decoder_select="mlp_parser"
truehd_encoder_select="lpc"
truemotion2_decoder_select="bswapdsp"
truespeech_decoder_select="bswapdsp"
tscc_decoder_deps="zlib"
twinvq_decoder_select="mdct lsp sinewin"
txd_decoder_select="texturedsp"
utvideo_decoder_select="bswapdsp llviddsp"
utvideo_encoder_select="bswapdsp huffman llvidencdsp"
vble_decoder_select="llviddsp"
vc1_decoder_select="blockdsp h263_decoder h264qpel intrax8 mpegvideo vc1dsp"
vc1image_decoder_select="vc1_decoder"
vorbis_decoder_select="mdct"
vorbis_encoder_select="audio_frame_queue mdct"
vp3_decoder_select="hpeldsp vp3dsp videodsp"
vp5_decoder_select="h264chroma hpeldsp videodsp vp3dsp vp56dsp"
vp6_decoder_select="h264chroma hpeldsp huffman videodsp vp3dsp vp56dsp"
vp6a_decoder_select="vp6_decoder"
vp6f_decoder_select="vp6_decoder"
vp7_decoder_select="h264pred videodsp vp8dsp"
vp8_decoder_select="h264pred videodsp vp8dsp"
vp9_decoder_select="videodsp vp9_parser vp9_superframe_split_bsf"
webp_decoder_select="vp8_decoder exif"
wmalossless_decoder_select="llauddsp"
wmapro_decoder_select="mdct sinewin wma_freqs"
wmav1_decoder_select="mdct sinewin wma_freqs"
wmav1_encoder_select="mdct sinewin wma_freqs"
wmav2_decoder_select="mdct sinewin wma_freqs"
wmav2_encoder_select="mdct sinewin wma_freqs"
wmavoice_decoder_select="lsp rdft dct mdct sinewin"
wmv1_decoder_select="h263_decoder"
wmv1_encoder_select="h263_encoder"
wmv2_decoder_select="blockdsp error_resilience h263_decoder idctdsp intrax8 videodsp wmv2dsp"
wmv2_encoder_select="h263_encoder wmv2dsp"
wmv3_decoder_select="vc1_decoder"
wmv3image_decoder_select="wmv3_decoder"
xma1_decoder_select="wmapro_decoder"
xma2_decoder_select="wmapro_decoder"
zerocodec_decoder_deps="zlib"
zlib_decoder_deps="zlib"
zlib_encoder_deps="zlib"
zmbv_decoder_deps="zlib"
zmbv_encoder_deps="zlib"

# hardware accelerators
crystalhd_deps="libcrystalhd_libcrystalhd_if_h"
cuda_deps="ffnvcodec"
cuvid_deps="ffnvcodec"
d3d11va_deps="dxva_h ID3D11VideoDecoder ID3D11VideoContext"
dxva2_deps="dxva2api_h DXVA2_ConfigPictureDecode ole32 user32"
ffnvcodec_deps_any="libdl LoadLibrary"
nvdec_deps="ffnvcodec"
videotoolbox_hwaccel_deps="videotoolbox pthreads"
videotoolbox_hwaccel_extralibs="-framework QuartzCore"
xvmc_deps="X11_extensions_XvMClib_h"

h263_vaapi_hwaccel_deps="vaapi"
h263_vaapi_hwaccel_select="h263_decoder"
h263_videotoolbox_hwaccel_deps="videotoolbox"
h263_videotoolbox_hwaccel_select="h263_decoder"
h264_d3d11va_hwaccel_deps="d3d11va"
h264_d3d11va_hwaccel_select="h264_decoder"
h264_d3d11va2_hwaccel_deps="d3d11va"
h264_d3d11va2_hwaccel_select="h264_decoder"
h264_dxva2_hwaccel_deps="dxva2"
h264_dxva2_hwaccel_select="h264_decoder"
h264_nvdec_hwaccel_deps="nvdec"
h264_nvdec_hwaccel_select="h264_decoder"
h264_vaapi_hwaccel_deps="vaapi"
h264_vaapi_hwaccel_select="h264_decoder"
h264_vdpau_hwaccel_deps="vdpau"
h264_vdpau_hwaccel_select="h264_decoder"
h264_videotoolbox_hwaccel_deps="videotoolbox"
h264_videotoolbox_hwaccel_select="h264_decoder"
hevc_d3d11va_hwaccel_deps="d3d11va DXVA_PicParams_HEVC"
hevc_d3d11va_hwaccel_select="hevc_decoder"
hevc_d3d11va2_hwaccel_deps="d3d11va DXVA_PicParams_HEVC"
hevc_d3d11va2_hwaccel_select="hevc_decoder"
hevc_dxva2_hwaccel_deps="dxva2 DXVA_PicParams_HEVC"
hevc_dxva2_hwaccel_select="hevc_decoder"
hevc_nvdec_hwaccel_deps="nvdec"
hevc_nvdec_hwaccel_select="hevc_decoder"
hevc_vaapi_hwaccel_deps="vaapi VAPictureParameterBufferHEVC"
hevc_vaapi_hwaccel_select="hevc_decoder"
hevc_vdpau_hwaccel_deps="vdpau VdpPictureInfoHEVC"
hevc_vdpau_hwaccel_select="hevc_decoder"
hevc_videotoolbox_hwaccel_deps="videotoolbox"
hevc_videotoolbox_hwaccel_select="hevc_decoder"
mjpeg_nvdec_hwaccel_deps="nvdec"
mjpeg_nvdec_hwaccel_select="mjpeg_decoder"
mjpeg_vaapi_hwaccel_deps="vaapi"
mjpeg_vaapi_hwaccel_select="mjpeg_decoder"
mpeg_xvmc_hwaccel_deps="xvmc"
mpeg_xvmc_hwaccel_select="mpeg2video_decoder"
mpeg1_nvdec_hwaccel_deps="nvdec"
mpeg1_nvdec_hwaccel_select="mpeg1video_decoder"
mpeg1_vdpau_hwaccel_deps="vdpau"
mpeg1_vdpau_hwaccel_select="mpeg1video_decoder"
mpeg1_videotoolbox_hwaccel_deps="videotoolbox"
mpeg1_videotoolbox_hwaccel_select="mpeg1video_decoder"
mpeg1_xvmc_hwaccel_deps="xvmc"
mpeg1_xvmc_hwaccel_select="mpeg1video_decoder"
mpeg2_d3d11va_hwaccel_deps="d3d11va"
mpeg2_d3d11va_hwaccel_select="mpeg2video_decoder"
mpeg2_d3d11va2_hwaccel_deps="d3d11va"
mpeg2_d3d11va2_hwaccel_select="mpeg2video_decoder"
mpeg2_dxva2_hwaccel_deps="dxva2"
mpeg2_dxva2_hwaccel_select="mpeg2video_decoder"
mpeg2_nvdec_hwaccel_deps="nvdec"
mpeg2_nvdec_hwaccel_select="mpeg2video_decoder"
mpeg2_vaapi_hwaccel_deps="vaapi"
mpeg2_vaapi_hwaccel_select="mpeg2video_decoder"
mpeg2_vdpau_hwaccel_deps="vdpau"
mpeg2_vdpau_hwaccel_select="mpeg2video_decoder"
mpeg2_videotoolbox_hwaccel_deps="videotoolbox"
mpeg2_videotoolbox_hwaccel_select="mpeg2video_decoder"
mpeg2_xvmc_hwaccel_deps="xvmc"
mpeg2_xvmc_hwaccel_select="mpeg2video_decoder"
mpeg4_nvdec_hwaccel_deps="nvdec"
mpeg4_nvdec_hwaccel_select="mpeg4_decoder"
mpeg4_vaapi_hwaccel_deps="vaapi"
mpeg4_vaapi_hwaccel_select="mpeg4_decoder"
mpeg4_vdpau_hwaccel_deps="vdpau"
mpeg4_vdpau_hwaccel_select="mpeg4_decoder"
mpeg4_videotoolbox_hwaccel_deps="videotoolbox"
mpeg4_videotoolbox_hwaccel_select="mpeg4_decoder"
vc1_d3d11va_hwaccel_deps="d3d11va"
vc1_d3d11va_hwaccel_select="vc1_decoder"
vc1_d3d11va2_hwaccel_deps="d3d11va"
vc1_d3d11va2_hwaccel_select="vc1_decoder"
vc1_dxva2_hwaccel_deps="dxva2"
vc1_dxva2_hwaccel_select="vc1_decoder"
vc1_nvdec_hwaccel_deps="nvdec"
vc1_nvdec_hwaccel_select="vc1_decoder"
vc1_vaapi_hwaccel_deps="vaapi"
vc1_vaapi_hwaccel_select="vc1_decoder"
vc1_vdpau_hwaccel_deps="vdpau"
vc1_vdpau_hwaccel_select="vc1_decoder"
vp8_nvdec_hwaccel_deps="nvdec"
vp8_nvdec_hwaccel_select="vp8_decoder"
vp8_vaapi_hwaccel_deps="vaapi VAPictureParameterBufferVP8"
vp8_vaapi_hwaccel_select="vp8_decoder"
vp9_d3d11va_hwaccel_deps="d3d11va DXVA_PicParams_VP9"
vp9_d3d11va_hwaccel_select="vp9_decoder"
vp9_d3d11va2_hwaccel_deps="d3d11va DXVA_PicParams_VP9"
vp9_d3d11va2_hwaccel_select="vp9_decoder"
vp9_dxva2_hwaccel_deps="dxva2 DXVA_PicParams_VP9"
vp9_dxva2_hwaccel_select="vp9_decoder"
vp9_nvdec_hwaccel_deps="nvdec"
vp9_nvdec_hwaccel_select="vp9_decoder"
vp9_vaapi_hwaccel_deps="vaapi VADecPictureParameterBufferVP9_bit_depth"
vp9_vaapi_hwaccel_select="vp9_decoder"
wmv3_d3d11va_hwaccel_select="vc1_d3d11va_hwaccel"
wmv3_d3d11va2_hwaccel_select="vc1_d3d11va2_hwaccel"
wmv3_dxva2_hwaccel_select="vc1_dxva2_hwaccel"
wmv3_nvdec_hwaccel_select="vc1_nvdec_hwaccel"
wmv3_vaapi_hwaccel_select="vc1_vaapi_hwaccel"
wmv3_vdpau_hwaccel_select="vc1_vdpau_hwaccel"

# hardware-accelerated codecs
omx_deps="libdl pthreads"
omx_rpi_select="omx"
qsv_deps="libmfx"
qsvdec_select="qsv"
qsvenc_select="qsv"
qsvvpp_select="qsv"
vaapi_encode_deps="vaapi"
v4l2_m2m_deps_any="linux_videodev2_h"

hwupload_cuda_filter_deps="ffnvcodec"
scale_npp_filter_deps="ffnvcodec libnpp"
scale_cuda_filter_deps="cuda_sdk"
thumbnail_cuda_filter_deps="cuda_sdk"

amf_deps_any="libdl LoadLibrary"
nvenc_deps="ffnvcodec"
nvenc_deps_any="libdl LoadLibrary"
nvenc_encoder_deps="nvenc"

h263_v4l2m2m_decoder_deps="v4l2_m2m h263_v4l2_m2m"
h263_v4l2m2m_encoder_deps="v4l2_m2m h263_v4l2_m2m"
h264_amf_encoder_deps="amf"
h264_crystalhd_decoder_select="crystalhd h264_mp4toannexb_bsf h264_parser"
h264_cuvid_decoder_deps="cuvid"
h264_cuvid_decoder_select="h264_mp4toannexb_bsf"
h264_mediacodec_decoder_deps="mediacodec"
h264_mediacodec_decoder_select="h264_mp4toannexb_bsf h264_parser"
h264_mmal_decoder_deps="mmal"
h264_nvenc_encoder_deps="nvenc"
h264_omx_encoder_deps="omx"
h264_qsv_decoder_select="h264_mp4toannexb_bsf h264_parser qsvdec"
h264_qsv_encoder_select="qsvenc"
h264_rkmpp_decoder_deps="rkmpp"
h264_rkmpp_decoder_select="h264_mp4toannexb_bsf"
h264_vaapi_encoder_deps="VAEncPictureParameterBufferH264"
h264_vaapi_encoder_select="cbs_h264 vaapi_encode"
h264_v4l2m2m_decoder_deps="v4l2_m2m h264_v4l2_m2m"
h264_v4l2m2m_encoder_deps="v4l2_m2m h264_v4l2_m2m"
hevc_amf_encoder_deps="amf"
hevc_cuvid_decoder_deps="cuvid"
hevc_cuvid_decoder_select="hevc_mp4toannexb_bsf"
hevc_mediacodec_decoder_deps="mediacodec"
hevc_mediacodec_decoder_select="hevc_mp4toannexb_bsf hevc_parser"
hevc_nvenc_encoder_deps="nvenc"
hevc_qsv_decoder_select="hevc_mp4toannexb_bsf hevc_parser qsvdec"
hevc_qsv_encoder_select="hevcparse qsvenc"
hevc_rkmpp_decoder_deps="rkmpp"
hevc_rkmpp_decoder_select="hevc_mp4toannexb_bsf"
hevc_vaapi_encoder_deps="VAEncPictureParameterBufferHEVC"
hevc_vaapi_encoder_select="cbs_h265 vaapi_encode"
hevc_v4l2m2m_decoder_deps="v4l2_m2m hevc_v4l2_m2m"
hevc_v4l2m2m_encoder_deps="v4l2_m2m hevc_v4l2_m2m"
mjpeg_cuvid_decoder_deps="cuvid"
mjpeg_qsv_encoder_deps="libmfx"
mjpeg_qsv_encoder_select="qsvenc"
mjpeg_vaapi_encoder_deps="VAEncPictureParameterBufferJPEG"
mjpeg_vaapi_encoder_select="vaapi_encode jpegtables"
mpeg1_cuvid_decoder_deps="cuvid"
mpeg1_v4l2m2m_decoder_deps="v4l2_m2m mpeg1_v4l2_m2m"
mpeg2_crystalhd_decoder_select="crystalhd"
mpeg2_cuvid_decoder_deps="cuvid"
mpeg2_mmal_decoder_deps="mmal"
mpeg2_mediacodec_decoder_deps="mediacodec"
mpeg2_qsv_decoder_select="qsvdec mpegvideo_parser"
mpeg2_qsv_encoder_select="qsvenc"
mpeg2_vaapi_encoder_deps="VAEncPictureParameterBufferMPEG2"
mpeg2_vaapi_encoder_select="cbs_mpeg2 vaapi_encode"
mpeg2_v4l2m2m_decoder_deps="v4l2_m2m mpeg2_v4l2_m2m"
mpeg4_crystalhd_decoder_select="crystalhd"
mpeg4_cuvid_decoder_deps="cuvid"
mpeg4_mediacodec_decoder_deps="mediacodec"
mpeg4_mmal_decoder_deps="mmal"
mpeg4_omx_encoder_deps="omx"
mpeg4_v4l2m2m_decoder_deps="v4l2_m2m mpeg4_v4l2_m2m"
mpeg4_v4l2m2m_encoder_deps="v4l2_m2m mpeg4_v4l2_m2m"
msmpeg4_crystalhd_decoder_select="crystalhd"
nvenc_h264_encoder_select="h264_nvenc_encoder"
nvenc_hevc_encoder_select="hevc_nvenc_encoder"
vc1_crystalhd_decoder_select="crystalhd"
vc1_cuvid_decoder_deps="cuvid"
vc1_mmal_decoder_deps="mmal"
vc1_qsv_decoder_select="qsvdec vc1_parser"
vc1_v4l2m2m_decoder_deps="v4l2_m2m vc1_v4l2_m2m"
vp8_cuvid_decoder_deps="cuvid"
vp8_mediacodec_decoder_deps="mediacodec"
vp8_qsv_decoder_select="qsvdec vp8_parser"
vp8_rkmpp_decoder_deps="rkmpp"
vp8_vaapi_encoder_deps="VAEncPictureParameterBufferVP8"
vp8_vaapi_encoder_select="vaapi_encode"
vp8_v4l2m2m_decoder_deps="v4l2_m2m vp8_v4l2_m2m"
vp8_v4l2m2m_encoder_deps="v4l2_m2m vp8_v4l2_m2m"
vp9_cuvid_decoder_deps="cuvid"
vp9_mediacodec_decoder_deps="mediacodec"
vp9_rkmpp_decoder_deps="rkmpp"
vp9_vaapi_encoder_deps="VAEncPictureParameterBufferVP9"
vp9_vaapi_encoder_select="vaapi_encode"
vp9_v4l2m2m_decoder_deps="v4l2_m2m vp9_v4l2_m2m"
wmv3_crystalhd_decoder_select="crystalhd"

# parsers
aac_parser_select="adts_header"
h264_parser_select="golomb h264dsp h264parse"
hevc_parser_select="hevcparse"
mpegaudio_parser_select="mpegaudioheader"
mpegvideo_parser_select="mpegvideo"
mpeg4video_parser_select="h263dsp mpegvideo qpeldsp"
vc1_parser_select="vc1dsp"

# bitstream_filters
aac_adtstoasc_bsf_select="adts_header"
filter_units_bsf_select="cbs"
h264_metadata_bsf_deps="const_nan"
h264_metadata_bsf_select="cbs_h264"
h264_redundant_pps_bsf_select="cbs_h264"
hevc_metadata_bsf_select="cbs_h265"
mjpeg2jpeg_bsf_select="jpegtables"
mpeg2_metadata_bsf_select="cbs_mpeg2"
trace_headers_bsf_select="cbs"

# external libraries
aac_at_decoder_deps="audiotoolbox"
aac_at_decoder_select="aac_adtstoasc_bsf"
ac3_at_decoder_deps="audiotoolbox"
ac3_at_decoder_select="ac3_parser"
adpcm_ima_qt_at_decoder_deps="audiotoolbox"
alac_at_decoder_deps="audiotoolbox"
amr_nb_at_decoder_deps="audiotoolbox"
avisynth_deps_any="libdl LoadLibrary"
avisynth_demuxer_deps="avisynth"
avisynth_demuxer_select="riffdec"
<<<<<<< HEAD
eac3_at_decoder_deps="audiotoolbox"
eac3_at_decoder_select="ac3_parser"
gsm_ms_at_decoder_deps="audiotoolbox"
ilbc_at_decoder_deps="audiotoolbox"
mp1_at_decoder_deps="audiotoolbox"
mp2_at_decoder_deps="audiotoolbox"
mp3_at_decoder_deps="audiotoolbox"
mp1_at_decoder_select="mpegaudioheader"
mp2_at_decoder_select="mpegaudioheader"
mp3_at_decoder_select="mpegaudioheader"
pcm_alaw_at_decoder_deps="audiotoolbox"
pcm_mulaw_at_decoder_deps="audiotoolbox"
qdmc_at_decoder_deps="audiotoolbox"
qdm2_at_decoder_deps="audiotoolbox"
aac_at_encoder_deps="audiotoolbox"
aac_at_encoder_select="audio_frame_queue"
alac_at_encoder_deps="audiotoolbox"
alac_at_encoder_select="audio_frame_queue"
ilbc_at_encoder_deps="audiotoolbox"
ilbc_at_encoder_select="audio_frame_queue"
pcm_alaw_at_encoder_deps="audiotoolbox"
pcm_alaw_at_encoder_select="audio_frame_queue"
pcm_mulaw_at_encoder_deps="audiotoolbox"
pcm_mulaw_at_encoder_select="audio_frame_queue"
chromaprint_muxer_deps="chromaprint"
h264_videotoolbox_encoder_deps="pthreads"
h264_videotoolbox_encoder_select="videotoolbox_encoder"
hevc_videotoolbox_encoder_deps="pthreads"
hevc_videotoolbox_encoder_select="videotoolbox_encoder"
libcelt_decoder_deps="libcelt"
libcodec2_decoder_deps="libcodec2"
libcodec2_encoder_deps="libcodec2"
=======
libaom_av1_decoder_deps="libaom"
libdcadec_decoder_deps="libdcadec"
libfaac_encoder_deps="libfaac"
libfaac_encoder_select="audio_frame_queue"
>>>>>>> c438899a
libfdk_aac_decoder_deps="libfdk_aac"
libfdk_aac_encoder_deps="libfdk_aac"
libfdk_aac_encoder_select="audio_frame_queue"
libgme_demuxer_deps="libgme"
libgsm_decoder_deps="libgsm"
libgsm_encoder_deps="libgsm"
libgsm_ms_decoder_deps="libgsm"
libgsm_ms_encoder_deps="libgsm"
libilbc_decoder_deps="libilbc"
libilbc_encoder_deps="libilbc"
libkvazaar_encoder_deps="libkvazaar"
libmodplug_demuxer_deps="libmodplug"
libmp3lame_encoder_deps="libmp3lame"
libmp3lame_encoder_select="audio_frame_queue mpegaudioheader"
libopencore_amrnb_decoder_deps="libopencore_amrnb"
libopencore_amrnb_encoder_deps="libopencore_amrnb"
libopencore_amrnb_encoder_select="audio_frame_queue"
libopencore_amrwb_decoder_deps="libopencore_amrwb"
libopenh264_decoder_deps="libopenh264"
libopenh264_decoder_select="h264_mp4toannexb_bsf"
libopenh264_encoder_deps="libopenh264"
libopenjpeg_decoder_deps="libopenjpeg"
libopenjpeg_encoder_deps="libopenjpeg"
libopenmpt_demuxer_deps="libopenmpt"
libopus_decoder_deps="libopus"
libopus_encoder_deps="libopus"
libopus_encoder_select="audio_frame_queue"
librsvg_decoder_deps="librsvg"
libshine_encoder_deps="libshine"
libshine_encoder_select="audio_frame_queue"
libspeex_decoder_deps="libspeex"
libspeex_encoder_deps="libspeex"
libspeex_encoder_select="audio_frame_queue"
libtheora_encoder_deps="libtheora"
libtwolame_encoder_deps="libtwolame"
libvo_amrwbenc_encoder_deps="libvo_amrwbenc"
libvorbis_decoder_deps="libvorbis"
libvorbis_encoder_deps="libvorbis libvorbisenc"
libvorbis_encoder_select="audio_frame_queue"
libvpx_vp8_decoder_deps="libvpx"
libvpx_vp8_encoder_deps="libvpx"
libvpx_vp9_decoder_deps="libvpx"
libvpx_vp9_encoder_deps="libvpx"
libwavpack_encoder_deps="libwavpack"
libwavpack_encoder_select="audio_frame_queue"
libwebp_encoder_deps="libwebp"
libwebp_anim_encoder_deps="libwebp"
libx262_encoder_deps="libx262"
libx264_encoder_deps="libx264"
libx264rgb_encoder_deps="libx264 x264_csp_bgr"
libx264rgb_encoder_select="libx264_encoder"
libx265_encoder_deps="libx265"
libxavs_encoder_deps="libxavs"
libxvid_encoder_deps="libxvid"
libzvbi_teletext_decoder_deps="libzvbi"
videotoolbox_suggest="coreservices"
videotoolbox_deps="corefoundation coremedia corevideo"
videotoolbox_encoder_deps="videotoolbox VTCompressionSessionPrepareToEncodeFrames"

# demuxers / muxers
ac3_demuxer_select="ac3_parser"
aiff_muxer_select="iso_media"
asf_demuxer_select="riffdec"
asf_o_demuxer_select="riffdec"
asf_muxer_select="riffenc"
asf_stream_muxer_select="asf_muxer"
avi_demuxer_select="iso_media riffdec exif"
avi_muxer_select="riffenc"
caf_demuxer_select="iso_media riffdec"
caf_muxer_select="iso_media"
dash_muxer_select="mp4_muxer"
dash_demuxer_deps="libxml2"
dirac_demuxer_select="dirac_parser"
dts_demuxer_select="dca_parser"
dtshd_demuxer_select="dca_parser"
dv_demuxer_select="dvprofile"
dv_muxer_select="dvprofile"
dxa_demuxer_select="riffdec"
eac3_demuxer_select="ac3_parser"
f4v_muxer_select="mov_muxer"
fifo_muxer_deps="threads"
flac_demuxer_select="flac_parser"
hds_muxer_select="flv_muxer"
hls_muxer_select="mpegts_muxer"
hls_muxer_suggest="gcrypt openssl"
image2_alias_pix_demuxer_select="image2_demuxer"
image2_brender_pix_demuxer_select="image2_demuxer"
ipod_muxer_select="mov_muxer"
ismv_muxer_select="mov_muxer"
matroska_audio_muxer_select="matroska_muxer"
matroska_demuxer_select="iso_media riffdec"
matroska_demuxer_suggest="bzlib lzo zlib"
matroska_muxer_select="iso_media riffenc"
mmf_muxer_select="riffenc"
mov_demuxer_select="iso_media riffdec"
mov_demuxer_suggest="zlib"
mov_muxer_select="iso_media riffenc rtpenc_chain"
mp3_demuxer_select="mpegaudio_parser"
mp3_muxer_select="mpegaudioheader"
mp4_muxer_select="mov_muxer"
mpegts_demuxer_select="iso_media"
mpegts_muxer_select="adts_muxer latm_muxer"
mpegtsraw_demuxer_select="mpegts_demuxer"
mxf_d10_muxer_select="mxf_muxer"
mxf_opatom_muxer_select="mxf_muxer"
nut_muxer_select="riffenc"
nuv_demuxer_select="riffdec"
oga_muxer_select="ogg_muxer"
ogg_demuxer_select="dirac_parse"
ogv_muxer_select="ogg_muxer"
opus_muxer_select="ogg_muxer"
psp_muxer_select="mov_muxer"
rtp_demuxer_select="sdp_demuxer"
rtp_muxer_select="golomb"
rtpdec_select="asf_demuxer jpegtables mov_demuxer mpegts_demuxer rm_demuxer rtp_protocol srtp"
rtsp_demuxer_select="http_protocol rtpdec"
rtsp_muxer_select="rtp_muxer http_protocol rtp_protocol rtpenc_chain"
sap_demuxer_select="sdp_demuxer"
sap_muxer_select="rtp_muxer rtp_protocol rtpenc_chain"
sdp_demuxer_select="rtpdec"
smoothstreaming_muxer_select="ismv_muxer"
spdif_demuxer_select="adts_header"
spdif_muxer_select="adts_header"
spx_muxer_select="ogg_muxer"
swf_demuxer_suggest="zlib"
tak_demuxer_select="tak_parser"
tg2_muxer_select="mov_muxer"
tgp_muxer_select="mov_muxer"
vobsub_demuxer_select="mpegps_demuxer"
w64_demuxer_select="wav_demuxer"
w64_muxer_select="wav_muxer"
wav_demuxer_select="riffdec"
wav_muxer_select="riffenc"
webm_muxer_select="iso_media riffenc"
webm_dash_manifest_demuxer_select="matroska_demuxer"
wtv_demuxer_select="mpegts_demuxer riffdec"
wtv_muxer_select="mpegts_muxer riffenc"
xmv_demuxer_select="riffdec"
xwma_demuxer_select="riffdec"

# indevs / outdevs
android_camera_indev_deps="android camera2ndk mediandk pthreads"
android_camera_indev_extralibs="-landroid -lcamera2ndk -lmediandk"
alsa_indev_deps="alsa"
alsa_outdev_deps="alsa"
avfoundation_indev_deps="avfoundation corevideo coremedia pthreads"
avfoundation_indev_suggest="coregraphics applicationservices"
avfoundation_indev_extralibs="-framework Foundation"
bktr_indev_deps_any="dev_bktr_ioctl_bt848_h machine_ioctl_bt848_h dev_video_bktr_ioctl_bt848_h dev_ic_bt8xx_h"
caca_outdev_deps="libcaca"
decklink_deps_any="libdl LoadLibrary"
decklink_indev_deps="decklink threads"
decklink_indev_extralibs="-lstdc++"
decklink_outdev_deps="decklink threads"
decklink_outdev_extralibs="-lstdc++"
libndi_newtek_indev_deps="libndi_newtek"
libndi_newtek_indev_extralibs="-lndi"
libndi_newtek_outdev_deps="libndi_newtek"
libndi_newtek_outdev_extralibs="-lndi"
dshow_indev_deps="IBaseFilter"
dshow_indev_extralibs="-lpsapi -lole32 -lstrmiids -luuid -loleaut32 -lshlwapi"
fbdev_indev_deps="linux_fb_h"
fbdev_outdev_deps="linux_fb_h"
gdigrab_indev_deps="CreateDIBSection"
gdigrab_indev_extralibs="-lgdi32"
gdigrab_indev_select="bmp_decoder"
iec61883_indev_deps="libiec61883"
jack_indev_deps="libjack"
jack_indev_deps_any="sem_timedwait dispatch_dispatch_h"
kmsgrab_indev_deps="libdrm"
lavfi_indev_deps="avfilter"
libcdio_indev_deps="libcdio"
libdc1394_indev_deps="libdc1394"
openal_indev_deps="openal"
opengl_outdev_deps="opengl"
oss_indev_deps_any="sys_soundcard_h"
oss_outdev_deps_any="sys_soundcard_h"
pulse_indev_deps="libpulse"
pulse_outdev_deps="libpulse"
sdl2_outdev_deps="sdl2"
sndio_indev_deps="sndio"
sndio_outdev_deps="sndio"
v4l2_indev_deps_any="linux_videodev2_h sys_videoio_h"
v4l2_indev_suggest="libv4l2"
v4l2_outdev_deps_any="linux_videodev2_h sys_videoio_h"
v4l2_outdev_suggest="libv4l2"
vfwcap_indev_deps="vfw32 vfwcap_defines"
xcbgrab_indev_deps="libxcb"
xcbgrab_indev_suggest="libxcb_shm libxcb_shape libxcb_xfixes"
xv_outdev_deps="X11_extensions_Xvlib_h XvGetPortAttribute"
xv_outdev_extralibs="-lXv -lX11 -lXext"

# protocols
async_protocol_deps="threads"
bluray_protocol_deps="libbluray"
ffrtmpcrypt_protocol_conflict="librtmp_protocol"
ffrtmpcrypt_protocol_deps_any="gcrypt gmp openssl"
ffrtmpcrypt_protocol_select="tcp_protocol"
ffrtmphttp_protocol_conflict="librtmp_protocol"
ffrtmphttp_protocol_select="http_protocol"
ftp_protocol_select="tcp_protocol"
gopher_protocol_select="network"
http_protocol_select="tcp_protocol"
http_protocol_suggest="zlib"
httpproxy_protocol_select="tcp_protocol"
httpproxy_protocol_suggest="zlib"
https_protocol_select="tls_protocol"
https_protocol_suggest="zlib"
icecast_protocol_select="http_protocol"
librtmp_protocol_deps="librtmp"
librtmpe_protocol_deps="librtmp"
librtmps_protocol_deps="librtmp"
librtmpt_protocol_deps="librtmp"
librtmpte_protocol_deps="librtmp"
libsmbclient_protocol_deps="libsmbclient gplv3"
libssh_protocol_deps="libssh"
libtls_conflict="openssl gnutls"
mmsh_protocol_select="http_protocol"
mmst_protocol_select="network"
rtmp_protocol_conflict="librtmp_protocol"
rtmp_protocol_select="tcp_protocol"
rtmp_protocol_suggest="zlib"
rtmpe_protocol_select="ffrtmpcrypt_protocol"
rtmpe_protocol_suggest="zlib"
rtmps_protocol_conflict="librtmp_protocol"
rtmps_protocol_select="tls_protocol"
rtmps_protocol_suggest="zlib"
rtmpt_protocol_select="ffrtmphttp_protocol"
rtmpt_protocol_suggest="zlib"
rtmpte_protocol_select="ffrtmpcrypt_protocol ffrtmphttp_protocol"
rtmpte_protocol_suggest="zlib"
rtmpts_protocol_select="ffrtmphttp_protocol https_protocol"
rtmpts_protocol_suggest="zlib"
rtp_protocol_select="udp_protocol"
schannel_conflict="openssl gnutls libtls"
sctp_protocol_deps="struct_sctp_event_subscribe struct_msghdr_msg_flags"
sctp_protocol_select="network"
securetransport_conflict="openssl gnutls libtls"
srtp_protocol_select="rtp_protocol srtp"
tcp_protocol_select="network"
tls_protocol_deps_any="gnutls openssl schannel securetransport libtls"
tls_protocol_select="tcp_protocol"
udp_protocol_select="network"
udplite_protocol_select="network"
unix_protocol_deps="sys_un_h"
unix_protocol_select="network"

# filters
afftfilt_filter_deps="avcodec"
afftfilt_filter_select="fft"
afir_filter_deps="avcodec"
afir_filter_select="fft"
amovie_filter_deps="avcodec avformat"
aresample_filter_deps="swresample"
ass_filter_deps="libass"
atempo_filter_deps="avcodec"
atempo_filter_select="rdft"
avgblur_opencl_filter_deps="opencl"
azmq_filter_deps="libzmq"
blackframe_filter_deps="gpl"
boxblur_filter_deps="gpl"
bs2b_filter_deps="libbs2b"
colormatrix_filter_deps="gpl"
convolution_opencl_filter_deps="opencl"
convolve_filter_deps="avcodec"
convolve_filter_select="fft"
coreimage_filter_deps="coreimage appkit"
coreimage_filter_extralibs="-framework OpenGL"
coreimagesrc_filter_deps="coreimage appkit"
coreimagesrc_filter_extralibs="-framework OpenGL"
cover_rect_filter_deps="avcodec avformat gpl"
cropdetect_filter_deps="gpl"
deconvolve_filter_deps="avcodec"
deconvolve_filter_select="fft"
deinterlace_qsv_filter_deps="libmfx"
deinterlace_vaapi_filter_deps="vaapi"
delogo_filter_deps="gpl"
denoise_vaapi_filter_deps="vaapi VAProcPipelineParameterBuffer"
deshake_filter_select="pixelutils"
drawtext_filter_deps="libfreetype"
drawtext_filter_suggest="libfontconfig libfribidi"
elbg_filter_deps="avcodec"
eq_filter_deps="gpl"
fftfilt_filter_deps="avcodec"
fftfilt_filter_select="rdft"
find_rect_filter_deps="avcodec avformat gpl"
firequalizer_filter_deps="avcodec"
firequalizer_filter_select="rdft"
flite_filter_deps="libflite"
framerate_filter_select="pixelutils"
frei0r_filter_deps="frei0r libdl"
frei0r_src_filter_deps="frei0r libdl"
fspp_filter_deps="gpl"
geq_filter_deps="gpl"
histeq_filter_deps="gpl"
hqdn3d_filter_deps="gpl"
interlace_filter_deps="gpl"
kerndeint_filter_deps="gpl"
ladspa_filter_deps="ladspa libdl"
lv2_filter_deps="lv2"
mcdeint_filter_deps="avcodec gpl"
movie_filter_deps="avcodec avformat"
mpdecimate_filter_deps="gpl"
mpdecimate_filter_select="pixelutils"
mptestsrc_filter_deps="gpl"
negate_filter_deps="lut_filter"
nnedi_filter_deps="gpl"
ocr_filter_deps="libtesseract"
ocv_filter_deps="libopencv"
openclsrc_filter_deps="opencl"
overlay_opencl_filter_deps="opencl"
overlay_qsv_filter_deps="libmfx"
overlay_qsv_filter_select="qsvvpp"
owdenoise_filter_deps="gpl"
pan_filter_deps="swresample"
perspective_filter_deps="gpl"
phase_filter_deps="gpl"
pp7_filter_deps="gpl"
pp_filter_deps="gpl postproc"
procamp_vaapi_filter_deps="vaapi VAProcPipelineParameterBuffer"
program_opencl_filter_deps="opencl"
pullup_filter_deps="gpl"
removelogo_filter_deps="avcodec avformat swscale"
repeatfields_filter_deps="gpl"
resample_filter_deps="avresample"
rubberband_filter_deps="librubberband"
sab_filter_deps="gpl swscale"
scale2ref_filter_deps="swscale"
scale_filter_deps="swscale"
scale_qsv_filter_deps="libmfx"
select_filter_select="pixelutils"
sharpness_vaapi_filter_deps="vaapi VAProcPipelineParameterBuffer"
showcqt_filter_deps="avcodec avformat swscale"
showcqt_filter_suggest="libfontconfig libfreetype"
showcqt_filter_select="fft"
showfreqs_filter_deps="avcodec"
showfreqs_filter_select="fft"
showspectrum_filter_deps="avcodec"
showspectrum_filter_select="fft"
showspectrumpic_filter_deps="avcodec"
showspectrumpic_filter_select="fft"
signature_filter_deps="gpl avcodec avformat"
smartblur_filter_deps="gpl swscale"
sofalizer_filter_deps="libmysofa avcodec"
sofalizer_filter_select="fft"
spectrumsynth_filter_deps="avcodec"
spectrumsynth_filter_select="fft"
spp_filter_deps="gpl avcodec"
spp_filter_select="fft idctdsp fdctdsp me_cmp pixblockdsp"
stereo3d_filter_deps="gpl"
subtitles_filter_deps="avformat avcodec libass"
super2xsai_filter_deps="gpl"
pixfmts_super2xsai_test_deps="super2xsai_filter"
tinterlace_filter_deps="gpl"
tinterlace_merge_test_deps="tinterlace_filter"
tinterlace_pad_test_deps="tinterlace_filter"
tonemap_filter_deps="const_nan"
unsharp_opencl_filter_deps="opencl"
uspp_filter_deps="gpl avcodec"
vaguedenoiser_filter_deps="gpl"
vidstabdetect_filter_deps="libvidstab"
vidstabtransform_filter_deps="libvidstab"
libvmaf_filter_deps="libvmaf pthreads"
zmq_filter_deps="libzmq"
zoompan_filter_deps="swscale"
zscale_filter_deps="libzimg const_nan"
scale_vaapi_filter_deps="vaapi VAProcPipelineParameterBuffer"
vpp_qsv_filter_deps="libmfx"
vpp_qsv_filter_select="qsvvpp"

# examples
avio_dir_cmd_deps="avformat avutil"
avio_reading_deps="avformat avcodec avutil"
decode_audio_example_deps="avcodec avutil"
decode_video_example_deps="avcodec avutil"
demuxing_decoding_example_deps="avcodec avformat avutil"
encode_audio_example_deps="avcodec avutil"
encode_video_example_deps="avcodec avutil"
extract_mvs_example_deps="avcodec avformat avutil"
filter_audio_example_deps="avfilter avutil"
filtering_audio_example_deps="avfilter avcodec avformat avutil"
filtering_video_example_deps="avfilter avcodec avformat avutil"
http_multiclient_example_deps="avformat avutil fork"
hw_decode_example_deps="avcodec avformat avutil"
metadata_example_deps="avformat avutil"
muxing_example_deps="avcodec avformat avutil swscale"
qsvdec_example_deps="avcodec avutil libmfx h264_qsv_decoder"
remuxing_example_deps="avcodec avformat avutil"
resampling_audio_example_deps="avutil swresample"
scaling_video_example_deps="avutil swscale"
transcode_aac_example_deps="avcodec avformat swresample"
transcoding_example_deps="avfilter avcodec avformat avutil"
vaapi_encode_example_deps="avcodec avutil h264_vaapi_encoder"
vaapi_transcode_example_deps="avcodec avformat avutil h264_vaapi_encoder"

# EXTRALIBS_LIST
cpu_init_extralibs="pthreads_extralibs"
cws2fws_extralibs="zlib_extralibs"

# libraries, in linking order
avcodec_deps="avutil"
avcodec_suggest="libm"
avcodec_select="null_bsf"
avdevice_deps="avformat avcodec avutil"
avdevice_suggest="libm"
avfilter_deps="avutil"
avfilter_suggest="libm"
avformat_deps="avcodec avutil"
avformat_suggest="libm network zlib"
avresample_deps="avutil"
avresample_suggest="libm"
avutil_suggest="clock_gettime ffnvcodec libm libdrm libmfx opencl user32 vaapi videotoolbox corefoundation corevideo coremedia wincrypt"
postproc_deps="avutil gpl"
postproc_suggest="libm"
swresample_deps="avutil"
swresample_suggest="libm libsoxr"
swscale_deps="avutil"
swscale_suggest="libm"

avcodec_extralibs="pthreads_extralibs iconv_extralibs"
avfilter_extralibs="pthreads_extralibs"
avutil_extralibs="d3d11va_extralibs nanosleep_extralibs pthreads_extralibs vaapi_drm_extralibs vaapi_x11_extralibs vdpau_x11_extralibs"

# programs
ffmpeg_deps="avcodec avfilter avformat swresample"
ffmpeg_select="aformat_filter anull_filter atrim_filter format_filter
               null_filter
               trim_filter"
ffmpeg_suggest="ole32 psapi shell32"
ffplay_deps="avcodec avformat swscale swresample sdl2"
ffplay_select="rdft crop_filter transpose_filter hflip_filter vflip_filter rotate_filter"
ffplay_suggest="shell32"
ffprobe_deps="avcodec avformat"
ffprobe_suggest="shell32"

# documentation
podpages_deps="perl"
manpages_deps="perl pod2man"
htmlpages_deps="perl"
htmlpages_deps_any="makeinfo_html texi2html"
txtpages_deps="perl makeinfo"
doc_deps_any="manpages htmlpages podpages txtpages"

# default parameters

logfile="ffbuild/config.log"

# installation paths
prefix_default="/usr/local"
bindir_default='${prefix}/bin'
datadir_default='${prefix}/share/ffmpeg'
docdir_default='${prefix}/share/doc/ffmpeg'
incdir_default='${prefix}/include'
libdir_default='${prefix}/lib'
mandir_default='${prefix}/share/man'

# toolchain
ar_default="ar"
cc_default="gcc"
cxx_default="g++"
host_cc_default="gcc"
doxygen_default="doxygen"
install="install"
ln_s_default="ln -s -f"
nm_default="nm -g"
pkg_config_default=pkg-config
ranlib_default="ranlib"
strip_default="strip"
version_script='--version-script'
objformat="elf32"
x86asmexe_default="nasm"
windres_default="windres"
nvcc_default="nvcc"
nvccflags_default="-gencode arch=compute_30,code=sm_30 -O2"
striptype="direct"

# OS
target_os_default=$(tolower $(uname -s))
host_os=$target_os_default

# machine
if test "$target_os_default" = aix; then
    arch_default=$(uname -p)
    strip_default="strip -X32_64"
else
    arch_default=$(uname -m)
fi
cpu="generic"
intrinsics="none"

# configurable options
enable $PROGRAM_LIST
enable $DOCUMENT_LIST
enable $EXAMPLE_LIST
enable $(filter_out avresample $LIBRARY_LIST)
enable stripping

enable asm
enable debug
enable doc
enable faan faandct faanidct
enable optimizations
enable runtime_cpudetect
enable safe_bitstream_reader
enable static
enable swscale_alpha
enable valgrind_backtrace

sws_max_filter_size_default=256
set_default sws_max_filter_size

# internal components are enabled by default
enable $EXTRALIBS_LIST

# Avoid external, non-system, libraries getting enabled by dependency resolution
disable $EXTERNAL_LIBRARY_LIST $HWACCEL_LIBRARY_LIST

# build settings
SHFLAGS='-shared -Wl,-soname,$$(@F)'
LIBPREF="lib"
LIBSUF=".a"
FULLNAME='$(NAME)$(BUILDSUF)'
LIBNAME='$(LIBPREF)$(FULLNAME)$(LIBSUF)'
SLIBPREF="lib"
SLIBSUF=".so"
SLIBNAME='$(SLIBPREF)$(FULLNAME)$(SLIBSUF)'
SLIBNAME_WITH_VERSION='$(SLIBNAME).$(LIBVERSION)'
SLIBNAME_WITH_MAJOR='$(SLIBNAME).$(LIBMAJOR)'
LIB_INSTALL_EXTRA_CMD='$$(RANLIB) "$(LIBDIR)/$(LIBNAME)"'
SLIB_INSTALL_NAME='$(SLIBNAME_WITH_VERSION)'
SLIB_INSTALL_LINKS='$(SLIBNAME_WITH_MAJOR) $(SLIBNAME)'
VERSION_SCRIPT_POSTPROCESS_CMD="cat"

asflags_filter=echo
cflags_filter=echo
ldflags_filter=echo

AS_C='-c'
AS_O='-o $@'
CC_C='-c'
CC_E='-E -o $@'
CC_O='-o $@'
CXX_C='-c'
CXX_O='-o $@'
OBJCC_C='-c'
OBJCC_E='-E -o $@'
OBJCC_O='-o $@'
X86ASM_O='-o $@'
LD_O='-o $@'
LD_LIB='-l%'
LD_PATH='-L'
HOSTCC_C='-c'
HOSTCC_E='-E -o $@'
HOSTCC_O='-o $@'
HOSTLD_O='-o $@'
NVCC_C='-c'
NVCC_O='-o $@'

host_extralibs='-lm'
host_cflags_filter=echo
host_ldflags_filter=echo

target_path='$(CURDIR)'

# since the object filename is not given with the -MM flag, the compiler
# is only able to print the basename, and we must add the path ourselves
DEPCMD='$(DEP$(1)) $(DEP$(1)FLAGS) $($(1)DEP_FLAGS) $< 2>/dev/null | sed -e "/^\#.*/d" -e "s,^[[:space:]]*$(@F),$(@D)/$(@F)," > $(@:.o=.d)'
DEPFLAGS='-MM'

mkdir -p ffbuild

# find source path
if test -f configure; then
    source_path=.
else
    source_path=$(cd $(dirname "$0"); pwd)
    case "$source_path" in
        *[[:blank:]]*) die "Out of tree builds are impossible with whitespace in source path." ;;
    esac
    test -e "$source_path/config.h" &&
        die "Out of tree builds are impossible with config.h in source dir."
fi

for v in "$@"; do
    r=${v#*=}
    l=${v%"$r"}
    r=$(sh_quote "$r")
    FFMPEG_CONFIGURATION="${FFMPEG_CONFIGURATION# } ${l}${r}"
done

find_things(){
    thing=$1
    pattern=$2
    file=$source_path/$3
    sed -n "s/^[^#]*$pattern.*([^,]*, *\([^,]*\)\(,.*\)*).*/\1_$thing/p" "$file"
}

FILTER_LIST=$(find_things   filter   FILTER   libavfilter/allfilters.c)

find_things_extern(){
    thing=$1
    pattern=$2
    file=$source_path/$3
    out=${4:-$thing}
    sed -n "s/^[^#]*extern.*$pattern *ff_\([^ ]*\)_$thing;/\1_$out/p" "$file"
}

OUTDEV_LIST=$(find_things_extern muxer AVOutputFormat libavdevice/alldevices.c outdev)
INDEV_LIST=$(find_things_extern demuxer AVInputFormat libavdevice/alldevices.c indev)
MUXER_LIST=$(find_things_extern muxer AVOutputFormat libavformat/allformats.c)
DEMUXER_LIST=$(find_things_extern demuxer AVInputFormat libavformat/allformats.c)
ENCODER_LIST=$(find_things_extern encoder AVCodec libavcodec/allcodecs.c)
DECODER_LIST=$(find_things_extern decoder AVCodec libavcodec/allcodecs.c)
CODEC_LIST="
    $ENCODER_LIST
    $DECODER_LIST
"
PARSER_LIST=$(find_things_extern parser AVCodecParser libavcodec/parser.c)
BSF_LIST=$(find_things_extern bsf AVBitStreamFilter libavcodec/bitstream_filters.c)
HWACCEL_LIST=$(find_things_extern hwaccel AVHWAccel libavcodec/hwaccels.h)
PROTOCOL_LIST=$(find_things_extern protocol URLProtocol libavformat/protocols.c)

AVCODEC_COMPONENTS_LIST="
    $BSF_LIST
    $DECODER_LIST
    $ENCODER_LIST
    $HWACCEL_LIST
    $PARSER_LIST
"

AVDEVICE_COMPONENTS_LIST="
    $INDEV_LIST
    $OUTDEV_LIST
"

AVFILTER_COMPONENTS_LIST="
    $FILTER_LIST
"

AVFORMAT_COMPONENTS_LIST="
    $DEMUXER_LIST
    $MUXER_LIST
    $PROTOCOL_LIST
"

ALL_COMPONENTS="
    $AVCODEC_COMPONENTS_LIST
    $AVDEVICE_COMPONENTS_LIST
    $AVFILTER_COMPONENTS_LIST
    $AVFORMAT_COMPONENTS_LIST
"

for n in $COMPONENT_LIST; do
    v=$(toupper ${n%s})_LIST
    eval enable \$$v
    eval ${n}_if_any="\$$v"
done

enable $ARCH_EXT_LIST

die_unknown(){
    echo "Unknown option \"$1\"."
    echo "See $0 --help for available options."
    exit 1
}

print_in_columns() {
    cols=$(expr $ncols / 24)
    cat | tr ' ' '\n' | sort | pr -r "-$cols" -w $ncols -t
}

show_list() {
    suffix=_$1
    shift
    echo $* | sed s/$suffix//g | print_in_columns
    exit 0
}

rand_list(){
    IFS=', '
    set -- $*
    unset IFS
    for thing; do
        comp=${thing%:*}
        prob=${thing#$comp}
        prob=${prob#:}
        is_in ${comp} $COMPONENT_LIST && eval comp=\$$(toupper ${comp%s})_LIST
        echo "prob ${prob:-0.5}"
        printf '%s\n' $comp
    done
}

do_random(){
    action=$1
    shift
    random_seed=$(awk "BEGIN { srand($random_seed); print srand() }")
    $action $(rand_list "$@" | awk "BEGIN { srand($random_seed) } \$1 == \"prob\" { prob = \$2; next } rand() < prob { print }")
}

for opt do
    optval="${opt#*=}"
    case "$opt" in
        --extra-ldflags=*)
            add_ldflags $optval
        ;;
        --extra-ldexeflags=*)
            add_ldexeflags $optval
        ;;
        --extra-ldsoflags=*)
            add_ldsoflags $optval
        ;;
        --extra-ldlibflags=*)
            warn "The --extra-ldlibflags option is only provided for compatibility and will be\n"\
                 "removed in the future. Use --extra-ldsoflags instead."
            add_ldsoflags $optval
        ;;
        --extra-libs=*)
            add_extralibs $optval
        ;;
        --disable-devices)
            disable $INDEV_LIST $OUTDEV_LIST
        ;;
        --enable-debug=*)
            debuglevel="$optval"
        ;;
        --disable-programs)
            disable $PROGRAM_LIST
        ;;
        --disable-everything)
            map 'eval unset \${$(toupper ${v%s})_LIST}' $COMPONENT_LIST
        ;;
        --disable-all)
            map 'eval unset \${$(toupper ${v%s})_LIST}' $COMPONENT_LIST
            disable $LIBRARY_LIST $PROGRAM_LIST doc
            enable avutil
        ;;
        --enable-random|--disable-random)
            action=${opt%%-random}
            do_random ${action#--} $COMPONENT_LIST
        ;;
        --enable-random=*|--disable-random=*)
            action=${opt%%-random=*}
            do_random ${action#--} $optval
        ;;
        --enable-sdl)
            enable sdl2
        ;;
        --enable-*=*|--disable-*=*)
            eval $(echo "${opt%%=*}" | sed 's/--/action=/;s/-/ thing=/')
            is_in "${thing}s" $COMPONENT_LIST || die_unknown "$opt"
            eval list=\$$(toupper $thing)_LIST
            name=$(echo "${optval}" | sed "s/,/_${thing}|/g")_${thing}
            list=$(filter "$name" $list)
            [ "$list" = "" ] && warn "Option $opt did not match anything"
            $action $list
        ;;
        --enable-yasm|--disable-yasm)
            warn "The ${opt} option is only provided for compatibility and will be\n"\
                 "removed in the future. Use --enable-x86asm / --disable-x86asm instead."
            test $opt = --enable-yasm && x86asm=yes || x86asm=no
        ;;
        --yasmexe=*)
            warn "The --yasmexe option is only provided for compatibility and will be\n"\
                 "removed in the future. Use --x86asmexe instead."
            x86asmexe="$optval"
        ;;
        --enable-?*|--disable-?*)
            eval $(echo "$opt" | sed 's/--/action=/;s/-/ option=/;s/-/_/g')
            if is_in $option $COMPONENT_LIST; then
                test $action = disable && action=unset
                eval $action \$$(toupper ${option%s})_LIST
            elif is_in $option $CMDLINE_SELECT; then
                $action $option
            else
                die_unknown $opt
            fi
        ;;
        --list-*)
            NAME="${opt#--list-}"
            is_in $NAME $COMPONENT_LIST || die_unknown $opt
            NAME=${NAME%s}
            eval show_list $NAME \$$(toupper $NAME)_LIST
        ;;
        --help|-h) show_help
        ;;
        --quiet|-q) quiet=yes
        ;;
        --fatal-warnings) enable fatal_warnings
        ;;
        --libfuzzer=*)
            libfuzzer_path="$optval"
        ;;
        *)
            optname="${opt%%=*}"
            optname="${optname#--}"
            optname=$(echo "$optname" | sed 's/-/_/g')
            if is_in $optname $CMDLINE_SET; then
                eval $optname='$optval'
            elif is_in $optname $CMDLINE_APPEND; then
                append $optname "$optval"
            else
                die_unknown $opt
            fi
        ;;
    esac
done

for e in $env; do
    eval "export $e"
done

if disabled autodetect; then

    # Unless iconv is explicitely disabled by the user, we still want to probe
    # for the iconv from the libc.
    disabled iconv || enable libc_iconv

    disable_weak $EXTERNAL_AUTODETECT_LIBRARY_LIST
    disable_weak $HWACCEL_AUTODETECT_LIBRARY_LIST
fi
# Mark specifically enabled, but normally autodetected libraries as requested.
for lib in $AUTODETECT_LIBS; do
    enabled $lib && request $lib
done
#TODO: switch to $AUTODETECT_LIBS when $THREADS_LIST is supported the same way
enable_weak $EXTERNAL_AUTODETECT_LIBRARY_LIST
enable_weak $HWACCEL_AUTODETECT_LIBRARY_LIST

disabled logging && logfile=/dev/null

# command line configuration sanity checks

# we need to build at least one lib type
if ! enabled_any static shared; then
    cat <<EOF
At least one library type must be built.
Specify --enable-static to build the static libraries or --enable-shared to
build the shared libraries as well. To only build the shared libraries specify
--disable-static in addition to --enable-shared.
EOF
    exit 1
fi

die_license_disabled() {
    enabled $1 || { enabled $v && die "$v is $1 and --enable-$1 is not specified."; }
}

die_license_disabled_gpl() {
    enabled $1 || { enabled $v && die "$v is incompatible with the gpl and --enable-$1 is not specified."; }
}

map "die_license_disabled gpl"      $EXTERNAL_LIBRARY_GPL_LIST $EXTERNAL_LIBRARY_GPLV3_LIST
map "die_license_disabled version3" $EXTERNAL_LIBRARY_VERSION3_LIST $EXTERNAL_LIBRARY_GPLV3_LIST

enabled gpl && map "die_license_disabled_gpl nonfree" $EXTERNAL_LIBRARY_NONFREE_LIST
map "die_license_disabled nonfree" $HWACCEL_LIBRARY_NONFREE_LIST

enabled version3 && { enabled gpl && enable gplv3 || enable lgplv3; }

if enabled nonfree; then
    license="nonfree and unredistributable"
elif enabled gplv3; then
    license="GPL version 3 or later"
elif enabled lgplv3; then
    license="LGPL version 3 or later"
elif enabled gpl; then
    license="GPL version 2 or later"
else
    license="LGPL version 2.1 or later"
fi

enabled_all gnutls openssl &&
    die "GnuTLS and OpenSSL must not be enabled at the same time."

# Disable all the library-specific components if the library itself
# is disabled, see AVCODEC_LIST and following _LIST variables.

disable_components(){
    disabled ${1} && disable $(
        eval components="\$$(toupper ${1})_COMPONENTS"
        map 'eval echo \${$(toupper ${v%s})_LIST}' $components
    )
}

map 'disable_components $v' $LIBRARY_LIST

echo "# $0 $FFMPEG_CONFIGURATION" > $logfile
set >> $logfile

test -n "$valgrind" && toolchain="valgrind-memcheck"

enabled ossfuzz && {
    add_cflags  -fsanitize=address,undefined -fsanitize-coverage=trace-pc-guard,trace-cmp -fno-omit-frame-pointer
    add_ldflags -fsanitize=address,undefined -fsanitize-coverage=trace-pc-guard,trace-cmp
}

case "$toolchain" in
    *-asan)
        cc_default="${toolchain%-asan}"
        add_cflags  -fsanitize=address
        add_ldflags -fsanitize=address
    ;;
    *-msan)
        cc_default="${toolchain%-msan}"
        add_cflags  -fsanitize=memory -fsanitize-memory-track-origins
        add_ldflags -fsanitize=memory
    ;;
    *-tsan)
        cc_default="${toolchain%-tsan}"
        add_cflags  -fsanitize=thread -fPIE
        add_ldflags -fsanitize=thread -pie
        case "$toolchain" in
            gcc-tsan)
                add_cflags  -fPIC
                add_ldflags -fPIC
                ;;
        esac
    ;;
    *-usan)
        cc_default="${toolchain%-usan}"
        add_cflags  -fsanitize=undefined
        add_ldflags -fsanitize=undefined
    ;;
    valgrind-*)
        target_exec_default="valgrind"
        case "$toolchain" in
            valgrind-massif)
                target_exec_args="--tool=massif --alloc-fn=av_malloc --alloc-fn=av_mallocz --alloc-fn=av_calloc --alloc-fn=av_fast_padded_malloc --alloc-fn=av_fast_malloc --alloc-fn=av_realloc_f --alloc-fn=av_fast_realloc --alloc-fn=av_realloc"
                ;;
            valgrind-memcheck)
                target_exec_args="--error-exitcode=1 --malloc-fill=0x2a --track-origins=yes --leak-check=full --gen-suppressions=all --suppressions=$source_path/tests/fate-valgrind.supp"
                ;;
        esac
    ;;
    msvc)
        # Check whether the current MSVC version needs the C99 converter.
        # From MSVC 2013 (compiler major version 18) onwards, it does actually
        # support enough of C99 to build ffmpeg. Default to the new
        # behaviour if the regexp was unable to match anything, since this
        # successfully parses the version number of existing supported
        # versions that require the converter (MSVC 2010 and 2012).
        cl_major_ver=$(cl 2>&1 | sed -n 's/.*Version \([[:digit:]]\{1,\}\)\..*/\1/p')
        if [ -z "$cl_major_ver" ] || [ $cl_major_ver -ge 18 ]; then
            cc_default="cl"
            cxx_default="cl"
        else
            cc_default="c99wrap cl"
            cxx_default="c99wrap cl"
        fi
        ld_default="$source_path/compat/windows/mslink"
        nm_default="dumpbin -symbols"
        ar_default="lib"
        case "$arch" in
        aarch64|arm64)
            as_default="armasm64"
            ;;
        arm*)
            as_default="armasm"
            ;;
        esac
        target_os_default="win32"
        # Use a relative path for TMPDIR. This makes sure all the
        # ffconf temp files are written with a relative path, avoiding
        # issues with msys/win32 path conversion for MSVC parameters
        # such as -Fo<file> or -out:<file>.
        TMPDIR=.
    ;;
    icl)
        cc_default="icl"
        ld_default="xilink"
        nm_default="dumpbin -symbols"
        ar_default="xilib"
        target_os_default="win32"
        TMPDIR=.
    ;;
    gcov)
        add_cflags  -fprofile-arcs -ftest-coverage
        add_ldflags -fprofile-arcs -ftest-coverage
    ;;
    llvm-cov)
        add_cflags -fprofile-arcs -ftest-coverage
        add_ldflags --coverage
    ;;
    hardened)
        add_cppflags -U_FORTIFY_SOURCE -D_FORTIFY_SOURCE=2
        add_cflags   -fno-strict-overflow -fstack-protector-all
        add_ldflags  -Wl,-z,relro -Wl,-z,now
        add_cflags   -fPIE
        add_ldexeflags -fPIE -pie
    ;;
    ?*)
        die "Unknown toolchain $toolchain"
    ;;
esac

if test -n "$cross_prefix"; then
    test -n "$arch" && test -n "$target_os" ||
        die "Must specify target arch (--arch) and OS (--target-os) when cross-compiling"
    enable cross_compile
fi

ar_default="${cross_prefix}${ar_default}"
cc_default="${cross_prefix}${cc_default}"
cxx_default="${cross_prefix}${cxx_default}"
nm_default="${cross_prefix}${nm_default}"
pkg_config_default="${cross_prefix}${pkg_config_default}"
if ${cross_prefix}${ranlib_default} 2>&1 | grep -q "\-D "; then
    ranlib_default="${cross_prefix}${ranlib_default} -D"
else
    ranlib_default="${cross_prefix}${ranlib_default}"
fi
strip_default="${cross_prefix}${strip_default}"
windres_default="${cross_prefix}${windres_default}"

sysinclude_default="${sysroot}/usr/include"

set_default arch cc cxx doxygen pkg_config ranlib strip sysinclude \
    target_exec target_os x86asmexe nvcc
enabled cross_compile || host_cc_default=$cc
set_default host_cc

pkg_config_fail_message=""
if ! $pkg_config --version >/dev/null 2>&1; then
    warn "$pkg_config not found, library detection may fail."
    pkg_config=false
elif is_in -static $cc $LDFLAGS && ! is_in --static $pkg_config $pkg_config_flags; then
    pkg_config_fail_message="
Note: When building a static binary, add --pkg-config-flags=\"--static\"."
fi

if test $doxygen != $doxygen_default && \
  ! $doxygen --version >/dev/null 2>&1; then
    warn "Specified doxygen \"$doxygen\" not found, API documentation will fail to build."
fi

exesuf() {
    case $1 in
        mingw32*|mingw64*|win32|win64|cygwin*|*-dos|freedos|opendos|os/2*|symbian) echo .exe ;;
    esac
}

EXESUF=$(exesuf $target_os)
HOSTEXESUF=$(exesuf $host_os)

# set temporary file name
: ${TMPDIR:=$TEMPDIR}
: ${TMPDIR:=$TMP}
: ${TMPDIR:=/tmp}

if [ -n "$tempprefix" ] ; then
    mktemp(){
        tmpname="$tempprefix.${HOSTNAME}.${UID}"
        echo "$tmpname"
        mkdir "$tmpname"
    }
elif ! test_cmd mktemp -u XXXXXX; then
    # simple replacement for missing mktemp
    # NOT SAFE FOR GENERAL USE
    mktemp(){
        tmpname="${2%%XXX*}.${HOSTNAME}.${UID}.$$"
        echo "$tmpname"
        mkdir "$tmpname"
    }
fi

FFTMPDIR=$(mktemp -d "${TMPDIR}/ffconf.XXXXXXXX" 2> /dev/null) ||
    die "Unable to create temporary directory in $TMPDIR."

tmpfile(){
    tmp="${FFTMPDIR}/test"$2
    (set -C; exec > $tmp) 2> /dev/null ||
        die "Unable to create temporary file in $FFTMPDIR."
    eval $1=$tmp
}

trap 'rm -rf -- "$FFTMPDIR"' EXIT
trap 'exit 2' INT

tmpfile TMPASM .asm
tmpfile TMPC   .c
tmpfile TMPCPP .cpp
tmpfile TMPE   $EXESUF
tmpfile TMPH   .h
tmpfile TMPM   .m
tmpfile TMPO   .o
tmpfile TMPS   .S
tmpfile TMPSH  .sh
tmpfile TMPV   .ver

unset -f mktemp

chmod +x $TMPE

# make sure we can execute files in $TMPDIR
cat > $TMPSH 2>> $logfile <<EOF
#! /bin/sh
EOF
chmod +x $TMPSH >> $logfile 2>&1
if ! $TMPSH >> $logfile 2>&1; then
    cat <<EOF
Unable to create and execute files in $TMPDIR.  Set the TMPDIR environment
variable to another directory and make sure that it is not mounted noexec.
EOF
    die "Sanity test failed."
fi

armasm_flags(){
    for flag; do
        case $flag in
            # Filter out MSVC cl.exe options from cflags that shouldn't
            # be passed to gas-preprocessor
            -M[TD]*)                                            ;;
            *)                  echo $flag                      ;;
        esac
   done
}

cparser_flags(){
    for flag; do
        case $flag in
            -Wno-switch)             echo -Wno-switch-enum ;;
            -Wno-format-zero-length) ;;
            -Wdisabled-optimization) ;;
            -Wno-pointer-sign)       echo -Wno-other ;;
            *)                       echo $flag ;;
        esac
    done
}

msvc_common_flags(){
    for flag; do
        case $flag in
            # In addition to specifying certain flags under the compiler
            # specific filters, they must be specified here as well or else the
            # generic catch all at the bottom will print the original flag.
            -Wall)                ;;
            -Wextra)              ;;
            -std=c99)             ;;
            # Common flags
            -fomit-frame-pointer) ;;
            -g)                   echo -Z7 ;;
            -fno-math-errno)      ;;
            -fno-common)          ;;
            -fno-signed-zeros)    ;;
            -fPIC)                ;;
            -mthumb)              ;;
            -march=*)             ;;
            -lz)                  echo zlib.lib ;;
            -lx264)               echo libx264.lib ;;
            -lstdc++)             ;;
            -l*)                  echo ${flag#-l}.lib ;;
            -LARGEADDRESSAWARE)   echo $flag ;;
            -L*)                  echo -libpath:${flag#-L} ;;
            *)                    echo $flag ;;
        esac
    done
}

msvc_flags(){
    msvc_common_flags "$@"
    for flag; do
        case $flag in
            -Wall)                echo -W3 -wd4018 -wd4146 -wd4244 -wd4305     \
                                       -wd4554 ;;
            -Wextra)              echo -W4 -wd4244 -wd4127 -wd4018 -wd4389     \
                                       -wd4146 -wd4057 -wd4204 -wd4706 -wd4305 \
                                       -wd4152 -wd4324 -we4013 -wd4100 -wd4214 \
                                       -wd4307 \
                                       -wd4273 -wd4554 -wd4701 -wd4703 ;;
        esac
    done
}

icl_flags(){
    msvc_common_flags "$@"
    for flag; do
        case $flag in
            # Despite what Intel's documentation says -Wall, which is supported
            # on Windows, does enable remarks so disable them here.
            -Wall)                echo $flag -Qdiag-disable:remark ;;
            -std=c99)             echo -Qstd=c99 ;;
            -flto)                echo -ipo ;;
        esac
    done
}

icc_flags(){
    for flag; do
        case $flag in
            -flto)                echo -ipo ;;
            *)                    echo $flag ;;
        esac
    done
}

suncc_flags(){
    for flag; do
        case $flag in
            -march=*|-mcpu=*)
                case "${flag#*=}" in
                    native)                   echo -xtarget=native       ;;
                    v9|niagara)               echo -xarch=sparc          ;;
                    ultrasparc)               echo -xarch=sparcvis       ;;
                    ultrasparc3|niagara2)     echo -xarch=sparcvis2      ;;
                    i586|pentium)             echo -xchip=pentium        ;;
                    i686|pentiumpro|pentium2) echo -xtarget=pentium_pro  ;;
                    pentium3*|c3-2)           echo -xtarget=pentium3     ;;
                    pentium-m)          echo -xarch=sse2 -xchip=pentium3 ;;
                    pentium4*)          echo -xtarget=pentium4           ;;
                    prescott|nocona)    echo -xarch=sse3 -xchip=pentium4 ;;
                    *-sse3)             echo -xarch=sse3                 ;;
                    core2)              echo -xarch=ssse3 -xchip=core2   ;;
                    bonnell)                   echo -xarch=ssse3         ;;
                    corei7|nehalem)            echo -xtarget=nehalem     ;;
                    westmere)                  echo -xtarget=westmere    ;;
                    silvermont)                echo -xarch=sse4_2        ;;
                    corei7-avx|sandybridge)    echo -xtarget=sandybridge ;;
                    core-avx*|ivybridge|haswell|broadwell|skylake*|knl)
                                               echo -xarch=avx           ;;
                    amdfam10|barcelona)        echo -xtarget=barcelona   ;;
                    btver1)                    echo -xarch=amdsse4a      ;;
                    btver2|bdver*|znver*)      echo -xarch=avx           ;;
                    athlon-4|athlon-[mx]p)     echo -xarch=ssea          ;;
                    k8|opteron|athlon64|athlon-fx)
                                               echo -xarch=sse2a         ;;
                    athlon*)                   echo -xarch=pentium_proa  ;;
                esac
                ;;
            -std=c99)             echo -xc99              ;;
            -fomit-frame-pointer) echo -xregs=frameptr    ;;
            -fPIC)                echo -KPIC -xcode=pic32 ;;
            -W*,*)                echo $flag              ;;
            -f*-*|-W*|-mimpure-text)                      ;;
            -shared)              echo -G                 ;;
            *)                    echo $flag              ;;
        esac
    done
}

probe_cc(){
    pfx=$1
    _cc=$2
    first=$3

    unset _type _ident _cc_c _cc_e _cc_o _flags _cflags
    unset _ld_o _ldflags _ld_lib _ld_path
    unset _depflags _DEPCMD _DEPFLAGS
    _flags_filter=echo

    if $_cc --version 2>&1 | grep -q '^GNU assembler'; then
        true # no-op to avoid reading stdin in following checks
    elif $_cc -v 2>&1 | grep -q '^gcc.*LLVM'; then
        _type=llvm_gcc
        gcc_extra_ver=$(expr "$($_cc --version 2>/dev/null | head -n1)" : '.*\((.*)\)')
        _ident="llvm-gcc $($_cc -dumpversion 2>/dev/null) $gcc_extra_ver"
        _depflags='-MMD -MF $(@:.o=.d) -MT $@'
        _cflags_speed='-O3'
        _cflags_size='-Os'
    elif $_cc -v 2>&1 | grep -qi ^gcc; then
        _type=gcc
        gcc_version=$($_cc --version | head -n1)
        gcc_basever=$($_cc -dumpversion)
        gcc_pkg_ver=$(expr "$gcc_version" : '[^ ]* \(([^)]*)\)')
        gcc_ext_ver=$(expr "$gcc_version" : ".*$gcc_pkg_ver $gcc_basever \\(.*\\)")
        _ident=$(cleanws "gcc $gcc_basever $gcc_pkg_ver $gcc_ext_ver")
        case $gcc_basever in
            2) ;;
            2.*) ;;
            *) _depflags='-MMD -MF $(@:.o=.d) -MT $@' ;;
        esac
        if [ "$first" = true ]; then
            case $gcc_basever in
                4.2*)
                warn "gcc 4.2 is outdated and may miscompile FFmpeg. Please use a newer compiler." ;;
            esac
        fi
        _cflags_speed='-O3'
        _cflags_size='-Os'
    elif $_cc --version 2>/dev/null | grep -q ^icc; then
        _type=icc
        _ident=$($_cc --version | head -n1)
        _depflags='-MMD'
        _cflags_speed='-O3'
        _cflags_size='-Os'
        _cflags_noopt='-O1'
        _flags_filter=icc_flags
    elif $_cc -v 2>&1 | grep -q xlc; then
        _type=xlc
        _ident=$($_cc -qversion 2>/dev/null | head -n1)
        _cflags_speed='-O5'
        _cflags_size='-O5 -qcompact'
    elif $_cc --vsn 2>/dev/null | grep -Eq "ARM (C/C\+\+ )?Compiler"; then
        test -d "$sysroot" || die "No valid sysroot specified."
        _type=armcc
        _ident=$($_cc --vsn | grep -i build | head -n1 | sed 's/.*: //')
        armcc_conf="$PWD/armcc.conf"
        $_cc --arm_linux_configure                 \
             --arm_linux_config_file="$armcc_conf" \
             --configure_sysroot="$sysroot"        \
             --configure_cpp_headers="$sysinclude" >>$logfile 2>&1 ||
             die "Error creating armcc configuration file."
        $_cc --vsn | grep -q RVCT && armcc_opt=rvct || armcc_opt=armcc
        _flags="--arm_linux_config_file=$armcc_conf --translate_gcc"
        as_default="${cross_prefix}gcc"
        _depflags='-MMD'
        _cflags_speed='-O3'
        _cflags_size='-Os'
    elif $_cc -v 2>&1 | grep -q clang; then
        _type=clang
        _ident=$($_cc --version 2>/dev/null | head -n1)
        _depflags='-MMD -MF $(@:.o=.d) -MT $@'
        _cflags_speed='-O3'
        _cflags_size='-Oz'
    elif $_cc -V 2>&1 | grep -q Sun; then
        _type=suncc
        _ident=$($_cc -V 2>&1 | head -n1 | cut -d' ' -f 2-)
        _DEPCMD='$(DEP$(1)) $(DEP$(1)FLAGS) $($(1)DEP_FLAGS) $< | sed -e "1s,^.*: ,$@: ," -e "\$$!s,\$$, \\\," -e "1!s,^.*: , ," > $(@:.o=.d)'
        _DEPFLAGS='-xM1 -xc99'
        _ldflags='-std=c99'
        _cflags_speed='-O5'
        _cflags_size='-O5 -xspace'
        _flags_filter=suncc_flags
    elif $_cc -v 2>&1 | grep -q 'PathScale\|Path64'; then
        _type=pathscale
        _ident=$($_cc -v 2>&1 | head -n1 | tr -d :)
        _depflags='-MMD -MF $(@:.o=.d) -MT $@'
        _cflags_speed='-O2'
        _cflags_size='-Os'
        _flags_filter='filter_out -Wdisabled-optimization'
    elif $_cc -v 2>&1 | grep -q Open64; then
        _type=open64
        _ident=$($_cc -v 2>&1 | head -n1 | tr -d :)
        _depflags='-MMD -MF $(@:.o=.d) -MT $@'
        _cflags_speed='-O2'
        _cflags_size='-Os'
        _flags_filter='filter_out -Wdisabled-optimization|-Wtype-limits|-fno-signed-zeros'
    elif $_cc 2>&1 | grep -q 'Microsoft.*ARM.*Assembler'; then
        _type=armasm
        _ident=$($_cc | head -n1)
        # 4509: "This form of conditional instruction is deprecated"
        _flags="-nologo -ignore 4509"
        _flags_filter=armasm_flags
    elif $_cc 2>&1 | grep -q Intel; then
        _type=icl
        _ident=$($_cc 2>&1 | head -n1)
        _depflags='-QMMD -QMF$(@:.o=.d) -QMT$@'
        # Not only is O3 broken on 13.x+ but it is slower on all previous
        # versions (tested) as well.
        _cflags_speed="-O2"
        _cflags_size="-O1 -Oi" # -O1 without -Oi miscompiles stuff
        if $_cc 2>&1 | grep -q Linker; then
            _ld_o='-out:$@'
        else
            _ld_o='-Fe$@'
        fi
        _cc_o='-Fo$@'
        _cc_e='-P'
        _flags_filter=icl_flags
        _ld_lib='lib%.a'
        _ld_path='-libpath:'
        # -Qdiag-error to make icl error when seeing certain unknown arguments
        _flags='-nologo -Qdiag-error:4044,10157'
        # -Qvec- -Qsimd- to prevent miscompilation, -GS, fp:precise for consistency
        # with MSVC which enables it by default.
        _cflags='-Qms0 -Qvec- -Qsimd- -GS -fp:precise'
        disable stripping
    elif $_cc -? 2>/dev/null | grep -q 'LLVM.*Linker'; then
        # lld can emulate multiple different linkers; in ms link.exe mode,
        # the -? parameter gives the help output which contains an identifyable
        # string, while it gives an error in other modes.
        _type=lld-link
        # The link.exe mode doesn't have a switch for getting the version,
        # but we can force it back to gnu mode and get the version from there.
        _ident=$($_cc -flavor gnu --version 2>/dev/null)
        _ld_o='-out:$@'
        _flags_filter=msvc_flags
        _ld_lib='lib%.a'
        _ld_path='-libpath:'
    elif $_cc -nologo- 2>&1 | grep -q Microsoft; then
        _type=msvc
        _ident=$($_cc 2>&1 | head -n1 | tr -d '\r')
        _DEPCMD='$(DEP$(1)) $(DEP$(1)FLAGS) $($(1)DEP_FLAGS) $< 2>&1 | awk '\''/including/ { sub(/^.*file: */, ""); gsub(/\\/, "/"); if (!match($$0, / /)) print "$@:", $$0 }'\'' > $(@:.o=.d)'
        _DEPFLAGS='$(CPPFLAGS) $(CFLAGS) -showIncludes -Zs'
        _cflags_speed="-O2"
        _cflags_size="-O1"
        _cflags_noopt="-O1"
        if $_cc -nologo- 2>&1 | grep -q Linker; then
            _ld_o='-out:$@'
        else
            _ld_o='-Fe$@'
        fi
        _cc_o='-Fo$@'
        _cc_e='-P -Fi$@'
        _flags_filter=msvc_flags
        _ld_lib='lib%.a'
        _ld_path='-libpath:'
        _flags='-nologo'
        disable stripping
    elif $_cc --version 2>/dev/null | grep -q ^cparser; then
        _type=cparser
        _ident=$($_cc --version | head -n1)
        _depflags='-MMD'
        _cflags_speed='-O4'
        _cflags_size='-O2'
        _flags_filter=cparser_flags
    fi

    eval ${pfx}_type=\$_type
    eval ${pfx}_ident=\$_ident
}

set_ccvars(){
    eval ${1}_C=\${_cc_c-\${${1}_C}}
    eval ${1}_E=\${_cc_e-\${${1}_E}}
    eval ${1}_O=\${_cc_o-\${${1}_O}}

    if [ -n "$_depflags" ]; then
        eval ${1}_DEPFLAGS=\$_depflags
    else
        eval ${1}DEP=\${_DEPCMD:-\$DEPCMD}
        eval ${1}DEP_FLAGS=\${_DEPFLAGS:-\$DEPFLAGS}
        eval DEP${1}FLAGS=\$_flags
    fi
}

probe_cc cc "$cc" "true"
cflags_filter=$_flags_filter
cflags_speed=$_cflags_speed
cflags_size=$_cflags_size
cflags_noopt=$_cflags_noopt
add_cflags $_flags $_cflags
cc_ldflags=$_ldflags
set_ccvars CC
set_ccvars CXX

probe_cc hostcc "$host_cc"
host_cflags_filter=$_flags_filter
host_cflags_speed=$_cflags_speed
add_host_cflags  $_flags $_cflags
set_ccvars HOSTCC

test -n "$cc_type" && enable $cc_type ||
    warn "Unknown C compiler $cc, unable to select optimal CFLAGS"

: ${as_default:=$cc}
: ${objcc_default:=$cc}
: ${dep_cc_default:=$cc}
: ${ld_default:=$cc}
: ${host_ld_default:=$host_cc}
set_default ar as objcc dep_cc ld ln_s host_ld windres

probe_cc as "$as"
asflags_filter=$_flags_filter
add_asflags $_flags $_cflags
set_ccvars AS

probe_cc objcc "$objcc"
objcflags_filter=$_flags_filter
add_objcflags $_flags $_cflags
set_ccvars OBJC

probe_cc ld "$ld"
ldflags_filter=$_flags_filter
add_ldflags $_flags $_ldflags
test "$cc_type" != "$ld_type" && add_ldflags $cc_ldflags
LD_O=${_ld_o-$LD_O}
LD_LIB=${_ld_lib-$LD_LIB}
LD_PATH=${_ld_path-$LD_PATH}

probe_cc hostld "$host_ld"
host_ldflags_filter=$_flags_filter
add_host_ldflags $_flags $_ldflags
HOSTLD_O=${_ld_o-$HOSTLD_O}

if [ -z "$CC_DEPFLAGS" ] && [ "$dep_cc" != "$cc" ]; then
    probe_cc depcc "$dep_cc"
    CCDEP=${_DEPCMD:-$DEPCMD}
    CCDEP_FLAGS=${_DEPFLAGS:=$DEPFLAGS}
    DEPCCFLAGS=$_flags
fi

if $ar 2>&1 | grep -q Microsoft; then
    arflags="-nologo"
    ar_o='-out:$@'
elif $ar 2>&1 | grep -q "\[D\] "; then
    arflags="rcD"
    ar_o='$@'
else
    arflags="rc"
    ar_o='$@'
fi

add_cflags $extra_cflags
add_cxxflags $extra_cxxflags
add_objcflags $extra_objcflags
add_asflags $extra_cflags

if test -n "$sysroot"; then
    case "$cc_type" in
        gcc|llvm_gcc|clang)
            add_cppflags --sysroot="$sysroot"
            add_ldflags --sysroot="$sysroot"
        ;;
    esac
fi

if test "$cpu" = host; then
    enabled cross_compile &&
        die "--cpu=host makes no sense when cross-compiling."

    case "$cc_type" in
        gcc|llvm_gcc)
            check_native(){
                $cc $1=native -v -c -o $TMPO $TMPC >$TMPE 2>&1 || return
                sed -n "/cc1.*$1=/{
                            s/.*$1=\\([^ ]*\\).*/\\1/
                            p
                            q
                        }" $TMPE
            }
            cpu=$(check_native -march || check_native -mcpu)
        ;;
        clang)
            check_native(){
                $cc $1=native -v -c -o $TMPO $TMPC >$TMPE 2>&1 || return
                sed -n "/cc1.*-target-cpu /{
                            s/.*-target-cpu \\([^ ]*\\).*/\\1/
                            p
                            q
                        }" $TMPE
            }
            cpu=$(check_native -march)
        ;;
    esac

    test "${cpu:-host}" = host &&
        die "--cpu=host not supported with compiler $cc"
fi

# Deal with common $arch aliases
case "$arch" in
    aarch64|arm64)
        arch="aarch64"
    ;;
    arm*|iPad*|iPhone*)
        arch="arm"
    ;;
    mips*|IP*)
        case "$arch" in
        *el)
            add_cppflags -EL
            add_ldflags -EL
        ;;
        *eb)
            add_cppflags -EB
            add_ldflags -EB
        ;;
        esac
        arch="mips"
    ;;
    parisc*|hppa*)
        arch="parisc"
    ;;
    "Power Macintosh"|ppc*|powerpc*)
        arch="ppc"
    ;;
    s390|s390x)
        arch="s390"
    ;;
    sh4|sh)
        arch="sh4"
    ;;
    sun4*|sparc*)
        arch="sparc"
    ;;
    tilegx|tile-gx)
        arch="tilegx"
    ;;
    i[3-6]86*|i86pc|BePC|x86pc|x86_64|x86_32|amd64)
        arch="x86"
    ;;
esac

is_in $arch $ARCH_LIST || warn "unknown architecture $arch"
enable $arch

# Add processor-specific flags
if enabled aarch64; then

    case $cpu in
        armv*)
            cpuflags="-march=$cpu"
        ;;
        *)
            cpuflags="-mcpu=$cpu"
        ;;
    esac

elif enabled alpha; then

    cpuflags="-mcpu=$cpu"

elif enabled arm; then

    check_arm_arch() {
        test_cpp_condition stddef.h \
            "defined __ARM_ARCH_${1}__ || defined __TARGET_ARCH_${2:-$1}" \
            $cpuflags
    }

    probe_arm_arch() {
        if   check_arm_arch 4;        then echo armv4
        elif check_arm_arch 4T;       then echo armv4t
        elif check_arm_arch 5;        then echo armv5
        elif check_arm_arch 5E;       then echo armv5e
        elif check_arm_arch 5T;       then echo armv5t
        elif check_arm_arch 5TE;      then echo armv5te
        elif check_arm_arch 5TEJ;     then echo armv5te
        elif check_arm_arch 6;        then echo armv6
        elif check_arm_arch 6J;       then echo armv6j
        elif check_arm_arch 6K;       then echo armv6k
        elif check_arm_arch 6Z;       then echo armv6z
        elif check_arm_arch 6KZ;      then echo armv6zk
        elif check_arm_arch 6ZK;      then echo armv6zk
        elif check_arm_arch 6T2;      then echo armv6t2
        elif check_arm_arch 7;        then echo armv7
        elif check_arm_arch 7A  7_A;  then echo armv7-a
        elif check_arm_arch 7S;       then echo armv7-a
        elif check_arm_arch 7R  7_R;  then echo armv7-r
        elif check_arm_arch 7M  7_M;  then echo armv7-m
        elif check_arm_arch 7EM 7E_M; then echo armv7-m
        elif check_arm_arch 8A  8_A;  then echo armv8-a
        fi
    }

    [ "$cpu" = generic ] && cpu=$(probe_arm_arch)

    case $cpu in
        armv*)
            cpuflags="-march=$cpu"
            subarch=$(echo $cpu | sed 's/[^a-z0-9]//g')
        ;;
        *)
            cpuflags="-mcpu=$cpu"
            case $cpu in
                cortex-a*)                               subarch=armv7a  ;;
                cortex-r*)                               subarch=armv7r  ;;
                cortex-m*)                 enable thumb; subarch=armv7m  ;;
                arm11*)                                  subarch=armv6   ;;
                arm[79]*e*|arm9[24]6*|arm96*|arm102[26]) subarch=armv5te ;;
                armv4*|arm7*|arm9[24]*)                  subarch=armv4   ;;
                *)                             subarch=$(probe_arm_arch) ;;
            esac
        ;;
    esac

    case "$subarch" in
        armv5t*)    enable fast_clz                ;;
        armv[6-8]*)
            enable fast_clz
            disabled fast_unaligned || enable fast_unaligned
            ;;
    esac

elif enabled avr32; then

    case $cpu in
        ap7[02]0[0-2])
            subarch="avr32_ap"
            cpuflags="-mpart=$cpu"
        ;;
        ap)
            subarch="avr32_ap"
            cpuflags="-march=$cpu"
        ;;
        uc3[ab]*)
            subarch="avr32_uc"
            cpuflags="-mcpu=$cpu"
        ;;
        uc)
            subarch="avr32_uc"
            cpuflags="-march=$cpu"
        ;;
    esac

elif enabled bfin; then

    cpuflags="-mcpu=$cpu"

elif enabled mips; then

    cpuflags="-march=$cpu"

    if [ "$cpu" != "generic" ]; then
        disable mips32r2
        disable mips32r5
        disable mips64r2
        disable mips32r6
        disable mips64r6
        disable loongson2
        disable loongson3

        case $cpu in
            24kc|24kf*|24kec|34kc|1004kc|24kef*|34kf*|1004kf*|74kc|74kf)
                enable mips32r2
                disable msa
            ;;
            p5600|i6400|p6600)
                disable mipsdsp
                disable mipsdspr2
            ;;
            loongson*)
                enable loongson2
                enable loongson3
                enable local_aligned
                enable simd_align_16
                enable fast_64bit
                enable fast_clz
                enable fast_cmov
                enable fast_unaligned
                disable aligned_stack
                disable mipsfpu
                disable mipsdsp
                disable mipsdspr2
                case $cpu in
                    loongson3*)
                        cpuflags="-march=loongson3a -mhard-float -fno-expensive-optimizations"
                    ;;
                    loongson2e)
                        cpuflags="-march=loongson2e -mhard-float -fno-expensive-optimizations"
                    ;;
                    loongson2f)
                        cpuflags="-march=loongson2f -mhard-float -fno-expensive-optimizations"
                    ;;
                esac
            ;;
            *)
                # Unknown CPU. Disable everything.
                warn "unknown CPU. Disabling all MIPS optimizations."
                disable mipsfpu
                disable mipsdsp
                disable mipsdspr2
                disable msa
                disable mmi
            ;;
        esac

        case $cpu in
            24kc)
                disable mipsfpu
                disable mipsdsp
                disable mipsdspr2
            ;;
            24kf*)
                disable mipsdsp
                disable mipsdspr2
            ;;
            24kec|34kc|1004kc)
                disable mipsfpu
                disable mipsdspr2
            ;;
            24kef*|34kf*|1004kf*)
                disable mipsdspr2
            ;;
            74kc)
                disable mipsfpu
            ;;
            p5600)
                enable mips32r5
                check_cflags "-mtune=p5600" && check_cflags "-msched-weight -mload-store-pairs -funroll-loops"
            ;;
            i6400)
                enable mips64r6
                check_cflags "-mtune=i6400 -mabi=64" && check_cflags "-msched-weight -mload-store-pairs -funroll-loops" && check_ldflags "-mabi=64"
            ;;
            p6600)
                enable mips64r6
                check_cflags "-mtune=p6600 -mabi=64" && check_cflags "-msched-weight -mload-store-pairs -funroll-loops" && check_ldflags "-mabi=64"
            ;;
        esac
    else
        # We do not disable anything. Is up to the user to disable the unwanted features.
        warn 'generic cpu selected'
    fi

elif enabled ppc; then

    disable ldbrx

    case $(tolower $cpu) in
        601|ppc601|powerpc601)
            cpuflags="-mcpu=601"
            disable altivec
        ;;
        603*|ppc603*|powerpc603*)
            cpuflags="-mcpu=603"
            disable altivec
        ;;
        604*|ppc604*|powerpc604*)
            cpuflags="-mcpu=604"
            disable altivec
        ;;
        g3|75*|ppc75*|powerpc75*)
            cpuflags="-mcpu=750"
            disable altivec
        ;;
        g4|745*|ppc745*|powerpc745*)
            cpuflags="-mcpu=7450"
            disable vsx
        ;;
        74*|ppc74*|powerpc74*)
            cpuflags="-mcpu=7400"
            disable vsx
        ;;
        g5|970|ppc970|powerpc970)
            cpuflags="-mcpu=970"
            disable vsx
        ;;
        power[3-6]*)
            cpuflags="-mcpu=$cpu"
            disable vsx
        ;;
        power[7-8]*)
            cpuflags="-mcpu=$cpu"
        ;;
        cell)
            cpuflags="-mcpu=cell"
            enable ldbrx
            disable vsx
        ;;
        e500mc)
            cpuflags="-mcpu=e500mc"
            disable altivec
        ;;
        e500v2)
            cpuflags="-mcpu=8548 -mhard-float -mfloat-gprs=double"
            disable altivec
            disable dcbzl
        ;;
        e500)
            cpuflags="-mcpu=8540 -mhard-float"
            disable altivec
            disable dcbzl
        ;;
    esac

elif enabled sparc; then

    case $cpu in
        cypress|f93[04]|tsc701|sparcl*|supersparc|hypersparc|niagara|v[789])
            cpuflags="-mcpu=$cpu"
        ;;
        ultrasparc*|niagara[234])
            cpuflags="-mcpu=$cpu"
        ;;
    esac

elif enabled x86; then

    case $cpu in
        i[345]86|pentium)
            cpuflags="-march=$cpu"
            disable i686
            disable mmx
        ;;
        # targets that do NOT support nopl and conditional mov (cmov)
        pentium-mmx|k6|k6-[23]|winchip-c6|winchip2|c3)
            cpuflags="-march=$cpu"
            disable i686
        ;;
        # targets that do support nopl and conditional mov (cmov)
        i686|pentiumpro|pentium[23]|pentium-m|athlon|athlon-tbird|athlon-4|athlon-[mx]p|athlon64*|k8*|opteron*|athlon-fx\
        |core*|atom|bonnell|nehalem|westmere|silvermont|sandybridge|ivybridge|haswell|broadwell|skylake*|knl\
        |amdfam10|barcelona|b[dt]ver*|znver*)
            cpuflags="-march=$cpu"
            enable i686
            enable fast_cmov
        ;;
        # targets that do support conditional mov but on which it's slow
        pentium4|pentium4m|prescott|nocona)
            cpuflags="-march=$cpu"
            enable i686
            disable fast_cmov
        ;;
    esac

fi

if [ "$cpu" != generic ]; then
    add_cflags  $cpuflags
    add_asflags $cpuflags
    test "$cc_type" = "$ld_type" && add_ldflags $cpuflags
fi

# compiler sanity check
test_exec <<EOF
int main(void){ return 0; }
EOF
if test "$?" != 0; then
    echo "$cc is unable to create an executable file."
    if test -z "$cross_prefix" && ! enabled cross_compile ; then
        echo "If $cc is a cross-compiler, use the --enable-cross-compile option."
        echo "Only do this if you know what cross compiling means."
    fi
    die "C compiler test failed."
fi

add_cppflags -D_ISOC99_SOURCE
add_cxxflags -D__STDC_CONSTANT_MACROS
check_cxxflags -std=c++11 || check_cxxflags -std=c++0x

# some compilers silently accept -std=c11, so we also need to check that the
# version macro is defined properly
test_cflags_cc -std=c11 ctype.h "__STDC_VERSION__ >= 201112L" &&
    add_cflags -std=c11 ||
    check_cflags -std=c99

check_cppflags -D_FILE_OFFSET_BITS=64
check_cppflags -D_LARGEFILE_SOURCE

add_host_cppflags -D_ISOC99_SOURCE
check_host_cflags -std=c99
check_host_cflags -Wall
check_host_cflags $host_cflags_speed

check_64bit(){
    arch32=$1
    arch64=$2
    expr=${3:-'sizeof(void *) > 4'}
    test_code cc "" "int test[2*($expr) - 1]" &&
        subarch=$arch64 || subarch=$arch32
    enable $subarch
}

case "$arch" in
    aarch64|alpha|ia64)
        enabled shared && enable_weak pic
    ;;
    mips)
        check_64bit mips mips64 '_MIPS_SIM > 1'
        enabled shared && enable_weak pic
    ;;
    parisc)
        check_64bit parisc parisc64
        enabled shared && enable_weak pic
    ;;
    ppc)
        check_64bit ppc ppc64
        enabled shared && enable_weak pic
    ;;
    s390)
        check_64bit s390 s390x
        enabled shared && enable_weak pic
    ;;
    sparc)
        check_64bit sparc sparc64
        enabled shared && enable_weak pic
    ;;
    x86)
        check_64bit x86_32 x86_64
        # Treat x32 as x64 for now. Note it also needs pic if shared
        test "$subarch" = "x86_32" && test_cpp_condition stddef.h 'defined(__x86_64__)' &&
            subarch=x86_64 && enable x86_64 && disable x86_32
        if enabled x86_64; then
            enabled shared && enable_weak pic
            objformat=elf64
        fi
    ;;
esac

# OS specific
case $target_os in
    aix)
        SHFLAGS=-shared
        add_cppflags '-I\$(SRC_PATH)/compat/aix'
        enabled shared && add_ldflags -Wl,-brtl
        arflags='-Xany -r -c'
        ;;
    android)
        disable symver
        enable section_data_rel_ro
        SLIB_INSTALL_NAME='$(SLIBNAME)'
        SLIB_INSTALL_LINKS=
        SHFLAGS='-shared -Wl,-soname,$(SLIBNAME)'
        ;;
    haiku)
        prefix_default="/boot/common"
        network_extralibs="-lnetwork"
        host_extralibs=
        ;;
    sunos)
        SHFLAGS='-shared -Wl,-h,$$(@F)'
        enabled x86 && append SHFLAGS -mimpure-text
        network_extralibs="-lsocket -lnsl"
        add_cppflags -D__EXTENSIONS__
        # When using suncc to build, the Solaris linker will mark
        # an executable with each instruction set encountered by
        # the Solaris assembler.  As our libraries contain their own
        # guards for processor-specific code, instead suppress
        # generation of the HWCAPS ELF section on Solaris x86 only.
        enabled_all suncc x86 &&
            echo "hwcap_1 = OVERRIDE;" > mapfile &&
            add_ldflags -Wl,-M,mapfile
        nm_default='nm -P -g'
        version_script='-M'
        VERSION_SCRIPT_POSTPROCESS_CMD='perl $(SRC_PATH)/compat/solaris/make_sunver.pl - $(OBJS)'
        ;;
    netbsd)
        disable symver
        oss_indev_extralibs="-lossaudio"
        oss_outdev_extralibs="-lossaudio"
        enabled gcc || check_ldflags -Wl,-zmuldefs
        ;;
    openbsd|bitrig)
        disable symver
        SHFLAGS='-shared'
        SLIB_INSTALL_NAME='$(SLIBNAME).$(LIBMAJOR).$(LIBMINOR)'
        SLIB_INSTALL_LINKS=
        oss_indev_extralibs="-lossaudio"
        oss_outdev_extralibs="-lossaudio"
        ;;
    dragonfly)
        disable symver
        ;;
    freebsd)
        ;;
    bsd/os)
        add_extralibs -lpoll -lgnugetopt
        strip="strip -d"
        ;;
    darwin)
        enabled ppc && add_asflags -force_cpusubtype_ALL
        install_name_dir_default='$(SHLIBDIR)'
        SHFLAGS='-dynamiclib -Wl,-single_module -Wl,-install_name,$(INSTALL_NAME_DIR)/$(SLIBNAME_WITH_MAJOR),-current_version,$(LIBVERSION),-compatibility_version,$(LIBMAJOR)'
        enabled x86_32 && append SHFLAGS -Wl,-read_only_relocs,suppress
        strip="${strip} -x"
        add_ldflags -Wl,-dynamic,-search_paths_first
        check_cflags -Werror=partial-availability
        SLIBSUF=".dylib"
        SLIBNAME_WITH_VERSION='$(SLIBPREF)$(FULLNAME).$(LIBVERSION)$(SLIBSUF)'
        SLIBNAME_WITH_MAJOR='$(SLIBPREF)$(FULLNAME).$(LIBMAJOR)$(SLIBSUF)'
        enabled x86_64 && objformat="macho64" || objformat="macho32"
        enabled_any pic shared x86_64 ||
            { check_cflags -mdynamic-no-pic && add_asflags -mdynamic-no-pic; }
        check_header dispatch/dispatch.h &&
            add_cppflags '-I\$(SRC_PATH)/compat/dispatch_semaphore'
        if test -n "$sysroot"; then
            is_in -isysroot $cc $CPPFLAGS $CFLAGS || check_cppflags -isysroot $sysroot
            is_in -isysroot $ld $LDFLAGS          || check_ldflags  -isysroot $sysroot
        fi
        version_script='-exported_symbols_list'
        VERSION_SCRIPT_POSTPROCESS_CMD='tr " " "\n" | sed -n /global:/,/local:/p | grep ";" | tr ";" "\n" | sed -E "s/(.+)/_\1/g" | sed -E "s/(.+[^*])$$$$/\1*/"'
        ;;
    msys*)
        die "Native MSYS builds are discouraged, please use the MINGW environment."
        ;;
    mingw32*|mingw64*)
        target_os=mingw32
        LIBTARGET=i386
        if enabled x86_64; then
            LIBTARGET="i386:x86-64"
        elif enabled arm; then
            LIBTARGET="arm"
        elif enabled aarch64; then
            LIBTARGET="arm64"
        fi
        if enabled shared; then
            # Cannot build both shared and static libs when using dllimport.
            disable static
        fi
        enabled shared && ! enabled small && test_cmd $windres --version && enable gnu_windres
        enabled x86_32 && check_ldflags -Wl,--large-address-aware
        shlibdir_default="$bindir_default"
        SLIBPREF=""
        SLIBSUF=".dll"
        SLIBNAME_WITH_VERSION='$(SLIBPREF)$(FULLNAME)-$(LIBVERSION)$(SLIBSUF)'
        SLIBNAME_WITH_MAJOR='$(SLIBPREF)$(FULLNAME)-$(LIBMAJOR)$(SLIBSUF)'
        if test_cmd lib.exe -list; then
            SLIB_EXTRA_CMD=-'lib.exe -nologo -machine:$(LIBTARGET) -def:$$(@:$(SLIBSUF)=.def) -out:$(SUBDIR)$(SLIBNAME:$(SLIBSUF)=.lib)'
            if enabled x86_64; then
                LIBTARGET=x64
            fi
        else
            SLIB_EXTRA_CMD=-'$(DLLTOOL) -m $(LIBTARGET) -d $$(@:$(SLIBSUF)=.def) -l $(SUBDIR)$(SLIBNAME:$(SLIBSUF)=.lib) -D $(SLIBNAME_WITH_MAJOR)'
        fi
        SLIB_INSTALL_NAME='$(SLIBNAME_WITH_MAJOR)'
        SLIB_INSTALL_LINKS=
        SLIB_INSTALL_EXTRA_SHLIB='$(SLIBNAME:$(SLIBSUF)=.lib)'
        SLIB_INSTALL_EXTRA_LIB='lib$(SLIBNAME:$(SLIBSUF)=.dll.a) $(SLIBNAME_WITH_MAJOR:$(SLIBSUF)=.def)'
        SLIB_CREATE_DEF_CMD='EXTERN_PREFIX="$(EXTERN_PREFIX)" AR="$(AR_CMD)" NM="$(NM_CMD)" $(SRC_PATH)/compat/windows/makedef $(SUBDIR)lib$(NAME).ver $(OBJS) > $$(@:$(SLIBSUF)=.def)'
        SHFLAGS='-shared -Wl,--out-implib,$(SUBDIR)lib$(SLIBNAME:$(SLIBSUF)=.dll.a) -Wl,--disable-auto-image-base $$(@:$(SLIBSUF)=.def)'
        enabled x86_64 && objformat="win64" || objformat="win32"
        dlltool="${cross_prefix}dlltool"
        ranlib=:
        enable dos_paths
        check_ldflags -Wl,--nxcompat,--dynamicbase
        # Lets work around some stupidity in binutils.
        # ld will strip relocations from executables even though we need them
        # for dynamicbase (ASLR).  Using -pie does retain the reloc section
        # however ld then forgets what the entry point should be (oops) so we
        # have to manually (re)set it.
        if enabled x86_32; then
            disabled debug && add_ldexeflags -Wl,--pic-executable,-e,_mainCRTStartup
        elif enabled x86_64; then
            disabled debug && add_ldexeflags -Wl,--pic-executable,-e,mainCRTStartup
            check_ldflags -Wl,--high-entropy-va # binutils 2.25
            # Set image base >4GB for extra entropy with HEASLR
            add_ldexeflags -Wl,--image-base,0x140000000
            append SHFLAGS -Wl,--image-base,0x180000000
        fi
        ;;
    win32|win64)
        disable symver
        if enabled shared; then
            # Link to the import library instead of the normal static library
            # for shared libs.
            LD_LIB='%.lib'
            # Cannot build both shared and static libs with MSVC or icl.
            disable static
        fi
        enabled x86_32 && check_ldflags -LARGEADDRESSAWARE
        shlibdir_default="$bindir_default"
        SLIBPREF=""
        SLIBSUF=".dll"
        SLIBNAME_WITH_VERSION='$(SLIBPREF)$(FULLNAME)-$(LIBVERSION)$(SLIBSUF)'
        SLIBNAME_WITH_MAJOR='$(SLIBPREF)$(FULLNAME)-$(LIBMAJOR)$(SLIBSUF)'
        SLIB_CREATE_DEF_CMD='EXTERN_PREFIX="$(EXTERN_PREFIX)" $(SRC_PATH)/compat/windows/makedef $(SUBDIR)lib$(NAME).ver $(OBJS) > $$(@:$(SLIBSUF)=.def)'
        SLIB_INSTALL_NAME='$(SLIBNAME_WITH_MAJOR)'
        SLIB_INSTALL_LINKS=
        SLIB_INSTALL_EXTRA_SHLIB='$(SLIBNAME:$(SLIBSUF)=.lib)'
        SLIB_INSTALL_EXTRA_LIB='$(SLIBNAME_WITH_MAJOR:$(SLIBSUF)=.def)'
        SHFLAGS='-dll -def:$$(@:$(SLIBSUF)=.def) -implib:$(SUBDIR)$(SLIBNAME:$(SLIBSUF)=.lib)'
        enabled x86_64 && objformat="win64" || objformat="win32"
        ranlib=:
        enable dos_paths
        ;;
    cygwin*)
        target_os=cygwin
        shlibdir_default="$bindir_default"
        SLIBPREF="cyg"
        SLIBSUF=".dll"
        SLIBNAME_WITH_VERSION='$(SLIBPREF)$(FULLNAME)-$(LIBVERSION)$(SLIBSUF)'
        SLIBNAME_WITH_MAJOR='$(SLIBPREF)$(FULLNAME)-$(LIBMAJOR)$(SLIBSUF)'
        SLIB_INSTALL_NAME='$(SLIBNAME_WITH_MAJOR)'
        SLIB_INSTALL_LINKS=
        SLIB_INSTALL_EXTRA_LIB='lib$(FULLNAME).dll.a'
        SHFLAGS='-shared -Wl,--out-implib,$(SUBDIR)lib$(FULLNAME).dll.a'
        enabled x86_64 && objformat="win64" || objformat="win32"
        enable dos_paths
        enabled shared && ! enabled small && test_cmd $windres --version && enable gnu_windres
        add_cppflags -D_POSIX_C_SOURCE=200112 -D_XOPEN_SOURCE=600
        ;;
    *-dos|freedos|opendos)
        network_extralibs="-lsocket"
        objformat="coff"
        enable dos_paths
        add_cppflags -U__STRICT_ANSI__
        ;;
    linux)
        enable section_data_rel_ro
        enabled_any arm aarch64 && enable_weak linux_perf
        ;;
    irix*)
        target_os=irix
        ranlib="echo ignoring ranlib"
        ;;
    os/2*)
        strip="lxlite -CS"
        striptype=""
        objformat="aout"
        add_cppflags -D_GNU_SOURCE
        add_ldflags -Zomf -Zbin-files -Zargs-wild -Zhigh-mem -Zmap
        SHFLAGS='$(SUBDIR)$(NAME).def -Zdll -Zomf'
        LIBSUF="_s.a"
        SLIBPREF=""
        SLIBSUF=".dll"
        SLIBNAME_WITH_VERSION='$(SLIBPREF)$(FULLNAME)-$(LIBVERSION)$(SLIBSUF)'
        SLIBNAME_WITH_MAJOR='$(SLIBPREF)$(shell echo $(FULLNAME) | cut -c1-6)$(LIBMAJOR)$(SLIBSUF)'
        SLIB_CREATE_DEF_CMD='echo LIBRARY $(SLIBNAME_WITH_MAJOR:$(SLIBSUF)=) INITINSTANCE TERMINSTANCE > $(SUBDIR)$(FULLNAME).def; \
            echo CODE PRELOAD MOVEABLE DISCARDABLE >> $(SUBDIR)$(FULLNAME).def; \
            echo DATA PRELOAD MOVEABLE MULTIPLE NONSHARED >> $(SUBDIR)$(FULLNAME).def; \
            echo EXPORTS >> $(SUBDIR)$(FULLNAME).def; \
            emxexp $(OBJS) >> $(SUBDIR)$(FULLNAME).def'
        SLIB_EXTRA_CMD='emximp -o $(SUBDIR)$(LIBPREF)$(FULLNAME)_dll.a $(SUBDIR)$(FULLNAME).def; \
            emximp -o $(SUBDIR)$(LIBPREF)$(FULLNAME)_dll.lib $(SUBDIR)$(FULLNAME).def;'
        SLIB_INSTALL_NAME='$(SLIBNAME_WITH_MAJOR)'
        SLIB_INSTALL_LINKS=
        SLIB_INSTALL_EXTRA_LIB='$(LIBPREF)$(FULLNAME)_dll.a $(LIBPREF)$(FULLNAME)_dll.lib'
        enable dos_paths
        enable_weak os2threads
        ;;
    gnu/kfreebsd)
        add_cppflags -D_BSD_SOURCE
        ;;
    gnu)
        ;;
    qnx)
        add_cppflags -D_QNX_SOURCE
        network_extralibs="-lsocket"
        ;;
    symbian)
        SLIBSUF=".dll"
        enable dos_paths
        add_cflags --include=$sysinclude/gcce/gcce.h -fvisibility=default
        add_cppflags -D__GCCE__ -D__SYMBIAN32__ -DSYMBIAN_OE_POSIX_SIGNALS
        add_ldflags -Wl,--target1-abs,--no-undefined \
                    -Wl,-Ttext,0x80000,-Tdata,0x1000000 -shared \
                    -Wl,--entry=_E32Startup -Wl,-u,_E32Startup
        add_extralibs -l:eexe.lib -l:usrt2_2.lib -l:dfpaeabi.dso \
                      -l:drtaeabi.dso -l:scppnwdl.dso -lsupc++ -lgcc \
                      -l:libc.dso -l:libm.dso -l:euser.dso -l:libcrt0.lib
        ;;
    minix)
        ;;
    none)
        ;;
    *)
        die "Unknown OS '$target_os'."
        ;;
esac

# test if creating links works
link_dest=$(mktemp -u $TMPDIR/dest_XXXXXXXX)
link_name=$(mktemp -u $TMPDIR/name_XXXXXXXX)
mkdir "$link_dest"
$ln_s "$link_dest" "$link_name"
touch "$link_dest/test_file"
if [ "$source_path" != "." ] && ([ ! -d src ] || [ -L src ]) && [ -e "$link_name/test_file" ]; then
    # create link to source path
    [ -e src ] && rm src
    $ln_s "$source_path" src
    source_link=src
else
    # creating directory links doesn't work
    # fall back to using the full source path
    source_link="$source_path"
fi
# cleanup
rm -r "$link_dest"
rm -r "$link_name"

# determine libc flavour

probe_libc(){
    pfx=$1
    pfx_no_=${pfx%_}
    # uclibc defines __GLIBC__, so it needs to be checked before glibc.
    if test_${pfx}cpp_condition features.h "defined __UCLIBC__"; then
        eval ${pfx}libc_type=uclibc
        add_${pfx}cppflags -D_POSIX_C_SOURCE=200112 -D_XOPEN_SOURCE=600
    elif test_${pfx}cpp_condition features.h "defined __GLIBC__"; then
        eval ${pfx}libc_type=glibc
        add_${pfx}cppflags -D_POSIX_C_SOURCE=200112 -D_XOPEN_SOURCE=600
    # MinGW headers can be installed on Cygwin, so check for newlib first.
    elif test_${pfx}cpp_condition newlib.h "defined _NEWLIB_VERSION"; then
        eval ${pfx}libc_type=newlib
        add_${pfx}cppflags -U__STRICT_ANSI__ -D_XOPEN_SOURCE=600
    # MinGW64 is backwards compatible with MinGW32, so check for it first.
    elif test_${pfx}cpp_condition _mingw.h "defined __MINGW64_VERSION_MAJOR"; then
        eval ${pfx}libc_type=mingw64
        if test_${pfx}cpp_condition _mingw.h "__MINGW64_VERSION_MAJOR < 3"; then
            add_compat msvcrt/snprintf.o
            add_cflags "-include $source_path/compat/msvcrt/snprintf.h"
        fi
        add_${pfx}cppflags -U__STRICT_ANSI__ -D__USE_MINGW_ANSI_STDIO=1
        eval test \$${pfx_no_}cc_type = "gcc" &&
            add_${pfx}cppflags -D__printf__=__gnu_printf__
        test_${pfx}cpp_condition windows.h "!defined(_WIN32_WINNT) || _WIN32_WINNT < 0x0600" &&
            add_${pfx}cppflags -D_WIN32_WINNT=0x0600
    elif test_${pfx}cpp_condition _mingw.h "defined __MINGW_VERSION"  ||
         test_${pfx}cpp_condition _mingw.h "defined __MINGW32_VERSION"; then
        eval ${pfx}libc_type=mingw32
        test_${pfx}cpp_condition _mingw.h "__MINGW32_MAJOR_VERSION > 3 || \
            (__MINGW32_MAJOR_VERSION == 3 && __MINGW32_MINOR_VERSION >= 15)" ||
            die "ERROR: MinGW32 runtime version must be >= 3.15."
        add_${pfx}cppflags -U__STRICT_ANSI__ -D__USE_MINGW_ANSI_STDIO=1
        test_${pfx}cpp_condition _mingw.h "__MSVCRT_VERSION__ < 0x0700" &&
            add_${pfx}cppflags -D__MSVCRT_VERSION__=0x0700
        test_${pfx}cpp_condition windows.h "!defined(_WIN32_WINNT) || _WIN32_WINNT < 0x0600" &&
            add_${pfx}cppflags -D_WIN32_WINNT=0x0600
        eval test \$${pfx_no_}cc_type = "gcc" &&
            add_${pfx}cppflags -D__printf__=__gnu_printf__
    elif test_${pfx}cpp_condition crtversion.h "defined _VC_CRT_MAJOR_VERSION"; then
        eval ${pfx}libc_type=msvcrt
        if test_${pfx}cpp_condition crtversion.h "_VC_CRT_MAJOR_VERSION < 14"; then
            if [ "$pfx" = host_ ]; then
                add_host_cppflags -Dsnprintf=_snprintf
            else
                add_compat strtod.o strtod=avpriv_strtod
                add_compat msvcrt/snprintf.o snprintf=avpriv_snprintf   \
                                             _snprintf=avpriv_snprintf  \
                                             vsnprintf=avpriv_vsnprintf
            fi
        fi
        add_${pfx}cppflags -D_USE_MATH_DEFINES -D_CRT_SECURE_NO_WARNINGS -D_CRT_NONSTDC_NO_WARNINGS
        # The MSVC 2010 headers (Win 7.0 SDK) set _WIN32_WINNT to
        # 0x601 by default unless something else is set by the user.
        # This can easily lead to us detecting functions only present
        # in such new versions and producing binaries requiring windows 7.0.
        # Therefore explicitly set the default to Vista unless the user has
        # set something else on the command line.
        # Don't do this if WINAPI_FAMILY is set and is set to a non-desktop
        # family. For these cases, configure is free to use any functions
        # found in the SDK headers by default. (Alternatively, we could force
        # _WIN32_WINNT to 0x0602 in that case.)
        test_${pfx}cpp_condition stdlib.h "defined(_WIN32_WINNT)" ||
            { test_${pfx}cpp <<EOF && add_${pfx}cppflags -D_WIN32_WINNT=0x0600; }
#ifdef WINAPI_FAMILY
#include <winapifamily.h>
#if !WINAPI_FAMILY_PARTITION(WINAPI_PARTITION_DESKTOP)
#error not desktop
#endif
#endif
EOF
        if [ "$pfx" = "" ]; then
            check_func strtoll || add_cflags -Dstrtoll=_strtoi64
            check_func strtoull || add_cflags -Dstrtoull=_strtoui64
        fi
    elif test_${pfx}cpp_condition stddef.h "defined __KLIBC__"; then
        eval ${pfx}libc_type=klibc
    elif test_${pfx}cpp_condition sys/cdefs.h "defined __BIONIC__"; then
        eval ${pfx}libc_type=bionic
    elif test_${pfx}cpp_condition sys/brand.h "defined LABELED_BRAND_NAME"; then
        eval ${pfx}libc_type=solaris
        add_${pfx}cppflags -D__EXTENSIONS__ -D_XOPEN_SOURCE=600
    fi
    test_${pfx}cc <<EOF
#include <time.h>
void *v = localtime_r;
EOF
test "$?" != 0 && test_${pfx}cc -D_POSIX_C_SOURCE=200112 -D_XOPEN_SOURCE=600 <<EOF && add_${pfx}cppflags -D_POSIX_C_SOURCE=200112 -D_XOPEN_SOURCE=600
#include <time.h>
void *v = localtime_r;
EOF

    eval test -n "\${${pfx}libc_type}" && enable ${pfx}libc_${libc_type}
}

probe_libc
probe_libc host_

# hacks for compiler/libc/os combinations

case $libc_type in
    bionic)
        add_compat strtod.o strtod=avpriv_strtod
        ;;
esac

check_compile_assert flt_lim "float.h limits.h" "DBL_MAX == (double)DBL_MAX" ||
    add_cppflags '-I\$(SRC_PATH)/compat/float'

test_cpp_condition stdlib.h "defined(__PIC__) || defined(__pic__) || defined(PIC)" && enable_weak pic

set_default libdir
: ${shlibdir_default:="$libdir"}
: ${pkgconfigdir_default:="$libdir/pkgconfig"}

set_default $PATHS_LIST
set_default nm

disabled optimizations || enabled ossfuzz || check_cflags -fomit-frame-pointer

enable_weak_pic() {
    disabled pic && return
    enable pic
    add_cppflags -DPIC
    case "$target_os" in
    mingw*|cygwin*|win*)
        ;;
    *)
        add_cflags -fPIC
        add_asflags -fPIC
        ;;
    esac
}

enabled pic && enable_weak_pic

test_cc <<EOF || die "Symbol mangling check failed."
int ff_extern;
EOF
sym=$($nm $TMPO | awk '/ff_extern/{ print substr($0, match($0, /[^ \t]*ff_extern/)) }')
extern_prefix=${sym%%ff_extern*}

! disabled inline_asm && check_inline_asm inline_asm '"" ::'

for restrict_keyword in restrict __restrict__ __restrict ""; do
    test_code cc "" "char * $restrict_keyword p" && break
done

check_cc pragma_deprecated "" '_Pragma("GCC diagnostic ignored \"-Wdeprecated-declarations\"")'

# The global variable ensures the bits appear unchanged in the object file.
test_cc <<EOF || die "endian test failed"
unsigned int endian = 'B' << 24 | 'I' << 16 | 'G' << 8 | 'E';
EOF
od -t x1 $TMPO | grep -q '42 *49 *47 *45' && enable bigendian

check_cc const_nan math.h "struct { double d; } static const bar[] = { { NAN } }"

if ! enabled ppc64 || enabled bigendian; then
    disable vsx
fi

check_gas() {
    log "check_gas using '$as' as AS"
    # :vararg is used on aarch64, arm and ppc altivec
    test_as <<EOF || return 1
.macro m n, y:vararg=0
\n: .int \y
.endm
m x
EOF
    # .altmacro is only used in arm asm
    ! enabled arm || check_as gnu_as ".altmacro"
}

if enabled_any arm aarch64 || enabled_all ppc altivec && enabled asm; then
    nogas=:
    enabled_any arm aarch64 && nogas=die
    enabled_all ppc altivec && [ $target_os_default != aix ] && nogas=warn
    as_noop=-v

    case $as_type in
        arm*) gaspp_as_type=armasm; as_noop=-h ;;
        gcc)  gaspp_as_type=gas ;;
        *)    gaspp_as_type=$as_type ;;
    esac

    [ $target_os = "darwin" ] && gaspp_as_type="apple-$gaspp_as_type"

    test "${as#*gas-preprocessor.pl}" != "$as" ||
    test_cmd gas-preprocessor.pl -arch $arch -as-type $gaspp_as_type -- ${as:=$cc} $as_noop &&
        gas="${gas:=gas-preprocessor.pl} -arch $arch -as-type $gaspp_as_type -- ${as:=$cc}"

    if ! check_gas ; then
        as=${gas:=$as}
        check_gas || \
            $nogas "GNU assembler not found, install/update gas-preprocessor"
    fi

    check_as as_func ".func test
                      .endfunc"
fi

check_inline_asm inline_asm_labels '"1:\n"'

check_inline_asm inline_asm_nonlocal_labels '"Label:\n"'

if enabled aarch64; then
    enabled armv8 && check_insn armv8 'prfm   pldl1strm, [x0]'
    # internal assembler in clang 3.3 does not support this instruction
    enabled neon && check_insn neon 'ext   v0.8B, v0.8B, v1.8B, #1'
    enabled vfp  && check_insn vfp  'fmadd d0,    d0,    d1,    d2'

    map 'enabled_any ${v}_external ${v}_inline || disable $v' $ARCH_EXT_LIST_ARM

elif enabled alpha; then

    check_cflags -mieee

elif enabled arm; then

    enabled msvc && check_cpp_condition thumb stddef.h "defined _M_ARMT"
    test_cpp_condition stddef.h "defined __thumb__" && test_cc <<EOF && enable_weak thumb
float func(float a, float b){ return a+b; }
EOF
    enabled thumb && check_cflags -mthumb || check_cflags -marm

    if check_cpp_condition vfp_args stddef.h "defined __ARM_PCS_VFP"; then
        :
    elif check_cpp_condition vfp_args stddef.h "defined _M_ARM_FP && _M_ARM_FP >= 30"; then
        :
    elif ! test_cpp_condition stddef.h "defined __ARM_PCS || defined __SOFTFP__" && [ $target_os != darwin ]; then
        case "${cross_prefix:-$cc}" in
            *hardfloat*) enable vfp_args; fpabi=vfp ;;
            *) check_ld "cc" vfp_args <<EOF && fpabi=vfp || fpabi=soft ;;
__asm__ (".eabi_attribute 28, 1");
int main(void) { return 0; }
EOF
        esac
        warn "Compiler does not indicate floating-point ABI, guessing $fpabi."
    fi

    enabled armv5te && check_insn armv5te 'qadd r0, r0, r0'
    enabled armv6   && check_insn armv6   'sadd16 r0, r0, r0'
    enabled armv6t2 && check_insn armv6t2 'movt r0, #0'
    enabled neon    && check_insn neon    'vadd.i16 q0, q0, q0'
    enabled vfp     && check_insn vfp     'fadds s0, s0, s0'
    enabled vfpv3   && check_insn vfpv3   'vmov.f32 s0, #1.0'
    enabled setend  && check_insn setend  'setend be'

    [ $target_os = linux ] || [ $target_os = android ] ||
        map 'enabled_any ${v}_external ${v}_inline || disable $v' \
            $ARCH_EXT_LIST_ARM

    check_inline_asm asm_mod_q '"add r0, %Q0, %R0" :: "r"((long long)0)'

    check_as as_arch_directive ".arch armv7-a"
    check_as as_fpu_directive  ".fpu neon"

    # llvm's integrated assembler supports .object_arch from llvm 3.5
    [ "$objformat" = elf32 ] || [ "$objformat" = elf64 ] &&
        check_as as_object_arch ".object_arch armv4"

    # MS armasm fails to assemble our PIC constructs
    [ $target_os != win32 ] && enabled_all armv6t2 shared !pic && enable_weak_pic

elif enabled mips; then

    enabled loongson2 && check_inline_asm loongson2 '"dmult.g $8, $9, $10"'
    enabled loongson3 && check_inline_asm loongson3 '"gsldxc1 $f0, 0($2, $3)"'
    enabled mmi && check_inline_asm mmi '"punpcklhw $f0, $f0, $f0"'

    # Enable minimum ISA based on selected options
    if enabled mips64; then
        enabled mips64r6 && check_inline_asm_flags mips64r6 '"dlsa $0, $0, $0, 1"' '-mips64r6'
        enabled mips64r2 && check_inline_asm_flags mips64r2 '"dext $0, $0, 0, 1"' '-mips64r2'
        disabled mips64r6 && disabled mips64r2 && check_inline_asm_flags mips64r1 '"daddi $0, $0, 0"' '-mips64'
    else
        enabled mips32r6 && check_inline_asm_flags mips32r6 '"aui $0, $0, 0"' '-mips32r6'
        enabled mips32r5 && check_inline_asm_flags mips32r5 '"eretnc"' '-mips32r5'
        enabled mips32r2 && check_inline_asm_flags mips32r2 '"ext $0, $0, 0, 1"' '-mips32r2'
        disabled mips32r6 && disabled mips32r5 && disabled mips32r2 && check_inline_asm_flags mips32r1 '"addi $0, $0, 0"' '-mips32'
    fi

    enabled mipsfpu && check_inline_asm_flags mipsfpu '"cvt.d.l $f0, $f2"' '-mhard-float'
    enabled mipsfpu && (enabled mips32r5 || enabled mips32r6 || enabled mips64r6) && check_inline_asm_flags mipsfpu '"cvt.d.l $f0, $f1"' '-mfp64'
    enabled mipsfpu && enabled msa && check_inline_asm_flags msa '"addvi.b $w0, $w1, 1"' '-mmsa' && check_header msa.h || disable msa
    enabled mipsdsp && check_inline_asm_flags mipsdsp '"addu.qb $t0, $t1, $t2"' '-mdsp'
    enabled mipsdspr2 && check_inline_asm_flags mipsdspr2 '"absq_s.qb $t0, $t1"' '-mdspr2'

    if enabled bigendian && enabled msa; then
        disable msa
    fi

elif enabled parisc; then

    if enabled gcc; then
        case $($cc -dumpversion) in
            4.[3-9].*) check_cflags -fno-optimize-sibling-calls ;;
        esac
    fi

elif enabled ppc; then

    enable local_aligned

    check_inline_asm dcbzl     '"dcbzl 0, %0" :: "r"(0)'
    check_inline_asm ibm_asm   '"add 0, 0, 0"'
    check_inline_asm ppc4xx    '"maclhw r10, r11, r12"'
    check_inline_asm xform_asm '"lwzx %1, %y0" :: "Z"(*(int*)0), "r"(0)'

    if enabled altivec; then
        check_cflags -maltivec -mabi=altivec

        # check if our compiler supports Motorola AltiVec C API
        check_cc altivec altivec.h "vector signed int v1 = (vector signed int) { 0 };
                                    vector signed int v2 = (vector signed int) { 1 };
                                    v1 = vec_add(v1, v2);"

        enabled altivec || warn "Altivec disabled, possibly missing --cpu flag"
    fi

    if enabled vsx; then
        check_cflags -mvsx &&
        check_cc vsx altivec.h "int v[4] = { 0 };
                                vector signed int v1 = vec_vsx_ld(0, v);"
    fi

    if enabled power8; then
        check_cpp_condition power8 "altivec.h" "defined(_ARCH_PWR8)"
    fi

elif enabled x86; then

    check_builtin rdtsc    intrin.h   "__rdtsc()"
    check_builtin mm_empty mmintrin.h "_mm_empty()"

    enable local_aligned

    # check whether EBP is available on x86
    # As 'i' is stored on the stack, this program will crash
    # if the base pointer is used to access it because the
    # base pointer is cleared in the inline assembly code.
    check_exec_crash <<EOF && enable ebp_available
volatile int i=0;
__asm__ volatile ("xorl %%ebp, %%ebp" ::: "%ebp");
return i;
EOF

    # check whether EBX is available on x86
    check_inline_asm ebx_available '""::"b"(0)' &&
        check_inline_asm ebx_available '"":::"%ebx"'

    # check whether xmm clobbers are supported
    check_inline_asm xmm_clobbers '"":::"%xmm0"'

    check_inline_asm inline_asm_direct_symbol_refs '"movl '$extern_prefix'test, %eax"' ||
        check_inline_asm inline_asm_direct_symbol_refs '"movl '$extern_prefix'test(%rip), %eax"'

    # check whether binutils is new enough to compile SSSE3/MMXEXT
    enabled ssse3  && check_inline_asm ssse3_inline  '"pabsw %xmm0, %xmm0"'
    enabled mmxext && check_inline_asm mmxext_inline '"pmaxub %mm0, %mm1"'

    probe_x86asm(){
        x86asmexe_probe=$1
        if test_cmd $x86asmexe_probe -v; then
            x86asmexe=$x86asmexe_probe
            x86asm_type=nasm
            x86asm_debug="-g -F dwarf"
            X86ASMDEP=
            X86ASM_DEPFLAGS='-MD $(@:.o=.d)'
        elif test_cmd $x86asmexe_probe --version; then
            x86asmexe=$x86asmexe_probe
            x86asm_type=yasm
            x86asm_debug="-g dwarf2"
            X86ASMDEP='$(DEPX86ASM) $(X86ASMFLAGS) -M $(X86ASM_O) $< > $(@:.o=.d)'
            X86ASM_DEPFLAGS=
        fi
        test_x86asm "movbe ecx, [5]" && enable x86asm
    }

    if ! disabled_any asm mmx x86asm; then
        disable x86asm
        for program in $x86asmexe nasm yasm; do
            probe_x86asm $program && break
        done
        disabled x86asm && die "nasm/yasm not found or too old. Use --disable-x86asm for a crippled build."
        X86ASMFLAGS="-f $objformat"
        enabled pic               && append X86ASMFLAGS "-DPIC"
        test -n "$extern_prefix"  && append X86ASMFLAGS "-DPREFIX"
        case "$objformat" in
            elf*) enabled debug && append X86ASMFLAGS $x86asm_debug ;;
        esac

        test_x86asm "vmovdqa32 [eax]{k1}{z}, zmm0"    || disable avx512_external
        test_x86asm "vextracti128 xmm0, ymm0, 0"      || disable avx2_external
        test_x86asm "vpmacsdd xmm0, xmm1, xmm2, xmm3" || disable xop_external
        test_x86asm "vfmaddps ymm0, ymm1, ymm2, ymm3" || disable fma4_external
        test_x86asm "CPU amdnop" || disable cpunop
    fi

    case "$cpu" in
        athlon*|opteron*|k8*|pentium|pentium-mmx|prescott|nocona|atom|geode)
            disable fast_clz
        ;;
    esac

fi

check_cc intrinsics_neon arm_neon.h "int16x8_t test = vdupq_n_s16(0)"

check_ldflags -Wl,--as-needed
check_ldflags -Wl,-z,noexecstack

if ! disabled network; then
    check_func getaddrinfo $network_extralibs
    check_func inet_aton $network_extralibs

    check_type netdb.h "struct addrinfo"
    check_type netinet/in.h "struct group_source_req" -D_BSD_SOURCE
    check_type netinet/in.h "struct ip_mreq_source" -D_BSD_SOURCE
    check_type netinet/in.h "struct ipv6_mreq" -D_DARWIN_C_SOURCE
    check_type poll.h "struct pollfd"
    check_type netinet/sctp.h "struct sctp_event_subscribe"
    check_struct "sys/socket.h" "struct msghdr" msg_flags
    check_struct "sys/types.h sys/socket.h" "struct sockaddr" sa_len
    check_type netinet/in.h "struct sockaddr_in6"
    check_type "sys/types.h sys/socket.h" "struct sockaddr_storage"
    check_type "sys/types.h sys/socket.h" socklen_t

    # Prefer arpa/inet.h over winsock2
    if check_header arpa/inet.h ; then
        check_func closesocket
    elif check_header winsock2.h ; then
        check_func_headers winsock2.h closesocket -lws2 &&
            network_extralibs="-lws2" ||
        { check_func_headers winsock2.h closesocket -lws2_32 &&
            network_extralibs="-lws2_32"; } || disable winsock2_h network
        check_func_headers ws2tcpip.h getaddrinfo $network_extralibs

        check_type ws2tcpip.h socklen_t
        check_type ws2tcpip.h "struct addrinfo"
        check_type ws2tcpip.h "struct group_source_req"
        check_type ws2tcpip.h "struct ip_mreq_source"
        check_type ws2tcpip.h "struct ipv6_mreq"
        check_type winsock2.h "struct pollfd"
        check_struct winsock2.h "struct sockaddr" sa_len
        check_type ws2tcpip.h "struct sockaddr_in6"
        check_type ws2tcpip.h "struct sockaddr_storage"
    else
        disable network
    fi
fi

check_builtin atomic_cas_ptr atomic.h "void **ptr; void *oldval, *newval; atomic_cas_ptr(ptr, oldval, newval)"
check_builtin machine_rw_barrier mbarrier.h "__machine_rw_barrier()"
check_builtin MemoryBarrier windows.h "MemoryBarrier()"
check_builtin sync_val_compare_and_swap "" "int *ptr; int oldval, newval; __sync_val_compare_and_swap(ptr, oldval, newval)"
check_builtin gmtime_r time.h "time_t *time; struct tm *tm; gmtime_r(time, tm)"
check_builtin localtime_r time.h "time_t *time; struct tm *tm; localtime_r(time, tm)"
check_builtin x264_csp_bgr "stdint.h x264.h" "X264_CSP_BGR"

case "$custom_allocator" in
    jemalloc)
        # jemalloc by default does not use a prefix
        require libjemalloc jemalloc/jemalloc.h malloc -ljemalloc
    ;;
    tcmalloc)
        require_pkg_config libtcmalloc libtcmalloc gperftools/tcmalloc.h tc_malloc
        malloc_prefix=tc_
    ;;
esac

check_func_headers malloc.h _aligned_malloc     && enable aligned_malloc
check_func  ${malloc_prefix}memalign            && enable memalign
check_func  ${malloc_prefix}posix_memalign      && enable posix_memalign

check_func  access
check_func_headers stdlib.h arc4random
check_lib   clock_gettime time.h clock_gettime || check_lib clock_gettime time.h clock_gettime -lrt
check_func  fcntl
check_func  fork
check_func  gethrtime
check_func  getopt
check_func  getrusage
check_func  gettimeofday
check_func  isatty
check_func  mkstemp
check_func  mmap
check_func  mprotect
# Solaris has nanosleep in -lrt, OpenSolaris no longer needs that
check_func_headers time.h nanosleep || check_lib nanosleep time.h nanosleep -lrt
check_func  sched_getaffinity
check_func  setrlimit
check_struct "sys/stat.h" "struct stat" st_mtim.tv_nsec -D_BSD_SOURCE
check_func  strerror_r
check_func  sysconf
check_func  sysctl
check_func  usleep

check_func_headers conio.h kbhit
check_func_headers io.h setmode
check_func_headers lzo/lzo1x.h lzo1x_999_compress
check_func_headers mach/mach_time.h mach_absolute_time
check_func_headers stdlib.h getenv
check_func_headers sys/stat.h lstat

check_func_headers windows.h GetProcessAffinityMask
check_func_headers windows.h GetProcessTimes
check_func_headers windows.h GetSystemTimeAsFileTime
check_func_headers windows.h LoadLibrary
check_func_headers windows.h MapViewOfFile
check_func_headers windows.h PeekNamedPipe
check_func_headers windows.h SetConsoleTextAttribute
check_func_headers windows.h SetConsoleCtrlHandler
check_func_headers windows.h Sleep
check_func_headers windows.h VirtualAlloc
check_func_headers glob.h glob
enabled xlib &&
    check_func_headers "X11/Xlib.h X11/extensions/Xvlib.h" XvGetPortAttribute -lXv -lX11 -lXext

check_header direct.h
check_header dirent.h
check_header dxgidebug.h
check_header dxva.h
check_header dxva2api.h -D_WIN32_WINNT=0x0600
check_header io.h
check_header libcrystalhd/libcrystalhd_if.h
check_header malloc.h
check_header net/udplite.h
check_header poll.h
check_header sys/param.h
check_header sys/resource.h
check_header sys/select.h
check_header sys/time.h
check_header sys/un.h
check_header termios.h
check_header unistd.h
check_header valgrind/valgrind.h
check_func_headers VideoToolbox/VTCompressionSession.h VTCompressionSessionPrepareToEncodeFrames -framework VideoToolbox
check_header windows.h
check_header X11/extensions/XvMClib.h
check_header asm/types.h

# it seems there are versions of clang in some distros that try to use the
# gcc headers, which explodes for stdatomic
# so we also check that atomics actually work here
check_builtin stdatomic stdatomic.h "atomic_int foo, bar = ATOMIC_VAR_INIT(-1); atomic_store(&foo, 0)"

check_lib advapi32 "windows.h"            RegCloseKey          -ladvapi32
check_lib ole32    "windows.h"            CoTaskMemFree        -lole32
check_lib shell32  "windows.h shellapi.h" CommandLineToArgvW   -lshell32
check_lib wincrypt "windows.h wincrypt.h" CryptGenRandom       -ladvapi32
check_lib psapi    "windows.h psapi.h"    GetProcessMemoryInfo -lpsapi

check_lib android android/native_window.h ANativeWindow_acquire -landroid
check_lib mediandk "stdint.h media/NdkImage.h" AImage_delete -lmediandk
check_lib camera2ndk "stdbool.h stdint.h camera/NdkCameraManager.h" ACameraManager_create -lcamera2ndk

enabled appkit       && check_apple_framework AppKit
enabled audiotoolbox && check_apple_framework AudioToolbox
enabled avfoundation && check_apple_framework AVFoundation
enabled coreimage    && check_apple_framework CoreImage
enabled videotoolbox && check_apple_framework VideoToolbox

check_apple_framework CoreFoundation
check_apple_framework CoreMedia
check_apple_framework CoreVideo

enabled avfoundation && {
    disable coregraphics applicationservices
    check_lib coregraphics        CoreGraphics/CoreGraphics.h               CGGetActiveDisplayList "-framework CoreGraphics" ||
    check_lib applicationservices ApplicationServices/ApplicationServices.h CGGetActiveDisplayList "-framework ApplicationServices"; }

enabled videotoolbox && {
    check_lib coreservices CoreServices/CoreServices.h UTGetOSTypeFromString "-framework CoreServices"
    check_func_headers CoreMedia/CMFormatDescription.h kCMVideoCodecType_HEVC "-framework CoreMedia"
}

check_struct "sys/time.h sys/resource.h" "struct rusage" ru_maxrss

check_type "windows.h dxva.h" "DXVA_PicParams_HEVC" -DWINAPI_FAMILY=WINAPI_FAMILY_DESKTOP_APP -D_CRT_BUILD_DESKTOP_APP=0
check_type "windows.h dxva.h" "DXVA_PicParams_VP9" -DWINAPI_FAMILY=WINAPI_FAMILY_DESKTOP_APP -D_CRT_BUILD_DESKTOP_APP=0
check_type "windows.h d3d11.h" "ID3D11VideoDecoder"
check_type "windows.h d3d11.h" "ID3D11VideoContext"
check_type "d3d9.h dxva2api.h" DXVA2_ConfigPictureDecode -D_WIN32_WINNT=0x0602

check_type "va/va.h va/va_dec_hevc.h" "VAPictureParameterBufferHEVC"
check_type "va/va.h va/va_dec_vp8.h" "VAPictureParameterBufferVP8"
check_struct "va/va.h" "VADecPictureParameterBufferVP9" bit_depth
check_type "va/va.h va/va_vpp.h" "VAProcPipelineParameterBuffer"
check_type "va/va.h va/va_enc_h264.h" "VAEncPictureParameterBufferH264"
check_type "va/va.h va/va_enc_hevc.h" "VAEncPictureParameterBufferHEVC"
check_type "va/va.h va/va_enc_jpeg.h" "VAEncPictureParameterBufferJPEG"
check_type "va/va.h va/va_enc_mpeg2.h" "VAEncPictureParameterBufferMPEG2"
check_type "va/va.h va/va_enc_vp8.h"  "VAEncPictureParameterBufferVP8"
check_type "va/va.h va/va_enc_vp9.h"  "VAEncPictureParameterBufferVP9"

check_type "vdpau/vdpau.h" "VdpPictureInfoHEVC"

if ! disabled ffnvcodec; then
    check_pkg_config ffnvcodec "ffnvcodec >= 8.0.14.1" \
        "ffnvcodec/nvEncodeAPI.h ffnvcodec/dynlink_cuda.h ffnvcodec/dynlink_cuviddec.h ffnvcodec/dynlink_nvcuvid.h" ""
fi

check_cpp_condition winrt windows.h "!WINAPI_FAMILY_PARTITION(WINAPI_PARTITION_DESKTOP)"

if ! disabled w32threads && ! enabled pthreads; then
    check_func_headers "windows.h process.h" _beginthreadex &&
        check_type "windows.h" CONDITION_VARIABLE &&
        enable w32threads || disable w32threads
    if ! enabled w32threads && enabled winrt; then
        check_func_headers "windows.h" CreateThread &&
            enable w32threads || disable w32threads
    fi
fi

# check for some common methods of building with pthread support
# do this before the optional library checks as some of them require pthreads
if ! disabled pthreads && ! enabled w32threads && ! enabled os2threads; then
    if check_lib pthreads pthread.h pthread_join   -pthread &&
       check_lib pthreads pthread.h pthread_create -pthread; then
        add_cflags -pthread
    elif check_lib pthreads pthread.h pthread_join   -pthreads &&
         check_lib pthreads pthread.h pthread_create -pthreads; then
        add_cflags -pthreads
    elif check_lib pthreads pthread.h pthread_join   -ldl -pthread &&
         check_lib pthreads pthread.h pthread_create -ldl -pthread; then
        add_cflags -ldl -pthread
    elif check_lib pthreads pthread.h pthread_join   -lpthreadGC2 &&
         check_lib pthreads pthread.h pthread_create -lpthreadGC2; then
        :
    elif check_lib pthreads pthread.h pthread_join   -lpthread &&
         check_lib pthreads pthread.h pthread_create -lpthread; then
        :
    elif check_func pthread_join && check_func pthread_create; then
        enable pthreads
    fi
    check_cc pthreads "pthread.h" "static pthread_mutex_t atomic_lock = PTHREAD_MUTEX_INITIALIZER"

    if enabled pthreads; then
        check_builtin sem_timedwait semaphore.h "sem_t *s; sem_init(s,0,0); sem_timedwait(s,0); sem_destroy(s)" $pthreads_extralibs
        check_func pthread_cancel $pthreads_extralibs
    fi
fi

enabled  zlib && check_lib zlib   zlib.h      zlibVersion    -lz
enabled bzlib && check_lib bzlib bzlib.h BZ2_bzlibVersion    -lbz2
enabled  lzma && check_lib lzma   lzma.h lzma_version_number -llzma

# On some systems dynamic loading requires no extra linker flags
check_lib libdl dlfcn.h "dlopen dlsym" || check_lib libdl dlfcn.h "dlopen dlsym" -ldl

check_lib libm math.h sin -lm

atan2f_args=2
copysign_args=2
hypot_args=2
ldexpf_args=2
powf_args=2

for func in $MATH_FUNCS; do
    eval check_mathfunc $func \${${func}_args:-1} $libm_extralibs
done

for func in $COMPLEX_FUNCS; do
    eval check_complexfunc $func \${${func}_args:-1}
done

# these are off by default, so fail if requested and not available
enabled cuda_sdk          && require cuda_sdk cuda.h cuCtxCreate -lcuda
enabled chromaprint       && require chromaprint chromaprint.h chromaprint_get_version -lchromaprint
enabled decklink          && { require_header DeckLinkAPI.h &&
                               { test_cpp_condition DeckLinkAPIVersion.h "BLACKMAGIC_DECKLINK_API_VERSION >= 0x0a060100" || die "ERROR: Decklink API version must be >= 10.6.1."; } }
enabled libndi_newtek     && require_header Processing.NDI.Lib.h
enabled frei0r            && require_header frei0r.h
<<<<<<< HEAD
enabled gmp               && require gmp gmp.h mpz_export -lgmp
enabled gnutls            && require_pkg_config gnutls gnutls gnutls/gnutls.h gnutls_global_init
enabled jni               && { [ $target_os = "android" ] && check_header jni.h && enabled pthreads || die "ERROR: jni not found"; }
enabled ladspa            && require_header ladspa.h
enabled lv2               && require_pkg_config lv2 lilv-0 "lilv-0/lilv/lilv.h" lilv_world_new
enabled libiec61883       && require libiec61883 libiec61883/iec61883.h iec61883_cmp_connect -lraw1394 -lavc1394 -lrom1394 -liec61883
enabled libass            && require_pkg_config libass libass ass/ass.h ass_library_init
enabled libbluray         && require_pkg_config libbluray libbluray libbluray/bluray.h bd_open
=======
enabled gnutls            && require_pkg_config gnutls gnutls gnutls/gnutls.h gnutls_global_init &&
                             check_lib gmp gmp.h mpz_export -lgmp
enabled libaom            && require_pkg_config libaom "aom >= 0.1.0" aom/aom_codec.h aom_codec_version
>>>>>>> c438899a
enabled libbs2b           && require_pkg_config libbs2b libbs2b bs2b.h bs2b_open
enabled libcelt           && require libcelt celt/celt.h celt_decode -lcelt0 &&
                             { check_lib libcelt celt/celt.h celt_decoder_create_custom -lcelt0 ||
                               die "ERROR: libcelt must be installed and version must be >= 0.11.0."; }
enabled libcaca           && require_pkg_config libcaca caca caca.h caca_create_canvas
enabled libcodec2         && require libcodec2 codec2/codec2.h codec2_create -lcodec2
enabled libdc1394         && require_pkg_config libdc1394 libdc1394-2 dc1394/dc1394.h dc1394_new
enabled libdrm            && require_pkg_config libdrm libdrm xf86drm.h drmGetVersion
enabled libfdk_aac        && { check_pkg_config libfdk_aac fdk-aac "fdk-aac/aacenc_lib.h" aacEncOpen ||
                               { require libfdk_aac fdk-aac/aacenc_lib.h aacEncOpen -lfdk-aac &&
                                 warn "using libfdk without pkg-config"; } }
flite_extralibs="-lflite_cmu_time_awb -lflite_cmu_us_awb -lflite_cmu_us_kal -lflite_cmu_us_kal16 -lflite_cmu_us_rms -lflite_cmu_us_slt -lflite_usenglish -lflite_cmulex -lflite"
enabled libflite          && require libflite "flite/flite.h" flite_init $flite_extralibs
enabled fontconfig        && enable libfontconfig
enabled libfontconfig     && require_pkg_config libfontconfig fontconfig "fontconfig/fontconfig.h" FcInit
enabled libfreetype       && require_pkg_config libfreetype freetype2 "ft2build.h FT_FREETYPE_H" FT_Init_FreeType
enabled libfribidi        && require_pkg_config libfribidi fribidi fribidi.h fribidi_version_info
enabled libgme            && { check_pkg_config libgme libgme gme/gme.h gme_new_emu ||
                               require libgme gme/gme.h gme_new_emu -lgme -lstdc++; }
enabled libgsm            && { for gsm_hdr in "gsm.h" "gsm/gsm.h"; do
                                   check_lib libgsm "${gsm_hdr}" gsm_create -lgsm && break;
                               done || die "ERROR: libgsm not found"; }
enabled libilbc           && require libilbc ilbc.h WebRtcIlbcfix_InitDecode -lilbc $pthreads_extralibs
enabled libkvazaar        && require_pkg_config libkvazaar "kvazaar >= 0.8.1" kvazaar.h kvz_api_get
# While it may appear that require is being used as a pkg-config
# fallback for libmfx, it is actually being used to detect a different
# installation route altogether.  If libmfx is installed via the Intel
# Media SDK or Intel Media Server Studio, these don't come with
# pkg-config support.  Instead, users should make sure that the build
# can find the libraries and headers through other means.
enabled libmfx            && { check_pkg_config libmfx libmfx "mfx/mfxvideo.h" MFXInit ||
                               { require libmfx "mfx/mfxvideo.h" MFXInit "-llibmfx $advapi32_extralibs" && warn "using libmfx without pkg-config"; } }
enabled libmodplug        && require_pkg_config libmodplug libmodplug libmodplug/modplug.h ModPlug_Load
enabled libmp3lame        && require "libmp3lame >= 3.98.3" lame/lame.h lame_set_VBR_quality -lmp3lame $libm_extralibs
enabled libmysofa         && require libmysofa "mysofa.h" mysofa_load -lmysofa $zlib_extralibs
enabled libnpp            && { check_lib libnpp npp.h nppGetLibVersion -lnppig -lnppicc -lnppc ||
                               check_lib libnpp npp.h nppGetLibVersion -lnppi -lnppc ||
                               die "ERROR: libnpp not found"; }
enabled libopencore_amrnb && require libopencore_amrnb opencore-amrnb/interf_dec.h Decoder_Interface_init -lopencore-amrnb
enabled libopencore_amrwb && require libopencore_amrwb opencore-amrwb/dec_if.h D_IF_init -lopencore-amrwb
enabled libopencv         && { check_header opencv2/core/core_c.h &&
                               { check_pkg_config libopencv opencv opencv2/core/core_c.h cvCreateImageHeader ||
                                 require libopencv opencv2/core/core_c.h cvCreateImageHeader -lopencv_core -lopencv_imgproc; } ||
                               require_pkg_config libopencv opencv opencv/cxcore.h cvCreateImageHeader; }
enabled libopenh264       && require_pkg_config libopenh264 openh264 wels/codec_api.h WelsGetCodecVersion
enabled libopenjpeg       && { check_pkg_config libopenjpeg "libopenjp2 >= 2.1.0" openjpeg.h opj_version ||
                               { require_pkg_config libopenjpeg "libopenjp2 >= 2.1.0" openjpeg.h opj_version -DOPJ_STATIC && add_cppflags -DOPJ_STATIC; } }
enabled libopenmpt        && require_pkg_config libopenmpt "libopenmpt >= 0.2.6557" libopenmpt/libopenmpt.h openmpt_module_create -lstdc++ && append libopenmpt_extralibs "-lstdc++"
enabled libopus           && {
    enabled libopus_decoder && {
        require_pkg_config libopus opus opus_multistream.h opus_multistream_decoder_create
    }
    enabled libopus_encoder && {
        require_pkg_config libopus opus opus_multistream.h opus_multistream_surround_encoder_create
    }
}
enabled libpulse          && require_pkg_config libpulse libpulse pulse/pulseaudio.h pa_context_new
enabled librsvg           && require_pkg_config librsvg librsvg-2.0 librsvg-2.0/librsvg/rsvg.h rsvg_handle_render_cairo
enabled librtmp           && require_pkg_config librtmp librtmp librtmp/rtmp.h RTMP_Socket
enabled librubberband     && require_pkg_config librubberband "rubberband >= 1.8.1" rubberband/rubberband-c.h rubberband_new -lstdc++ && append librubberband_extralibs "-lstdc++"
enabled libshine          && require_pkg_config libshine shine shine/layer3.h shine_encode_buffer
enabled libsmbclient      && { check_pkg_config libsmbclient smbclient libsmbclient.h smbc_init ||
                               require libsmbclient libsmbclient.h smbc_init -lsmbclient; }
enabled libsnappy         && require libsnappy snappy-c.h snappy_compress -lsnappy -lstdc++
enabled libsoxr           && require libsoxr soxr.h soxr_create -lsoxr
enabled libssh            && require_pkg_config libssh libssh libssh/sftp.h sftp_init
enabled libspeex          && require_pkg_config libspeex speex speex/speex.h speex_decoder_init
enabled libtesseract      && require_pkg_config libtesseract tesseract tesseract/capi.h TessBaseAPICreate
enabled libtheora         && require libtheora theora/theoraenc.h th_info_init -ltheoraenc -ltheoradec -logg
enabled libtls            && require_pkg_config libtls libtls tls.h tls_configure
enabled libtwolame        && require libtwolame twolame.h twolame_init -ltwolame &&
                             { check_lib libtwolame twolame.h twolame_encode_buffer_float32_interleaved -ltwolame ||
                               die "ERROR: libtwolame must be installed and version must be >= 0.3.10"; }
enabled libv4l2           && require_pkg_config libv4l2 libv4l2 libv4l2.h v4l2_ioctl
enabled libvidstab        && require_pkg_config libvidstab "vidstab >= 0.98" vid.stab/libvidstab.h vsMotionDetectInit
enabled libvmaf           && require_pkg_config libvmaf "libvmaf >= 0.6.2" libvmaf.h compute_vmaf
enabled libvo_amrwbenc    && require libvo_amrwbenc vo-amrwbenc/enc_if.h E_IF_init -lvo-amrwbenc
enabled libvorbis         && require_pkg_config libvorbis vorbis vorbis/codec.h vorbis_info_init &&
                             require_pkg_config libvorbisenc vorbisenc vorbis/vorbisenc.h vorbis_encode_init

enabled libvpx            && {
    enabled libvpx_vp8_decoder && {
        check_pkg_config libvpx_vp8_decoder "vpx >= 1.4.0" "vpx/vpx_decoder.h vpx/vp8dx.h" vpx_codec_vp8_dx ||
            check_lib libvpx_vp8_decoder "vpx/vpx_decoder.h vpx/vp8dx.h" "vpx_codec_dec_init_ver VPX_IMG_FMT_HIGHBITDEPTH" -lvpx ||
                die "ERROR: libvpx decoder version must be >=1.4.0";
    }
    enabled libvpx_vp8_encoder && {
        check_pkg_config libvpx_vp8_encoder "vpx >= 1.4.0" "vpx/vpx_encoder.h vpx/vp8cx.h" vpx_codec_vp8_cx ||
            check_lib libvpx_vp8_encoder "vpx/vpx_encoder.h vpx/vp8cx.h" "vpx_codec_enc_init_ver VPX_IMG_FMT_HIGHBITDEPTH" -lvpx ||
                die "ERROR: libvpx encoder version must be >=1.4.0";
    }
    enabled libvpx_vp9_decoder && {
        check_pkg_config libvpx_vp9_decoder "vpx >= 1.4.0" "vpx/vpx_decoder.h vpx/vp8dx.h" vpx_codec_vp9_dx ||
            check_lib libvpx_vp9_decoder "vpx/vpx_decoder.h vpx/vp8dx.h" "vpx_codec_vp9_dx VPX_IMG_FMT_HIGHBITDEPTH" "-lvpx $libm_extralibs"
    }
    enabled libvpx_vp9_encoder && {
        check_pkg_config libvpx_vp9_encoder "vpx >= 1.4.0" "vpx/vpx_encoder.h vpx/vp8cx.h" vpx_codec_vp9_cx ||
            check_lib libvpx_vp9_encoder "vpx/vpx_encoder.h vpx/vp8cx.h" "vpx_codec_vp9_cx VPX_IMG_FMT_HIGHBITDEPTH" "-lvpx $libm_extralibs"
    }
    if disabled_all libvpx_vp8_decoder libvpx_vp9_decoder libvpx_vp8_encoder libvpx_vp9_encoder; then
        die "libvpx enabled but no supported decoders found"
    fi
}

enabled libwavpack        && require libwavpack wavpack/wavpack.h WavpackOpenFileOutput  -lwavpack
enabled libwebp           && {
    enabled libwebp_encoder      && require_pkg_config libwebp "libwebp >= 0.2.0" webp/encode.h WebPGetEncoderVersion
    enabled libwebp_anim_encoder && check_pkg_config libwebp_anim_encoder "libwebpmux >= 0.4.0" webp/mux.h WebPAnimEncoderOptionsInit; }
enabled libx264           && { check_pkg_config libx264 x264 "stdint.h x264.h" x264_encoder_encode ||
                               { require libx264 "stdint.h x264.h" x264_encoder_encode "-lx264 $pthreads_extralibs $libm_extralibs" &&
                                 warn "using libx264 without pkg-config"; } } &&
                             require_cpp_condition x264.h "X264_BUILD >= 118" &&
                             check_cpp_condition libx262 x264.h "X264_MPEG2"
enabled libx265           && require_pkg_config libx265 x265 x265.h x265_api_get &&
                             require_cpp_condition x265.h "X265_BUILD >= 68"
enabled libxavs           && require libxavs "stdint.h xavs.h" xavs_encoder_encode "-lxavs $pthreads_extralibs $libm_extralibs"
enabled libxvid           && require libxvid xvid.h xvid_global -lxvidcore
enabled libzimg           && require_pkg_config libzimg "zimg >= 2.7.0" zimg.h zimg_get_api_version
enabled libzmq            && require_pkg_config libzmq libzmq zmq.h zmq_ctx_new
enabled libzvbi           && require_pkg_config libzvbi zvbi-0.2 libzvbi.h vbi_decoder_new &&
                             { test_cpp_condition libzvbi.h "VBI_VERSION_MAJOR > 0 || VBI_VERSION_MINOR > 2 || VBI_VERSION_MINOR == 2 && VBI_VERSION_MICRO >= 28" ||
                               enabled gpl || die "ERROR: libzvbi requires version 0.2.28 or --enable-gpl."; }
enabled libxml2           && require_pkg_config libxml2 libxml-2.0 libxml2/libxml/xmlversion.h xmlCheckVersion
enabled mediacodec        && { enabled jni || die "ERROR: mediacodec requires --enable-jni"; }
enabled mmal              && { check_lib mmal interface/mmal/mmal.h mmal_port_connect -lmmal_core -lmmal_util -lmmal_vc_client -lbcm_host ||
                               { ! enabled cross_compile &&
                                 add_cflags -isystem/opt/vc/include/ -isystem/opt/vc/include/interface/vmcs_host/linux -isystem/opt/vc/include/interface/vcos/pthreads -fgnu89-inline &&
                                 add_ldflags -L/opt/vc/lib/ &&
                                 check_lib mmal interface/mmal/mmal.h mmal_port_connect -lmmal_core -lmmal_util -lmmal_vc_client -lbcm_host; } ||
                               die "ERROR: mmal not found" &&
                               check_func_headers interface/mmal/mmal.h "MMAL_PARAMETER_VIDEO_MAX_NUM_CALLBACKS"; }
enabled openal            && { { for al_extralibs in "${OPENAL_LIBS}" "-lopenal" "-lOpenAL32"; do
                               check_lib openal 'AL/al.h' alGetError "${al_extralibs}" && break; done } ||
                               die "ERROR: openal not found"; } &&
                             { test_cpp_condition "AL/al.h" "defined(AL_VERSION_1_1)" ||
                               die "ERROR: openal must be installed and version must be 1.1 or compatible"; }
enabled opencl            && { check_lib opencl OpenCL/cl.h clEnqueueNDRangeKernel -Wl,-framework,OpenCL ||
                               check_lib opencl CL/cl.h clEnqueueNDRangeKernel -lOpenCL ||
                               die "ERROR: opencl not found"; } &&
                             { test_cpp_condition "OpenCL/cl.h" "defined(CL_VERSION_1_2)" ||
                               test_cpp_condition "CL/cl.h" "defined(CL_VERSION_1_2)" ||
                               die "ERROR: opencl must be installed and version must be 1.2 or compatible"; }
enabled opengl            && { check_lib opengl GL/glx.h glXGetProcAddress "-lGL" ||
                               check_lib opengl windows.h wglGetProcAddress "-lopengl32 -lgdi32" ||
                               check_lib opengl OpenGL/gl3.h glGetError "-Wl,-framework,OpenGL" ||
                               check_lib opengl ES2/gl.h glGetError "-isysroot=${sysroot} -Wl,-framework,OpenGLES" ||
                               die "ERROR: opengl not found."
                             }
enabled omx               && require_header OMX_Core.h
enabled omx_rpi           && { check_header OMX_Core.h ||
                               { ! enabled cross_compile && add_cflags -isystem/opt/vc/include/IL && check_header OMX_Core.h ; } ||
                               die "ERROR: OpenMAX IL headers not found"; } && enable omx
enabled openssl           && { check_pkg_config openssl openssl openssl/ssl.h OPENSSL_init_ssl ||
                               check_pkg_config openssl openssl openssl/ssl.h SSL_library_init ||
                               check_lib openssl openssl/ssl.h SSL_library_init -lssl -lcrypto ||
                               check_lib openssl openssl/ssl.h SSL_library_init -lssl32 -leay32 ||
                               check_lib openssl openssl/ssl.h SSL_library_init -lssl -lcrypto -lws2_32 -lgdi32 ||
                               die "ERROR: openssl not found"; }
enabled rkmpp             && { require_pkg_config rkmpp rockchip_mpp  rockchip/rk_mpi.h mpp_create &&
                               require_pkg_config rockchip_mpp "rockchip_mpp >= 1.3.7" rockchip/rk_mpi.h mpp_create &&
                               { enabled libdrm ||
                                 die "ERROR: rkmpp requires --enable-libdrm"; }
                             }

if enabled gcrypt; then
    GCRYPT_CONFIG="${cross_prefix}libgcrypt-config"
    if "${GCRYPT_CONFIG}" --version > /dev/null 2>&1; then
        gcrypt_cflags=$("${GCRYPT_CONFIG}" --cflags)
        gcrypt_extralibs=$("${GCRYPT_CONFIG}" --libs)
        check_func_headers gcrypt.h gcry_mpi_new $gcrypt_cflags $gcrypt_extralibs ||
            die "ERROR: gcrypt not found"
        add_cflags $gcrypt_cflags
    else
        require gcrypt gcrypt.h gcry_mpi_new -lgcrypt
    fi
fi

if enabled sdl2; then
    SDL2_CONFIG="${cross_prefix}sdl2-config"
    test_pkg_config sdl2 "sdl2 >= 2.0.1 sdl2 < 2.1.0" SDL_events.h SDL_PollEvent
    if disabled sdl2 && "${SDL2_CONFIG}" --version > /dev/null 2>&1; then
        sdl2_cflags=$("${SDL2_CONFIG}" --cflags)
        sdl2_extralibs=$("${SDL2_CONFIG}" --libs)
        test_cpp_condition SDL.h "(SDL_MAJOR_VERSION<<16 | SDL_MINOR_VERSION<<8 | SDL_PATCHLEVEL) >= 0x020001" $sdl2_cflags &&
        test_cpp_condition SDL.h "(SDL_MAJOR_VERSION<<16 | SDL_MINOR_VERSION<<8 | SDL_PATCHLEVEL) < 0x020100" $sdl2_cflags &&
        check_func_headers SDL_events.h SDL_PollEvent $sdl2_extralibs $sdl2_cflags &&
            enable sdl2
    fi
    if test $target_os = "mingw32"; then
        sdl2_extralibs=$(filter_out '-mwindows' $sdl2_extralibs)
    fi
fi

if enabled decklink; then
    case $target_os in
        mingw32*|mingw64*|win32|win64)
            decklink_outdev_extralibs="$decklink_outdev_extralibs -lole32 -loleaut32"
            decklink_indev_extralibs="$decklink_indev_extralibs -lole32 -loleaut32"
            ;;
    esac
fi

enabled securetransport &&
    check_func SecIdentityCreate "-Wl,-framework,CoreFoundation -Wl,-framework,Security" &&
    check_lib securetransport "Security/SecureTransport.h Security/Security.h" "SSLCreateContext" "-Wl,-framework,CoreFoundation -Wl,-framework,Security" ||
        disable securetransport

enabled securetransport &&
    check_func SecItemImport "-Wl,-framework,CoreFoundation -Wl,-framework,Security"

enabled schannel &&
    check_func_headers "windows.h security.h" InitializeSecurityContext -DSECURITY_WIN32 -lsecur32 &&
    test_cpp_condition winerror.h "defined(SEC_I_CONTEXT_EXPIRED)" &&
    schannel_extralibs="-lsecur32" ||
        disable schannel

makeinfo --version > /dev/null 2>&1 && enable makeinfo  || disable makeinfo
enabled makeinfo \
    && [ 0$(makeinfo --version | grep "texinfo" | sed 's/.*texinfo[^0-9]*\([0-9]*\)\..*/\1/') -ge 5 ] \
    && enable makeinfo_html || disable makeinfo_html
disabled makeinfo_html && texi2html --help 2> /dev/null | grep -q 'init-file' && enable texi2html || disable texi2html
perl -v            > /dev/null 2>&1 && enable perl      || disable perl
pod2man --help     > /dev/null 2>&1 && enable pod2man   || disable pod2man
rsync --help 2> /dev/null | grep -q 'contimeout' && enable rsync_contimeout || disable rsync_contimeout

# check V4L2 codecs available in the API
check_header linux/fb.h
check_header linux/videodev2.h
test_code cc linux/videodev2.h "struct v4l2_frmsizeenum vfse; vfse.discrete.width = 0;" && enable_sanitized struct_v4l2_frmivalenum_discrete
check_cc v4l2_m2m linux/videodev2.h "int i = V4L2_CAP_VIDEO_M2M_MPLANE | V4L2_CAP_VIDEO_M2M | V4L2_BUF_FLAG_LAST;"
check_cc vc1_v4l2_m2m linux/videodev2.h "int i = V4L2_PIX_FMT_VC1_ANNEX_G;"
check_cc mpeg1_v4l2_m2m linux/videodev2.h "int i = V4L2_PIX_FMT_MPEG1;"
check_cc mpeg2_v4l2_m2m linux/videodev2.h "int i = V4L2_PIX_FMT_MPEG2;"
check_cc mpeg4_v4l2_m2m linux/videodev2.h "int i = V4L2_PIX_FMT_MPEG4;"
check_cc hevc_v4l2_m2m linux/videodev2.h "int i = V4L2_PIX_FMT_HEVC;"
check_cc h263_v4l2_m2m linux/videodev2.h "int i = V4L2_PIX_FMT_H263;"
check_cc h264_v4l2_m2m linux/videodev2.h "int i = V4L2_PIX_FMT_H264;"
check_cc vp8_v4l2_m2m linux/videodev2.h "int i = V4L2_PIX_FMT_VP8;"
check_cc vp9_v4l2_m2m linux/videodev2.h "int i = V4L2_PIX_FMT_VP9;"

check_header sys/videoio.h
test_code cc sys/videoio.h "struct v4l2_frmsizeenum vfse; vfse.discrete.width = 0;" && enable_sanitized struct_v4l2_frmivalenum_discrete

check_lib user32 "windows.h winuser.h" GetShellWindow -luser32
check_lib vfw32 "windows.h vfw.h" capCreateCaptureWindow -lvfw32
# check that WM_CAP_DRIVER_CONNECT is defined to the proper value
# w32api 3.12 had it defined wrong
check_cpp_condition vfwcap_defines vfw.h "WM_CAP_DRIVER_CONNECT > WM_USER"

check_type "dshow.h" IBaseFilter

# check for ioctl_meteor.h, ioctl_bt848.h and alternatives
check_header "dev/bktr/ioctl_meteor.h dev/bktr/ioctl_bt848.h"                   ||
    check_header "machine/ioctl_meteor.h machine/ioctl_bt848.h"                 ||
    check_header "dev/video/meteor/ioctl_meteor.h dev/video/bktr/ioctl_bt848.h" ||
    check_header "dev/ic/bt8xx.h"

if check_struct sys/soundcard.h audio_buf_info bytes; then
    enable_sanitized sys/soundcard.h
else
    test_cc -D__BSD_VISIBLE -D__XSI_VISIBLE <<EOF && add_cppflags -D__BSD_VISIBLE -D__XSI_VISIBLE && enable_sanitized sys/soundcard.h
    #include <sys/soundcard.h>
    audio_buf_info abc;
EOF
fi

enabled alsa && check_pkg_config alsa alsa "alsa/asoundlib.h" snd_pcm_htimestamp ||
    check_lib alsa alsa/asoundlib.h snd_pcm_htimestamp -lasound

enabled libjack &&
    require_pkg_config libjack jack jack/jack.h jack_port_get_latency_range

enabled sndio && check_lib sndio sndio.h sio_open -lsndio

if enabled libcdio; then
    check_pkg_config libcdio libcdio_paranoia "cdio/cdda.h cdio/paranoia.h" cdio_cddap_open ||
    check_pkg_config libcdio libcdio_paranoia "cdio/paranoia/cdda.h cdio/paranoia/paranoia.h" cdio_cddap_open ||
    check_lib libcdio "cdio/cdda.h cdio/paranoia.h" cdio_cddap_open -lcdio_paranoia -lcdio_cdda -lcdio ||
    check_lib libcdio "cdio/paranoia/cdda.h cdio/paranoia/paranoia.h" cdio_cddap_open -lcdio_paranoia -lcdio_cdda -lcdio ||
    die "ERROR: No usable libcdio/cdparanoia found"
fi

enabled libxcb && check_pkg_config libxcb "xcb >= 1.4" xcb/xcb.h xcb_connect ||
    disable libxcb_shm libxcb_shape libxcb_xfixes

if enabled libxcb; then
    enabled libxcb_shm    && check_pkg_config libxcb_shm    xcb-shm    xcb/shm.h    xcb_shm_attach
    enabled libxcb_shape  && check_pkg_config libxcb_shape  xcb-shape  xcb/shape.h  xcb_shape_get_rectangles
    enabled libxcb_xfixes && check_pkg_config libxcb_xfixes xcb-xfixes xcb/xfixes.h xcb_xfixes_get_cursor_image
fi

check_func_headers "windows.h" CreateDIBSection "$gdigrab_indev_extralibs"

# d3d11va requires linking directly to dxgi and d3d11 if not building for
# the desktop api partition
test_cpp <<EOF && enable uwp && d3d11va_extralibs="-ldxgi -ld3d11"
#ifdef WINAPI_FAMILY
#include <winapifamily.h>
#if WINAPI_FAMILY_PARTITION(WINAPI_PARTITION_DESKTOP)
#error desktop, not uwp
#else
// WINAPI_FAMILY_APP, WINAPI_FAMILY_PHONE_APP => UWP
#endif
#else
#error no family set
#endif
EOF

enabled vaapi &&
    check_lib vaapi va/va.h vaInitialize -lva

enabled vaapi &&
    check_cc vaapi "va/va.h" "vaCreateSurfaces(0, 0, 0, 0, 0, 0, 0, 0)"

if enabled vaapi; then
    check_lib vaapi_drm "va/va.h va/va_drm.h" vaGetDisplayDRM -lva -lva-drm
    check_lib vaapi_x11 "va/va.h va/va_x11.h" vaGetDisplay -lva -lva-x11 -lX11
fi

enabled vaapi &&
    check_cpp_condition vaapi_1 "va/va.h" "VA_CHECK_VERSION(1, 0, 0)"

if enabled_all opencl libdrm ; then
    check_type "CL/cl_intel.h" "clCreateImageFromFdINTEL_fn" &&
        enable opencl_drm_beignet
    check_func_headers "CL/cl_ext.h" clImportMemoryARM &&
        enable opencl_drm_arm
fi

if enabled_all opencl vaapi ; then
    enabled opencl_drm_beignet && enable opencl_vaapi_beignet
    if enabled libmfx ; then
        check_type "CL/cl.h CL/va_ext.h" "clCreateFromVA_APIMediaSurfaceINTEL_fn" &&
            enable opencl_vaapi_intel_media
    fi
fi

if enabled_all opencl dxva2 ; then
    check_type "CL/cl_dx9_media_sharing.h" cl_dx9_surface_info_khr &&
        enable opencl_dxva2
fi

if enabled_all opencl d3d11va ; then
    check_type "CL/cl_d3d11.h" clGetDeviceIDsFromD3D11KHR_fn &&
        enable opencl_d3d11
fi

enabled vdpau &&
    check_cpp_condition vdpau vdpau/vdpau.h "defined VDP_DECODER_PROFILE_MPEG4_PART2_ASP"

enabled vdpau &&
    check_lib vdpau_x11 "vdpau/vdpau.h vdpau/vdpau_x11.h" vdp_device_create_x11 -lvdpau -lX11

enabled crystalhd && check_lib crystalhd "stdint.h libcrystalhd/libcrystalhd_if.h" DtsCrystalHDVersion -lcrystalhd

if enabled x86; then
    case $target_os in
        mingw32*|mingw64*|win32|win64|linux|cygwin*)
            ;;
        *)
            disable ffnvcodec cuvid nvdec nvenc
            ;;
    esac
else
    disable ffnvcodec cuvid nvdec nvenc
fi

enabled ffnvcodec && enable cuda

enabled nvenc &&
    test_cc -I$source_path <<EOF || disable nvenc
#include <ffnvcodec/nvEncodeAPI.h>
NV_ENCODE_API_FUNCTION_LIST flist;
void f(void) { struct { const GUID guid; } s[] = { { NV_ENC_PRESET_HQ_GUID } }; }
int main(void) { return 0; }
EOF

enabled amf &&
    check_cpp_condition amf "AMF/core/Version.h" \
        "(AMF_VERSION_MAJOR << 48 | AMF_VERSION_MINOR << 32 | AMF_VERSION_RELEASE << 16 | AMF_VERSION_BUILD_NUM) >= 0x0001000400040001"

# Funny iconv installations are not unusual, so check it after all flags have been set
if enabled libc_iconv; then
    check_func_headers iconv.h iconv
elif enabled iconv; then
    check_func_headers iconv.h iconv || check_lib iconv iconv.h iconv -liconv
fi

enabled debug && add_cflags -g"$debuglevel" && add_asflags -g"$debuglevel"

# add some useful compiler flags if supported
check_cflags -Wdeclaration-after-statement
check_cflags -Wall
check_cflags -Wdisabled-optimization
check_cflags -Wpointer-arith
check_cflags -Wredundant-decls
check_cflags -Wwrite-strings
check_cflags -Wtype-limits
check_cflags -Wundef
check_cflags -Wmissing-prototypes
check_cflags -Wno-pointer-to-int-cast
check_cflags -Wstrict-prototypes
check_cflags -Wempty-body

if enabled extra_warnings; then
    check_cflags -Wcast-qual
    check_cflags -Wextra
    check_cflags -Wpedantic
fi

check_disable_warning(){
    warning_flag=-W${1#-Wno-}
    test_cflags $unknown_warning_flags $warning_flag && add_cflags $1
}

test_cflags -Werror=unused-command-line-argument &&
    append unknown_warning_flags "-Werror=unused-command-line-argument"
test_cflags -Werror=unknown-warning-option &&
    append unknown_warning_flags "-Werror=unknown-warning-option"

check_disable_warning -Wno-parentheses
check_disable_warning -Wno-switch
check_disable_warning -Wno-format-zero-length
check_disable_warning -Wno-pointer-sign
check_disable_warning -Wno-unused-const-variable
check_disable_warning -Wno-bool-operation

check_disable_warning_headers(){
    warning_flag=-W${1#-Wno-}
    test_cflags $warning_flag && add_cflags_headers $1
}

check_disable_warning_headers -Wno-deprecated-declarations
check_disable_warning_headers -Wno-unused-variable

test_cc <<EOF && enable blocks_extension
void (^block)(void);
EOF

# add some linker flags
check_ldflags -Wl,--warn-common
check_ldflags -Wl,-rpath-link=libpostproc:libswresample:libswscale:libavfilter:libavdevice:libavformat:libavcodec:libavutil:libavresample
enabled rpath && add_ldexeflags -Wl,-rpath,$libdir && add_ldsoflags -Wl,-rpath,$libdir
test_ldflags -Wl,-Bsymbolic && append SHFLAGS -Wl,-Bsymbolic

# add some strip flags
check_stripflags -x

enabled neon_clobber_test &&
    check_ldflags -Wl,--wrap,avcodec_open2              \
                  -Wl,--wrap,avcodec_decode_audio4      \
                  -Wl,--wrap,avcodec_decode_video2      \
                  -Wl,--wrap,avcodec_decode_subtitle2   \
                  -Wl,--wrap,avcodec_encode_audio2      \
                  -Wl,--wrap,avcodec_encode_video2      \
                  -Wl,--wrap,avcodec_encode_subtitle    \
                  -Wl,--wrap,avcodec_send_packet        \
                  -Wl,--wrap,avcodec_receive_packet     \
                  -Wl,--wrap,avcodec_send_frame         \
                  -Wl,--wrap,avcodec_receive_frame      \
                  -Wl,--wrap,swr_convert                \
                  -Wl,--wrap,avresample_convert ||
    disable neon_clobber_test

enabled xmm_clobber_test &&
    check_ldflags -Wl,--wrap,avcodec_open2              \
                  -Wl,--wrap,avcodec_decode_audio4      \
                  -Wl,--wrap,avcodec_decode_video2      \
                  -Wl,--wrap,avcodec_decode_subtitle2   \
                  -Wl,--wrap,avcodec_encode_audio2      \
                  -Wl,--wrap,avcodec_encode_video2      \
                  -Wl,--wrap,avcodec_encode_subtitle    \
                  -Wl,--wrap,avcodec_send_packet        \
                  -Wl,--wrap,avcodec_receive_packet     \
                  -Wl,--wrap,avcodec_send_frame         \
                  -Wl,--wrap,avcodec_receive_frame      \
                  -Wl,--wrap,swr_convert                \
                  -Wl,--wrap,avresample_convert         \
                  -Wl,--wrap,sws_scale ||
    disable xmm_clobber_test

check_ld "cc" proper_dce <<EOF
extern const int array[512];
static inline int func(void) { return array[0]; }
int main(void) { return 0; }
EOF

if enabled proper_dce; then
    echo "X { local: *; };" > $TMPV
    if test_ldflags -Wl,${version_script},$TMPV; then
        append SHFLAGS '-Wl,${version_script},\$(SUBDIR)lib\$(NAME).ver'
        quotes='""'
        test_cc <<EOF && enable symver_asm_label
void ff_foo(void) __asm__ ("av_foo@VERSION");
void ff_foo(void) { ${inline_asm+__asm__($quotes);} }
EOF
        test_cc <<EOF && enable symver_gnu_asm
__asm__(".symver ff_foo,av_foo@VERSION");
void ff_foo(void) {}
EOF
    fi
fi

if [ -z "$optflags" ]; then
    if enabled small; then
        optflags=$cflags_size
    elif enabled optimizations; then
        optflags=$cflags_speed
    else
        optflags=$cflags_noopt
    fi
fi

if [ -z "$nvccflags" ]; then
    nvccflags=$nvccflags_default
fi

if enabled x86_64 || enabled ppc64 || enabled aarch64; then
    nvccflags="$nvccflags -m64"
else
    nvccflags="$nvccflags -m32"
fi

check_optflags(){
    check_cflags "$@"
    enabled lto && check_ldflags "$@"
}

check_optflags $optflags
check_optflags -fno-math-errno
check_optflags -fno-signed-zeros

if enabled lto; then
    test "$cc_type" != "$ld_type" && die "LTO requires same compiler and linker"
    check_cflags  -flto
    check_ldflags -flto $cpuflags
    disable inline_asm_direct_symbol_refs
fi

enabled ftrapv && check_cflags -ftrapv

test_cc -mno-red-zone <<EOF && noredzone_flags="-mno-red-zone"
int x;
EOF


if enabled icc; then
    # Just warnings, no remarks
    check_cflags -w1
    # -wd: Disable following warnings
    # 144, 167, 556: -Wno-pointer-sign
    # 188: enumerated type mixed with another type
    # 1292: attribute "foo" ignored
    # 1419: external declaration in primary source file
    # 10006: ignoring unknown option -fno-signed-zeros
    # 10148: ignoring unknown option -Wno-parentheses
    # 10156: ignoring option '-W'; no argument required
    # 13200: No EMMS instruction before call to function
    # 13203: No EMMS instruction before return from function
    check_cflags -wd144,167,188,556,1292,1419,10006,10148,10156,13200,13203
    # 11030: Warning unknown option --as-needed
    # 10156: ignoring option '-export'; no argument required
    check_ldflags -wd10156,11030
    # icc 11.0 and 11.1 work with ebp_available, but don't pass the test
    enable ebp_available
    # The test above does not test linking
    enabled lto && disable symver_asm_label
    if enabled x86_32; then
        icc_version=$($cc -dumpversion)
        test ${icc_version%%.*} -ge 11 &&
            check_cflags -falign-stack=maintain-16-byte ||
            disable aligned_stack
    fi
elif enabled gcc; then
    check_optflags -fno-tree-vectorize
    check_cflags -Werror=format-security
    check_cflags -Werror=implicit-function-declaration
    check_cflags -Werror=missing-prototypes
    check_cflags -Werror=return-type
    check_cflags -Werror=vla
    check_cflags -Wformat
    check_cflags -fdiagnostics-color=auto
    enabled extra_warnings || check_disable_warning -Wno-maybe-uninitialized
elif enabled llvm_gcc; then
    check_cflags -mllvm -stack-alignment=16
elif enabled clang; then
    check_cflags -mllvm -stack-alignment=16
    check_cflags -mstack-alignment=16
    check_cflags -Qunused-arguments
    check_cflags -Werror=implicit-function-declaration
    check_cflags -Werror=missing-prototypes
    check_cflags -Werror=return-type
elif enabled cparser; then
    add_cflags -Wno-missing-variable-declarations
    add_cflags -Wno-empty-statement
elif enabled armcc; then
    add_cflags -W${armcc_opt},--diag_suppress=4343 # hardfp compat
    add_cflags -W${armcc_opt},--diag_suppress=3036 # using . as system include dir
    # 2523: use of inline assembly is deprecated
    add_cflags -W${armcc_opt},--diag_suppress=2523
    add_cflags -W${armcc_opt},--diag_suppress=1207
    add_cflags -W${armcc_opt},--diag_suppress=1293 # assignment in condition
    add_cflags -W${armcc_opt},--diag_suppress=3343 # hardfp compat
    add_cflags -W${armcc_opt},--diag_suppress=167  # pointer sign
    add_cflags -W${armcc_opt},--diag_suppress=513  # pointer sign
elif enabled pathscale; then
    add_cflags -fstrict-overflow -OPT:wrap_around_unsafe_opt=OFF
    disable inline_asm
elif enabled_any msvc icl; then
    enabled x86_32 && disable aligned_stack
    enabled_all x86_32 debug && add_cflags -Oy-
    enabled debug && add_ldflags -debug
    enable pragma_deprecated
    if enabled icl; then
        # -Qansi-alias is basically -fstrict-aliasing, but does not work
        # (correctly) on icl 13.x.
        test_cpp_condition "windows.h" "__ICL < 1300 || __ICL >= 1400" &&
            add_cflags -Qansi-alias
        # Some inline asm is not compilable in debug
        if enabled debug; then
            disable ebp_available
            disable ebx_available
        fi
    fi
    # msvcrt10 x64 incorrectly enables log2, only msvcrt12 (MSVC 2013) onwards actually has log2.
    check_cpp_condition log2 crtversion.h "_VC_CRT_MAJOR_VERSION >= 12"
    # The CRT headers contain __declspec(restrict) in a few places, but if redefining
    # restrict, this might break. MSVC 2010 and 2012 fail with __declspec(__restrict)
    # (as it ends up if the restrict redefine is done before including stdlib.h), while
    # MSVC 2013 and newer can handle it fine.
    # If this declspec fails, force including stdlib.h before the restrict redefinition
    # happens in config.h.
    if [ $restrict_keyword != restrict ]; then
        test_cc <<EOF || add_cflags -FIstdlib.h
__declspec($restrict_keyword) void *foo(int);
EOF
    fi
    # the new SSA optimzer in VS2015 U3 is mis-optimizing some parts of the code
    # Issue has been fixed in MSVC v19.00.24218.
    test_cpp_condition windows.h "_MSC_FULL_VER >= 190024218" ||
        check_cflags -d2SSAOptimizer-
    # enable utf-8 source processing on VS2015 U2 and newer
    test_cpp_condition windows.h "_MSC_FULL_VER >= 190023918" &&
        add_cflags -utf-8
fi

for pfx in "" host_; do
    varname=${pfx%_}cc_type
    eval "type=\$$varname"
    if [ "$type" = "msvc" ]; then
        test_${pfx}cc <<EOF || add_${pfx}cflags -Dinline=__inline
static inline int foo(int a) { return a; }
EOF
    fi
done

case $as_type in
    clang)
        add_asflags -Qunused-arguments
    ;;
esac

case $ld_type in
    clang)
        check_ldflags -Qunused-arguments
    ;;
esac

enable frame_thread_encoder

enabled asm || { arch=c; disable $ARCH_LIST $ARCH_EXT_LIST; }

check_deps $CONFIG_LIST       \
           $CONFIG_EXTRA      \
           $HAVE_LIST         \
           $ALL_COMPONENTS    \

enabled threads && ! enabled pthreads && ! enabled atomics_native && die "non pthread threading without atomics not supported, try adding --enable-pthreads or --cpu=i486 or higher if you are on x86"
enabled avresample && warn "Building with deprecated library libavresample"

if test $target_os = "haiku"; then
    disable memalign
    disable posix_memalign
fi

flatten_extralibs(){
    unset nested_entries
    list_name=$1
    eval list=\$${1}
    for entry in $list; do
        entry_copy=$entry
        resolve entry_copy
        append nested_entries $(filter '*_extralibs' $entry_copy)
        flat_entries=$(filter_out '*_extralibs' $entry_copy)
        eval $entry="\$flat_entries"
    done
    append $list_name "$nested_entries"

    resolve nested_entries
    if test -n "$(filter '*_extralibs' $nested_entries)"; then
        flatten_extralibs $list_name
    fi
}

flatten_extralibs_wrapper(){
    list_name=$1
    flatten_extralibs $list_name
    unique $list_name
    resolve $list_name
    eval $list_name=\$\(\$ldflags_filter \$$list_name\)
    eval printf \''%s'\' \""\$$list_name"\"
}

for linkunit in $LIBRARY_LIST; do
    unset current_extralibs
    eval components=\$$(toupper ${linkunit})_COMPONENTS_LIST
    for comp in ${components}; do
        enabled $comp || continue
        comp_extralibs="${comp}_extralibs"
        append current_extralibs $comp_extralibs
    done
    eval prepend ${linkunit}_extralibs $current_extralibs
done

for linkunit in $LIBRARY_LIST $PROGRAM_LIST $EXTRALIBS_LIST; do
    eval ${linkunit}_extralibs=\$\(flatten_extralibs_wrapper ${linkunit}_extralibs\)
done

map 'enabled $v && intrinsics=${v#intrinsics_}' $INTRINSICS_LIST

for thread in $THREADS_LIST; do
    if enabled $thread; then
        test -n "$thread_type" &&
            die "ERROR: Only one thread type must be selected." ||
            thread_type="$thread"
    fi
done

if disabled stdatomic; then
    if enabled atomics_gcc; then
        add_cppflags '-I\$(SRC_PATH)/compat/atomics/gcc'
    elif enabled atomics_win32; then
        add_cppflags '-I\$(SRC_PATH)/compat/atomics/win32'
    elif enabled atomics_suncc; then
        add_cppflags '-I\$(SRC_PATH)/compat/atomics/suncc'
    elif enabled pthreads; then
        add_compat atomics/pthread/stdatomic.o
        add_cppflags '-I\$(SRC_PATH)/compat/atomics/pthread'
    else
        enabled threads && die "Threading is enabled, but no atomics are available"
        add_cppflags '-I\$(SRC_PATH)/compat/atomics/dummy'
    fi
fi

# Check if requested libraries were found.
for lib in $AUTODETECT_LIBS; do
    requested $lib && ! enabled $lib && die "ERROR: $lib requested but not found";
done

enabled zlib && add_cppflags -DZLIB_CONST

# conditional library dependencies, in linking order
enabled afftfilt_filter     && prepend avfilter_deps "avcodec"
enabled afir_filter         && prepend avfilter_deps "avcodec"
enabled amovie_filter       && prepend avfilter_deps "avformat avcodec"
enabled aresample_filter    && prepend avfilter_deps "swresample"
enabled atempo_filter       && prepend avfilter_deps "avcodec"
enabled cover_rect_filter   && prepend avfilter_deps "avformat avcodec"
enabled convolve_filter     && prepend avfilter_deps "avcodec"
enabled deconvolve_filter   && prepend avfilter_deps "avcodec"
enabled ebur128_filter && enabled swresample && prepend avfilter_deps "swresample"
enabled elbg_filter         && prepend avfilter_deps "avcodec"
enabled fftfilt_filter      && prepend avfilter_deps "avcodec"
enabled find_rect_filter    && prepend avfilter_deps "avformat avcodec"
enabled firequalizer_filter && prepend avfilter_deps "avcodec"
enabled mcdeint_filter      && prepend avfilter_deps "avcodec"
enabled movie_filter    && prepend avfilter_deps "avformat avcodec"
enabled pan_filter          && prepend avfilter_deps "swresample"
enabled pp_filter           && prepend avfilter_deps "postproc"
enabled removelogo_filter   && prepend avfilter_deps "avformat avcodec swscale"
enabled resample_filter && prepend avfilter_deps "avresample"
enabled sab_filter          && prepend avfilter_deps "swscale"
enabled scale_filter    && prepend avfilter_deps "swscale"
enabled scale2ref_filter    && prepend avfilter_deps "swscale"
enabled sofalizer_filter    && prepend avfilter_deps "avcodec"
enabled showcqt_filter      && prepend avfilter_deps "avformat avcodec swscale"
enabled showfreqs_filter    && prepend avfilter_deps "avcodec"
enabled showspectrum_filter && prepend avfilter_deps "avcodec"
enabled signature_filter    && prepend avfilter_deps "avcodec avformat"
enabled smartblur_filter    && prepend avfilter_deps "swscale"
enabled spectrumsynth_filter && prepend avfilter_deps "avcodec"
enabled spp_filter          && prepend avfilter_deps "avcodec"
enabled subtitles_filter    && prepend avfilter_deps "avformat avcodec"
enabled uspp_filter         && prepend avfilter_deps "avcodec"
enabled zoompan_filter      && prepend avfilter_deps "swscale"

enabled lavfi_indev         && prepend avdevice_deps "avfilter"

#FIXME
enabled sdl2_outdev     && add_cflags $(filter_out '-Dmain=SDL_main' $sdl2_cflags)

enabled opus_decoder    && prepend avcodec_deps "swresample"

expand_deps(){
    lib_deps=${1}_deps
    eval "deps=\$$lib_deps"
    append $lib_deps $(map 'eval echo \$${v}_deps' $deps)
    unique $lib_deps
}

#we have to remove gpl from the deps here as some code assumes all lib deps are libs
postproc_deps="$(filter_out 'gpl' $postproc_deps)"

map 'expand_deps $v' $LIBRARY_LIST

if test "$quiet" != "yes"; then

echo "install prefix            $prefix"
echo "source path               $source_path"
echo "C compiler                $cc"
echo "C library                 $libc_type"
if test "$host_cc" != "$cc"; then
    echo "host C compiler           $host_cc"
    echo "host C library            $host_libc_type"
fi
echo "ARCH                      $arch ($cpu)"
if test "$build_suffix" != ""; then
    echo "build suffix              $build_suffix"
fi
if test "$progs_suffix" != ""; then
    echo "progs suffix              $progs_suffix"
fi
if test "$extra_version" != ""; then
    echo "version string suffix     $extra_version"
fi
echo "big-endian                ${bigendian-no}"
echo "runtime cpu detection     ${runtime_cpudetect-no}"
if enabled x86; then
    echo "standalone assembly       ${x86asm-no}"
    echo "x86 assembler             ${x86asmexe}"
    echo "MMX enabled               ${mmx-no}"
    echo "MMXEXT enabled            ${mmxext-no}"
    echo "3DNow! enabled            ${amd3dnow-no}"
    echo "3DNow! extended enabled   ${amd3dnowext-no}"
    echo "SSE enabled               ${sse-no}"
    echo "SSSE3 enabled             ${ssse3-no}"
    echo "AESNI enabled             ${aesni-no}"
    echo "AVX enabled               ${avx-no}"
    echo "AVX2 enabled              ${avx2-no}"
    echo "AVX-512 enabled           ${avx512-no}"
    echo "XOP enabled               ${xop-no}"
    echo "FMA3 enabled              ${fma3-no}"
    echo "FMA4 enabled              ${fma4-no}"
    echo "i686 features enabled     ${i686-no}"
    echo "CMOV is fast              ${fast_cmov-no}"
    echo "EBX available             ${ebx_available-no}"
    echo "EBP available             ${ebp_available-no}"
fi
if enabled aarch64; then
    echo "NEON enabled              ${neon-no}"
    echo "VFP enabled               ${vfp-no}"
fi
if enabled arm; then
    echo "ARMv5TE enabled           ${armv5te-no}"
    echo "ARMv6 enabled             ${armv6-no}"
    echo "ARMv6T2 enabled           ${armv6t2-no}"
    echo "VFP enabled               ${vfp-no}"
    echo "NEON enabled              ${neon-no}"
    echo "THUMB enabled             ${thumb-no}"
fi
if enabled mips; then
    echo "MIPS FPU enabled          ${mipsfpu-no}"
    echo "MIPS DSP R1 enabled       ${mipsdsp-no}"
    echo "MIPS DSP R2 enabled       ${mipsdspr2-no}"
    echo "MIPS MSA enabled          ${msa-no}"
    echo "LOONGSON MMI enabled      ${mmi-no}"
fi
if enabled ppc; then
    echo "AltiVec enabled           ${altivec-no}"
    echo "VSX enabled               ${vsx-no}"
    echo "POWER8 enabled            ${power8-no}"
    echo "PPC 4xx optimizations     ${ppc4xx-no}"
    echo "dcbzl available           ${dcbzl-no}"
fi
echo "debug symbols             ${debug-no}"
echo "strip symbols             ${stripping-no}"
echo "optimize for size         ${small-no}"
echo "optimizations             ${optimizations-no}"
echo "static                    ${static-no}"
echo "shared                    ${shared-no}"
echo "postprocessing support    ${postproc-no}"
echo "network support           ${network-no}"
echo "threading support         ${thread_type-no}"
echo "safe bitstream reader     ${safe_bitstream_reader-no}"
echo "texi2html enabled         ${texi2html-no}"
echo "perl enabled              ${perl-no}"
echo "pod2man enabled           ${pod2man-no}"
echo "makeinfo enabled          ${makeinfo-no}"
echo "makeinfo supports HTML    ${makeinfo_html-no}"
test -n "$random_seed" &&
    echo "random seed               ${random_seed}"
echo

echo "External libraries:"
print_enabled '' $EXTERNAL_LIBRARY_LIST $EXTERNAL_AUTODETECT_LIBRARY_LIST | print_in_columns
echo

echo "External libraries providing hardware acceleration:"
print_enabled '' $HWACCEL_LIBRARY_LIST $HWACCEL_AUTODETECT_LIBRARY_LIST | print_in_columns
echo

echo "Libraries:"
print_enabled '' $LIBRARY_LIST | print_in_columns
echo

echo "Programs:"
print_enabled '' $PROGRAM_LIST | print_in_columns
echo

for type in decoder encoder hwaccel parser demuxer muxer protocol filter bsf indev outdev; do
    echo "Enabled ${type}s:"
    eval list=\$$(toupper $type)_LIST
    print_enabled '_*' $list | print_in_columns
    echo
done

if test -n "$ignore_tests"; then
    ignore_tests=$(echo $ignore_tests | tr ',' ' ')
    echo "Ignored FATE tests:"
    echo $ignore_tests | print_in_columns
    echo
fi

echo "License: $license"

fi # test "$quiet" != "yes"

if test -n "$WARNINGS"; then
    printf "\n%s%s$WARNINGS%s" "$warn_color" "$bold_color" "$reset_color"
    enabled fatal_warnings && exit 1
fi

test -e Makefile || echo "include $source_path/Makefile" > Makefile

esc(){
    echo "$*" | sed 's/%/%25/g;s/:/%3a/g'
}

echo "config:$arch:$subarch:$cpu:$target_os:$(esc $cc_ident):$(esc $FFMPEG_CONFIGURATION)" > ffbuild/config.fate

enabled stripping || strip="echo skipping strip"
enabled stripping || striptype=""

config_files="$TMPH ffbuild/config.mak doc/config.texi"

cat > ffbuild/config.mak <<EOF
# Automatically generated by configure - do not modify!
ifndef FFMPEG_CONFIG_MAK
FFMPEG_CONFIG_MAK=1
FFMPEG_CONFIGURATION=$FFMPEG_CONFIGURATION
prefix=$prefix
LIBDIR=\$(DESTDIR)$libdir
SHLIBDIR=\$(DESTDIR)$shlibdir
INCDIR=\$(DESTDIR)$incdir
BINDIR=\$(DESTDIR)$bindir
DATADIR=\$(DESTDIR)$datadir
DOCDIR=\$(DESTDIR)$docdir
MANDIR=\$(DESTDIR)$mandir
PKGCONFIGDIR=\$(DESTDIR)$pkgconfigdir
INSTALL_NAME_DIR=$install_name_dir
SRC_PATH=$source_path
SRC_LINK=$source_link
ifndef MAIN_MAKEFILE
SRC_PATH:=\$(SRC_PATH:.%=..%)
endif
CC_IDENT=$cc_ident
ARCH=$arch
INTRINSICS=$intrinsics
EXTERN_PREFIX=$extern_prefix
CC=$cc
CXX=$cxx
AS=$as
OBJCC=$objcc
LD=$ld
DEPCC=$dep_cc
DEPCCFLAGS=$DEPCCFLAGS \$(CPPFLAGS)
DEPAS=$as
DEPASFLAGS=$DEPASFLAGS \$(CPPFLAGS)
X86ASM=$x86asmexe
DEPX86ASM=$x86asmexe
DEPX86ASMFLAGS=\$(X86ASMFLAGS)
AR=$ar
ARFLAGS=$arflags
AR_O=$ar_o
AR_CMD=$ar
NM_CMD=$nm
RANLIB=$ranlib
STRIP=$strip
STRIPTYPE=$striptype
NVCC=$nvcc
CP=cp -p
LN_S=$ln_s
CPPFLAGS=$CPPFLAGS
CFLAGS=$CFLAGS
CXXFLAGS=$CXXFLAGS
OBJCFLAGS=$OBJCFLAGS
ASFLAGS=$ASFLAGS
NVCCFLAGS=$nvccflags
AS_C=$AS_C
AS_O=$AS_O
OBJCC_C=$OBJCC_C
OBJCC_E=$OBJCC_E
OBJCC_O=$OBJCC_O
CC_C=$CC_C
CC_E=$CC_E
CC_O=$CC_O
CXX_C=$CXX_C
CXX_O=$CXX_O
NVCC_C=$NVCC_C
NVCC_O=$NVCC_O
LD_O=$LD_O
X86ASM_O=$X86ASM_O
LD_LIB=$LD_LIB
LD_PATH=$LD_PATH
DLLTOOL=$dlltool
WINDRES=$windres
DEPWINDRES=$dep_cc
DOXYGEN=$doxygen
LDFLAGS=$LDFLAGS
LDEXEFLAGS=$LDEXEFLAGS
LDSOFLAGS=$LDSOFLAGS
SHFLAGS=$(echo $($ldflags_filter $SHFLAGS))
ASMSTRIPFLAGS=$ASMSTRIPFLAGS
X86ASMFLAGS=$X86ASMFLAGS
BUILDSUF=$build_suffix
PROGSSUF=$progs_suffix
FULLNAME=$FULLNAME
LIBPREF=$LIBPREF
LIBSUF=$LIBSUF
LIBNAME=$LIBNAME
SLIBPREF=$SLIBPREF
SLIBSUF=$SLIBSUF
EXESUF=$EXESUF
EXTRA_VERSION=$extra_version
CCDEP=$CCDEP
CXXDEP=$CXXDEP
CCDEP_FLAGS=$CCDEP_FLAGS
ASDEP=$ASDEP
ASDEP_FLAGS=$ASDEP_FLAGS
X86ASMDEP=$X86ASMDEP
X86ASMDEP_FLAGS=$X86ASMDEP_FLAGS
CC_DEPFLAGS=$CC_DEPFLAGS
AS_DEPFLAGS=$AS_DEPFLAGS
X86ASM_DEPFLAGS=$X86ASM_DEPFLAGS
HOSTCC=$host_cc
HOSTLD=$host_ld
HOSTCFLAGS=$host_cflags
HOSTCPPFLAGS=$host_cppflags
HOSTEXESUF=$HOSTEXESUF
HOSTLDFLAGS=$host_ldflags
HOSTEXTRALIBS=$host_extralibs
DEPHOSTCC=$host_cc
DEPHOSTCCFLAGS=$DEPHOSTCCFLAGS \$(HOSTCCFLAGS)
HOSTCCDEP=$HOSTCCDEP
HOSTCCDEP_FLAGS=$HOSTCCDEP_FLAGS
HOSTCC_DEPFLAGS=$HOSTCC_DEPFLAGS
HOSTCC_C=$HOSTCC_C
HOSTCC_O=$HOSTCC_O
HOSTLD_O=$HOSTLD_O
TARGET_EXEC=$target_exec $target_exec_args
TARGET_PATH=$target_path
TARGET_SAMPLES=${target_samples:-\$(SAMPLES)}
CFLAGS-ffplay=${sdl2_cflags}
CFLAGS_HEADERS=$CFLAGS_HEADERS
LIB_INSTALL_EXTRA_CMD=$LIB_INSTALL_EXTRA_CMD
EXTRALIBS=$extralibs
COMPAT_OBJS=$compat_objs
INSTALL=$install
LIBTARGET=${LIBTARGET}
SLIBNAME=${SLIBNAME}
SLIBNAME_WITH_VERSION=${SLIBNAME_WITH_VERSION}
SLIBNAME_WITH_MAJOR=${SLIBNAME_WITH_MAJOR}
SLIB_CREATE_DEF_CMD=${SLIB_CREATE_DEF_CMD}
SLIB_EXTRA_CMD=${SLIB_EXTRA_CMD}
SLIB_INSTALL_NAME=${SLIB_INSTALL_NAME}
SLIB_INSTALL_LINKS=${SLIB_INSTALL_LINKS}
SLIB_INSTALL_EXTRA_LIB=${SLIB_INSTALL_EXTRA_LIB}
SLIB_INSTALL_EXTRA_SHLIB=${SLIB_INSTALL_EXTRA_SHLIB}
VERSION_SCRIPT_POSTPROCESS_CMD=${VERSION_SCRIPT_POSTPROCESS_CMD}
SAMPLES:=${samples:-\$(FATE_SAMPLES)}
NOREDZONE_FLAGS=$noredzone_flags
LIBFUZZER_PATH=$libfuzzer_path
IGNORE_TESTS=$ignore_tests
EOF

map 'eval echo "${v}_FFLIBS=\$${v}_deps" >> ffbuild/config.mak' $LIBRARY_LIST

for entry in $LIBRARY_LIST $PROGRAM_LIST $EXTRALIBS_LIST; do
    eval echo "EXTRALIBS-${entry}=\$${entry}_extralibs" >> ffbuild/config.mak
done

cat > $TMPH <<EOF
/* Automatically generated by configure - do not modify! */
#ifndef FFMPEG_CONFIG_H
#define FFMPEG_CONFIG_H
#define FFMPEG_CONFIGURATION "$(c_escape $FFMPEG_CONFIGURATION)"
#define FFMPEG_LICENSE "$(c_escape $license)"
#define CONFIG_THIS_YEAR 2018
#define FFMPEG_DATADIR "$(eval c_escape $datadir)"
#define AVCONV_DATADIR "$(eval c_escape $datadir)"
#define CC_IDENT "$(c_escape ${cc_ident:-Unknown compiler})"
#define av_restrict $restrict_keyword
#define EXTERN_PREFIX "${extern_prefix}"
#define EXTERN_ASM ${extern_prefix}
#define BUILDSUF "$build_suffix"
#define SLIBSUF "$SLIBSUF"
#define HAVE_MMX2 HAVE_MMXEXT
#define SWS_MAX_FILTER_SIZE $sws_max_filter_size
EOF

test -n "$assert_level" &&
    echo "#define ASSERT_LEVEL $assert_level" >>$TMPH

test -n "$malloc_prefix" &&
    echo "#define MALLOC_PREFIX $malloc_prefix" >>$TMPH

if enabled x86asm; then
    append config_files $TMPASM
    cat > $TMPASM <<EOF
; Automatically generated by configure - do not modify!
EOF
fi

enabled getenv || echo "#define getenv(x) NULL" >> $TMPH


mkdir -p doc
mkdir -p tests
mkdir -p tests/api
echo "@c auto-generated by configure - do not modify! " > doc/config.texi

print_config ARCH_   "$config_files" $ARCH_LIST
print_config HAVE_   "$config_files" $HAVE_LIST
print_config CONFIG_ "$config_files" $CONFIG_LIST       \
                                     $CONFIG_EXTRA      \
                                     $ALL_COMPONENTS    \

echo "#endif /* FFMPEG_CONFIG_H */" >> $TMPH
echo "endif # FFMPEG_CONFIG_MAK" >> ffbuild/config.mak

# Do not overwrite an unchanged config.h to avoid superfluous rebuilds.
cp_if_changed $TMPH config.h
touch ffbuild/.config

enabled x86asm && cp_if_changed $TMPASM config.asm

cat > $TMPH <<EOF
/* Generated by ffmpeg configure */
#ifndef AVUTIL_AVCONFIG_H
#define AVUTIL_AVCONFIG_H
EOF

print_config AV_HAVE_ $TMPH $HAVE_LIST_PUB

echo "#endif /* AVUTIL_AVCONFIG_H */" >> $TMPH

cp_if_changed $TMPH libavutil/avconfig.h

# generate the lists of enabled components
print_enabled_components(){
    file=$1
    struct_name=$2
    name=$3
    shift 3
    echo "static const $struct_name * const $name[] = {" > $TMPH
    for c in $*; do
        if enabled $c; then
            case $name in
                indev_list)
                    c=$(add_suffix _demuxer $(remove_suffix _indev $c))
                ;;
                outdev_list)
                    c=$(add_suffix _muxer $(remove_suffix _outdev $c))
                ;;
            esac
            printf "    &ff_%s,\n" $c >> $TMPH
        fi
    done
    echo "    NULL };" >> $TMPH
    cp_if_changed $TMPH $file
}

print_enabled_components libavcodec/codec_list.c AVCodec codec_list $CODEC_LIST
print_enabled_components libavcodec/parser_list.c AVCodecParser parser_list $PARSER_LIST
print_enabled_components libavcodec/bsf_list.c AVBitStreamFilter bitstream_filters $BSF_LIST
print_enabled_components libavdevice/indev_list.c AVInputFormat indev_list $INDEV_LIST
print_enabled_components libavdevice/outdev_list.c AVOutputFormat outdev_list $OUTDEV_LIST
print_enabled_components libavformat/demuxer_list.c AVInputFormat demuxer_list $DEMUXER_LIST
print_enabled_components libavformat/muxer_list.c AVOutputFormat muxer_list $MUXER_LIST
print_enabled_components libavformat/protocol_list.c URLProtocol url_protocols $PROTOCOL_LIST

# Settings for pkg-config files

cat > $TMPH <<EOF
# Automatically generated by configure - do not modify!
shared=$shared
build_suffix=$build_suffix
prefix=$prefix
libdir=$libdir
incdir=$incdir
rpath=$(enabled rpath && echo "-Wl,-rpath,\${libdir}")
source_path=${source_path}
LIBPREF=${LIBPREF}
LIBSUF=${LIBSUF}
extralibs_avutil="$avutil_extralibs"
extralibs_avcodec="$avcodec_extralibs"
extralibs_avformat="$avformat_extralibs"
extralibs_avdevice="$avdevice_extralibs"
extralibs_avfilter="$avfilter_extralibs"
extralibs_avresample="$avresample_extralibs"
extralibs_postproc="$postproc_extralibs"
extralibs_swscale="$swscale_extralibs"
extralibs_swresample="$swresample_extralibs"
EOF

for lib in $LIBRARY_LIST; do
    lib_deps="$(eval echo \$${lib}_deps)"
    echo ${lib}_deps=\"$lib_deps\" >> $TMPH
done

cp_if_changed $TMPH ffbuild/config.sh<|MERGE_RESOLUTION|>--- conflicted
+++ resolved
@@ -198,7 +198,6 @@
   libraries must be explicitly enabled.
 
   Also note that the following help text describes the purpose of the libraries
-<<<<<<< HEAD
   themselves, not all their features will necessarily be usable by FFmpeg.
 
   --disable-alsa           disable ALSA support [autodetect]
@@ -218,6 +217,7 @@
   --disable-iconv          disable iconv [autodetect]
   --enable-jni             enable JNI support [no]
   --enable-ladspa          enable LADSPA audio filtering [no]
+  --enable-libaom          enable AV1 video encoding/decoding via libaom [no]
   --enable-libass          enable libass subtitles rendering,
                            needed for subtitles and ass filter [no]
   --enable-libbluray       enable BluRay reading using libbluray [no]
@@ -304,58 +304,6 @@
                            on OSX if openssl and gnutls are not used [autodetect]
   --disable-xlib           disable xlib [autodetect]
   --disable-zlib           disable zlib [autodetect]
-=======
-  themselves, not all their features will necessarily be usable by Libav.
-
-  --enable-avisynth          video frameserver
-  --enable-avxsynth          Linux version of AviSynth
-  --enable-bzlib             bzip2 compression [autodetect]
-  --enable-frei0r            video filtering plugins
-  --enable-gnutls            crypto
-  --enable-libaom            AV1 video encoding/decoding
-  --enable-libbs2b           Bauer stereophonic-to-binaural DSP
-  --enable-libcdio           audio CD input
-  --enable-libdc1394         IEEE 1394/Firewire camera input
-  --enable-libdcadec         DCA audio decoding
-  --enable-libfaac           AAC audio encoding
-  --enable-libfdk-aac        AAC audio encoding/decoding
-  --enable-libfontconfig     font configuration and management
-  --enable-libfreetype       font rendering
-  --enable-libgsm            GSM audio encoding/decoding
-  --enable-libhdcd           HDCD decoding filter
-  --enable-libilbc           ILBC audio encoding/decoding
-  --enable-libjack           JACK audio sound server
-  --enable-libkvazaar        HEVC video encoding
-  --enable-libmp3lame        MP3 audio encoding
-  --enable-libopencore-amrnb AMR-NB audio encoding/decoding
-  --enable-libopencore-amrwb AMR-WB audio decoding
-  --enable-libopencv         computer vision
-  --enable-libopenh264       H.264 video encoding/decoding
-  --enable-libopenjpeg       JPEG 2000 image encoding/decoding
-  --enable-libopus           Opus audio encoding/decoding
-  --enable-libpulse          Pulseaudio sound server
-  --enable-librtmp           RTMP streaming
-  --enable-libschroedinger   Dirac video encoding/decoding
-  --enable-libsnappy         snappy compression
-  --enable-libspeex          Speex audio encoding/decoding
-  --enable-libtheora         Theora video encoding/decoding
-  --enable-libtwolame        MP2 audio encoding
-  --enable-libvo-aacenc      AAC audio encoding
-  --enable-libvo-amrwbenc    AMR-WB audio encoding
-  --enable-libvorbis         Vorbis audio encoding/decoding
-  --enable-libvpx            VP* video encoding/decoding
-  --enable-libwavpack        Wavpack audio encoding/decoding
-  --enable-libwebp           WebP image encoding/decoding
-  --enable-libx264           H.264 video encoding
-  --enable-libx265           HEVC video encoding
-  --enable-libxavs           Chinese AVS video encoding
-  --enable-libxcb            X window system protocol communication
-  --enable-libxcb-shm        X11 shm communication [auto]
-  --enable-libxcb-xfixes     X11 mouse rendering [auto]
-  --enable-libxvid           MPEG-4 ASP video encoding
-  --enable-openssl           crypto
-  --enable-zlib              compression [autodetect]
->>>>>>> c438899a
 
   The following libraries provide various hardware acceleration features:
   --disable-amf            disable AMF video encoding code [autodetect]
@@ -1704,14 +1652,11 @@
     chromaprint
     gcrypt
     gnutls
-<<<<<<< HEAD
     jni
     ladspa
+    libaom
     libass
     libbluray
-=======
-    libaom
->>>>>>> c438899a
     libbs2b
     libcaca
     libcelt
@@ -3032,7 +2977,6 @@
 avisynth_deps_any="libdl LoadLibrary"
 avisynth_demuxer_deps="avisynth"
 avisynth_demuxer_select="riffdec"
-<<<<<<< HEAD
 eac3_at_decoder_deps="audiotoolbox"
 eac3_at_decoder_select="ac3_parser"
 gsm_ms_at_decoder_deps="audiotoolbox"
@@ -3062,15 +3006,10 @@
 h264_videotoolbox_encoder_select="videotoolbox_encoder"
 hevc_videotoolbox_encoder_deps="pthreads"
 hevc_videotoolbox_encoder_select="videotoolbox_encoder"
+libaom_av1_decoder_deps="libaom"
 libcelt_decoder_deps="libcelt"
 libcodec2_decoder_deps="libcodec2"
 libcodec2_encoder_deps="libcodec2"
-=======
-libaom_av1_decoder_deps="libaom"
-libdcadec_decoder_deps="libdcadec"
-libfaac_encoder_deps="libfaac"
-libfaac_encoder_select="audio_frame_queue"
->>>>>>> c438899a
 libfdk_aac_decoder_deps="libfdk_aac"
 libfdk_aac_encoder_deps="libfdk_aac"
 libfdk_aac_encoder_select="audio_frame_queue"
@@ -5990,20 +5929,15 @@
                                { test_cpp_condition DeckLinkAPIVersion.h "BLACKMAGIC_DECKLINK_API_VERSION >= 0x0a060100" || die "ERROR: Decklink API version must be >= 10.6.1."; } }
 enabled libndi_newtek     && require_header Processing.NDI.Lib.h
 enabled frei0r            && require_header frei0r.h
-<<<<<<< HEAD
 enabled gmp               && require gmp gmp.h mpz_export -lgmp
 enabled gnutls            && require_pkg_config gnutls gnutls gnutls/gnutls.h gnutls_global_init
 enabled jni               && { [ $target_os = "android" ] && check_header jni.h && enabled pthreads || die "ERROR: jni not found"; }
 enabled ladspa            && require_header ladspa.h
+enabled libaom            && require_pkg_config libaom "aom >= 0.1.0" aom/aom_codec.h aom_codec_version
 enabled lv2               && require_pkg_config lv2 lilv-0 "lilv-0/lilv/lilv.h" lilv_world_new
 enabled libiec61883       && require libiec61883 libiec61883/iec61883.h iec61883_cmp_connect -lraw1394 -lavc1394 -lrom1394 -liec61883
 enabled libass            && require_pkg_config libass libass ass/ass.h ass_library_init
 enabled libbluray         && require_pkg_config libbluray libbluray libbluray/bluray.h bd_open
-=======
-enabled gnutls            && require_pkg_config gnutls gnutls gnutls/gnutls.h gnutls_global_init &&
-                             check_lib gmp gmp.h mpz_export -lgmp
-enabled libaom            && require_pkg_config libaom "aom >= 0.1.0" aom/aom_codec.h aom_codec_version
->>>>>>> c438899a
 enabled libbs2b           && require_pkg_config libbs2b libbs2b bs2b.h bs2b_open
 enabled libcelt           && require libcelt celt/celt.h celt_decode -lcelt0 &&
                              { check_lib libcelt celt/celt.h celt_decoder_create_custom -lcelt0 ||
